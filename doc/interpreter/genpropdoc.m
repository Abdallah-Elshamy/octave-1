--- conflicted
+++ resolved
@@ -1023,11 +1023,7 @@
         s.doc = "Vector @code{[x0 y0 width height]} indicating the size \
 and location of the text string.";
         s.valid = valid_4elvec;
-<<<<<<< HEAD
-      
-=======
-
->>>>>>> f123ebec
+
       case "fontangle"
         s.doc = doc_fontangle;
         
