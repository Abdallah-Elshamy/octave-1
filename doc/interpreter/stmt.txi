@c Copyright (C) 1996-2013 John W. Eaton
@c
@c This file is part of Octave.
@c
@c Octave is free software; you can redistribute it and/or modify it
@c under the terms of the GNU General Public License as published by the
@c Free Software Foundation; either version 3 of the License, or (at
@c your option) any later version.
@c
@c Octave is distributed in the hope that it will be useful, but WITHOUT
@c ANY WARRANTY; without even the implied warranty of MERCHANTABILITY or
@c FITNESS FOR A PARTICULAR PURPOSE.  See the GNU General Public License
@c for more details.
@c
@c You should have received a copy of the GNU General Public License
@c along with Octave; see the file COPYING.  If not, see
@c <http://www.gnu.org/licenses/>.

@node Statements
@chapter Statements
@cindex statements

Statements may be a simple constant expression or a complicated list of
nested loops and conditional statements.

@dfn{Control statements} such as @code{if}, @code{while}, and so on
control the flow of execution in Octave programs.  All the control
statements start with special keywords such as @code{if} and
@code{while}, to distinguish them from simple expressions.
Many control statements contain other statements; for example, the
@code{if} statement contains another statement which may or may not be
executed.

@cindex @code{end} statement
Each control statement has a corresponding @dfn{end} statement that
marks the end of the control statement.  For example, the
keyword @code{endif} marks the end of an @code{if} statement, and
@code{endwhile} marks the end of a @code{while} statement.  You can use
the keyword @code{end} anywhere a more specific end keyword is expected,
but using the more specific keywords is preferred because if you use
them, Octave is able to provide better diagnostics for mismatched or
missing end tokens.

The list of statements contained between keywords like @code{if} or
@code{while} and the corresponding end statement is called the
@dfn{body} of a control statement.

@menu
* The if Statement::
* The switch Statement::
* The while Statement::
* The do-until Statement::
* The for Statement::
* The break Statement::
* The continue Statement::
* The unwind_protect Statement::
* The try Statement::
* Continuation Lines::
@end menu

@node The if Statement
@section The if Statement
@cindex @code{if} statement
@cindex @code{else} statement
@cindex @code{elseif} statement
@cindex @code{endif} statement

The @code{if} statement is Octave's decision-making statement.  There
are three basic forms of an @code{if} statement.  In its simplest form,
it looks like this:

@example
@group
if (@var{condition})
  @var{then-body}
endif
@end group
@end example

@noindent
@var{condition} is an expression that controls what the rest of the
statement will do.  The @var{then-body} is executed only if
@var{condition} is true.

The condition in an @code{if} statement is considered true if its value
is nonzero, and false if its value is zero.  If the value of the
conditional expression in an @code{if} statement is a vector or a
matrix, it is considered true only if it is non-empty and @emph{all}
of the elements are nonzero.

The second form of an if statement looks like this:

@example
@group
if (@var{condition})
  @var{then-body}
else
  @var{else-body}
endif
@end group
@end example

@noindent
If @var{condition} is true, @var{then-body} is executed; otherwise,
@var{else-body} is executed.

Here is an example:

@example
@group
if (rem (x, 2) == 0)
  printf ("x is even\n");
else
  printf ("x is odd\n");
endif
@end group
@end example

In this example, if the expression @code{rem (x, 2) == 0} is true (that
is, the value of @code{x} is divisible by 2), then the first
@code{printf} statement is evaluated, otherwise the second @code{printf}
statement is evaluated.

The third and most general form of the @code{if} statement allows
multiple decisions to be combined in a single statement.  It looks like
this:

@example
@group
if (@var{condition})
  @var{then-body}
elseif (@var{condition})
  @var{elseif-body}
else
  @var{else-body}
endif
@end group
@end example

@noindent
Any number of @code{elseif} clauses may appear.  Each condition is
tested in turn, and if one is found to be true, its corresponding
@var{body} is executed.  If none of the conditions are true and the
@code{else} clause is present, its body is executed.  Only one
@code{else} clause may appear, and it must be the last part of the
statement.

In the following example, if the first condition is true (that is, the
value of @code{x} is divisible by 2), then the first @code{printf}
statement is executed.  If it is false, then the second condition is
tested, and if it is true (that is, the value of @code{x} is divisible
by 3), then the second @code{printf} statement is executed.  Otherwise,
the third @code{printf} statement is performed.

@example
@group
if (rem (x, 2) == 0)
  printf ("x is even\n");
elseif (rem (x, 3) == 0)
  printf ("x is odd and divisible by 3\n");
else
  printf ("x is odd\n");
endif
@end group
@end example

Note that the @code{elseif} keyword must not be spelled @code{else if},
as is allowed in Fortran.  If it is, the space between the @code{else}
and @code{if} will tell Octave to treat this as a new @code{if}
statement within another @code{if} statement's @code{else} clause.  For
example, if you write

@example
@group
if (@var{c1})
  @var{body-1}
else if (@var{c2})
  @var{body-2}
endif
@end group
@end example

@noindent
Octave will expect additional input to complete the first @code{if}
statement.  If you are using Octave interactively, it will continue to
prompt you for additional input.  If Octave is reading this input from a
file, it may complain about missing or mismatched @code{end} statements,
or, if you have not used the more specific @code{end} statements
(@code{endif}, @code{endfor}, etc.), it may simply produce incorrect
results, without producing any warning messages.

It is much easier to see the error if we rewrite the statements above
like this,

@example
@group
if (@var{c1})
  @var{body-1}
else
  if (@var{c2})
    @var{body-2}
  endif
@end group
@end example

@noindent
using the indentation to show how Octave groups the statements.
@xref{Functions and Scripts}.

@node The switch Statement
@section The switch Statement
@cindex @code{switch} statement
@cindex @code{case} statement
@cindex @code{otherwise} statement
@cindex @code{endswitch} statement

It is very common to take different actions depending on the value of
one variable.  This is possible using the @code{if} statement in the
following way

@example
@group
if (X == 1)
  do_something ();
elseif (X == 2)
  do_something_else ();
else
  do_something_completely_different ();
endif
@end group
@end example

@noindent
This kind of code can however be very cumbersome to both write and
maintain.  To overcome this problem Octave supports the @code{switch}
statement.  Using this statement, the above example becomes

@example
@group
switch (X)
  case 1
    do_something ();
  case 2
    do_something_else ();
  otherwise
    do_something_completely_different ();
endswitch
@end group
@end example

@noindent
This code makes the repetitive structure of the problem more explicit,
making the code easier to read, and hence maintain.  Also, if the
variable @code{X} should change its name, only one line would need
changing compared to one line per case when @code{if} statements are
used.

The general form of the @code{switch} statement is

@example
@group
switch (@var{expression})
  case @var{label}
    @var{command_list}
  case @var{label}
    @var{command_list}
  @dots{}

  otherwise
    @var{command_list}
endswitch
@end group
@end example

@noindent
where @var{label} can be any expression.  However, duplicate
@var{label} values are not detected, and only the @var{command_list}
corresponding to the first match will be executed.  For the
@code{switch} statement to be meaningful at least one
@code{case @var{label} @var{command_list}} clause must be present,
while the @code{otherwise @var{command_list}} clause is optional.

If @var{label} is a cell array the corresponding @var{command_list}
is executed if @emph{any} of the elements of the cell array match
@var{expression}.  As an example, the following program will print
@samp{Variable is either 6 or 7}.

@example
@group
A = 7;
switch (A)
  case @{ 6, 7 @}
    printf ("variable is either 6 or 7\n");
  otherwise
    printf ("variable is neither 6 nor 7\n");
endswitch
@end group
@end example

As with all other specific @code{end} keywords, @code{endswitch} may be
replaced by @code{end}, but you can get better diagnostics if you use
the specific forms.

@c Strings can be matched

One advantage of using the @code{switch} statement compared to using
@code{if} statements is that the @var{label}s can be strings.  If an
@code{if} statement is used it is @emph{not} possible to write

@example
if (X == "a string") # This is NOT valid
@end example

@noindent
since a character-to-character comparison between @code{X} and the
string will be made instead of evaluating if the strings are equal.
This special-case is handled by the @code{switch} statement, and it
is possible to write programs that look like this

@example
@group
switch (X)
  case "a string"
    do_something
  @dots{}
endswitch
@end group
@end example

@menu
* Notes for the C Programmer::
@end menu

@node Notes for the C Programmer
@subsection Notes for the C Programmer

The @code{switch} statement is also available in the widely used C
programming language.  There are, however, some differences
between the statement in Octave and C

@itemize @bullet
@item
Cases are exclusive, so they don't `fall through' as do the cases
in the @code{switch} statement of the C language.

@item
The @var{command_list} elements are not optional.  Making the list
optional would have meant requiring a separator between the label and
the command list.  Otherwise, things like

@example
@group
switch (foo)
  case (1) -2
  @dots{}
@end group
@end example

@noindent
would produce surprising results, as would

@example
@group
switch (foo)
  case (1)
  case (2)
    doit ();
  @dots{}
@end group
@end example

@noindent
particularly for C programmers.  If @code{doit()} should be executed if
@var{foo} is either @code{1} or @code{2}, the above code should be
written with a cell array like this

@example
@group
switch (foo)
  case @{ 1, 2 @}
    doit ();
  @dots{}
@end group
@end example

@end itemize

@node The while Statement
@section The while Statement
@cindex @code{while} statement
@cindex @code{endwhile} statement
@cindex loop
@cindex body of a loop

In programming, a @dfn{loop} means a part of a program that is (or at least can
be) executed two or more times in succession.

The @code{while} statement is the simplest looping statement in Octave.
It repeatedly executes a statement as long as a condition is true.  As
with the condition in an @code{if} statement, the condition in a
@code{while} statement is considered true if its value is nonzero, and
false if its value is zero.  If the value of the conditional expression
in a @code{while} statement is a vector or a matrix, it is considered
true only if it is non-empty and @emph{all} of the elements are nonzero.

Octave's @code{while} statement looks like this:

@example
@group
while (@var{condition})
  @var{body}
endwhile
@end group
@end example

@noindent
Here @var{body} is a statement or list of statements that we call the
@dfn{body} of the loop, and @var{condition} is an expression that
controls how long the loop keeps running.

The first thing the @code{while} statement does is test @var{condition}.
If @var{condition} is true, it executes the statement @var{body}.  After
@var{body} has been executed, @var{condition} is tested again, and if it
is still true, @var{body} is executed again.  This process repeats until
@var{condition} is no longer true.  If @var{condition} is initially
false, the body of the loop is never executed.

This example creates a variable @code{fib} that contains the first ten
elements of the Fibonacci sequence.

@example
@group
fib = ones (1, 10);
i = 3;
while (i <= 10)
  fib (i) = fib (i-1) + fib (i-2);
  i++;
endwhile
@end group
@end example

@noindent
Here the body of the loop contains two statements.

The loop works like this: first, the value of @code{i} is set to 3.
Then, the @code{while} tests whether @code{i} is less than or equal to
10.  This is the case when @code{i} equals 3, so the value of the
@code{i}-th element of @code{fib} is set to the sum of the previous two
values in the sequence.  Then the @code{i++} increments the value of
@code{i} and the loop repeats.  The loop terminates when @code{i}
reaches 11.

A newline is not required between the condition and the
body; but using one makes the program clearer unless the body is very
simple.

@node The do-until Statement
@section The do-until Statement
@cindex @code{do-until} statement

The @code{do-until} statement is similar to the @code{while} statement,
except that it repeatedly executes a statement until a condition becomes
true, and the test of the condition is at the end of the loop, so the
body of the loop is always executed at least once.  As with the
condition in an @code{if} statement, the condition in a @code{do-until}
statement is considered true if its value is nonzero, and false if its
value is zero.  If the value of the conditional expression in a
<<<<<<< HEAD
@code{do-until} statement is a vector or a matrix, it is considered 
true only if it is non-empty and @emph{all} of the elements are nonzero.
=======
@code{do-until} statement is a vector or a matrix, it is considered
true only if it is non-empty and @emph{all} of the elements are non-zero.
>>>>>>> 08e25cad

Octave's @code{do-until} statement looks like this:

@example
@group
do
  @var{body}
until (@var{condition})
@end group
@end example

@noindent
Here @var{body} is a statement or list of statements that we call the
@dfn{body} of the loop, and @var{condition} is an expression that
controls how long the loop keeps running.

This example creates a variable @code{fib} that contains the first ten
elements of the Fibonacci sequence.

@example
@group
fib = ones (1, 10);
i = 2;
do
  i++;
  fib (i) = fib (i-1) + fib (i-2);
until (i == 10)
@end group
@end example

A newline is not required between the @code{do} keyword and the
body; but using one makes the program clearer unless the body is very
simple.

@node The for Statement
@section The for Statement
@cindex @code{for} statement
@cindex @code{endfor} statement

The @code{for} statement makes it more convenient to count iterations of a
loop.  The general form of the @code{for} statement looks like this:

@example
@group
for @var{var} = @var{expression}
  @var{body}
endfor
@end group
@end example

@noindent
where @var{body} stands for any statement or list of statements,
@var{expression} is any valid expression, and @var{var} may take several
forms.  Usually it is a simple variable name or an indexed variable.  If
the value of @var{expression} is a structure, @var{var} may also be a
vector with two elements.  @xref{Looping Over Structure Elements}, below.

The assignment expression in the @code{for} statement works a bit
differently than Octave's normal assignment statement.  Instead of
assigning the complete result of the expression, it assigns each column
of the expression to @var{var} in turn.  If @var{expression} is a range,
a row vector, or a scalar, the value of @var{var} will be a scalar each
time the loop body is executed.  If @var{var} is a column vector or a
matrix, @var{var} will be a column vector each time the loop body is
executed.

The following example shows another way to create a vector containing
the first ten elements of the Fibonacci sequence, this time using the
@code{for} statement:

@example
@group
fib = ones (1, 10);
for i = 3:10
  fib (i) = fib (i-1) + fib (i-2);
endfor
@end group
@end example

@noindent
This code works by first evaluating the expression @code{3:10}, to
produce a range of values from 3 to 10 inclusive.  Then the variable
@code{i} is assigned the first element of the range and the body of the
loop is executed once.  When the end of the loop body is reached, the
next value in the range is assigned to the variable @code{i}, and the
loop body is executed again.  This process continues until there are no
more elements to assign.

Within Octave is it also possible to iterate over matrices or cell arrays
using the @code{for} statement.  For example consider

@example
@group
disp ("Loop over a matrix")
for i = [1,3;2,4]
  i
endfor
disp ("Loop over a cell array")
for i = @{1,"two";"three",4@}
  i
endfor
@end group
@end example

@noindent
In this case the variable @code{i} takes on the value of the columns of
the matrix or cell matrix.  So the first loop iterates twice, producing
two column vectors @code{[1;2]}, followed by @code{[3;4]}, and likewise
for the loop over the cell array.  This can be extended to loops over
multi-dimensional arrays.  For example:

@example
@group
a = [1,3;2,4]; c = cat (3, a, 2*a);
for i = c
  i
endfor
@end group
@end example

@noindent
In the above case, the multi-dimensional matrix @var{c} is reshaped to a
two-dimensional matrix as @code{reshape (c, rows (c),
prod (size (c)(2:end)))} and then the same behavior as a loop over a two
dimensional matrix is produced.

Although it is possible to rewrite all @code{for} loops as @code{while}
loops, the Octave language has both statements because often a
@code{for} loop is both less work to type and more natural to think of.
Counting the number of iterations is very common in loops and it can be
easier to think of this counting as part of looping rather than as
something to do inside the loop.

@menu
* Looping Over Structure Elements::
@end menu

@node Looping Over Structure Elements
@subsection Looping Over Structure Elements
@cindex structure elements, looping over
@cindex looping over structure elements

A special form of the @code{for} statement allows you to loop over all
the elements of a structure:

@example
@group
for [ @var{val}, @var{key} ] = @var{expression}
  @var{body}
endfor
@end group
@end example

@noindent
In this form of the @code{for} statement, the value of @var{expression}
must be a structure.  If it is, @var{key} and @var{val} are set to the
name of the element and the corresponding value in turn, until there are
no more elements.  For example:

@example
@group
x.a = 1
x.b = [1, 2; 3, 4]
x.c = "string"
for [val, key] = x
  key
  val
endfor

     @print{} key = a
     @print{} val = 1
     @print{} key = b
     @print{} val =
     @print{}
     @print{}   1  2
     @print{}   3  4
     @print{}
     @print{} key = c
     @print{} val = string
@end group
@end example

The elements are not accessed in any particular order.  If you need to
cycle through the list in a particular way, you will have to use the
function @code{fieldnames} and sort the list yourself.

The @var{key} variable may also be omitted.  If it is, the brackets are
also optional.  This is useful for cycling through the values of all the
structure elements when the names of the elements do not need to be
known.

@node The break Statement
@section The break Statement
@cindex @code{break} statement

The @code{break} statement jumps out of the innermost @code{while},
@code{do-until}, or @code{for} loop that encloses it.  The @code{break}
statement may only be used within the body of a loop.  The following
example finds the smallest divisor of a given integer, and also
identifies prime numbers:

@example
@group
num = 103;
div = 2;
while (div*div <= num)
  if (rem (num, div) == 0)
    break;
  endif
  div++;
endwhile
if (rem (num, div) == 0)
  printf ("Smallest divisor of %d is %d\n", num, div)
else
  printf ("%d is prime\n", num);
endif
@end group
@end example

When the remainder is zero in the first @code{while} statement, Octave
immediately @dfn{breaks out} of the loop.  This means that Octave
proceeds immediately to the statement following the loop and continues
processing.  (This is very different from the @code{exit} statement
which stops the entire Octave program.)

Here is another program equivalent to the previous one.  It illustrates
how the @var{condition} of a @code{while} statement could just as well
be replaced with a @code{break} inside an @code{if}:

@example
@group
num = 103;
div = 2;
while (1)
  if (rem (num, div) == 0)
    printf ("Smallest divisor of %d is %d\n", num, div);
    break;
  endif
  div++;
  if (div*div > num)
    printf ("%d is prime\n", num);
    break;
  endif
endwhile
@end group
@end example

@node The continue Statement
@section The continue Statement
@cindex @code{continue} statement

The @code{continue} statement, like @code{break}, is used only inside
@code{while}, @code{do-until}, or @code{for} loops.  It skips over the
rest of the loop body, causing the next cycle around the loop to begin
immediately.  Contrast this with @code{break}, which jumps out of the
loop altogether.
Here is an example:

@example
@group
# print elements of a vector of random
# integers that are even.

# first, create a row vector of 10 random
# integers with values between 0 and 100:

vec = round (rand (1, 10) * 100);

# print what we're interested in:

for x = vec
  if (rem (x, 2) != 0)
    continue;
  endif
  printf ("%d\n", x);
endfor
@end group
@end example

If one of the elements of @var{vec} is an odd number, this example skips
the print statement for that element, and continues back to the first
statement in the loop.

This is not a practical example of the @code{continue} statement, but it
should give you a clear understanding of how it works.  Normally, one
would probably write the loop like this:

@example
@group
for x = vec
  if (rem (x, 2) == 0)
    printf ("%d\n", x);
  endif
endfor
@end group
@end example

@node The unwind_protect Statement
@section The unwind_protect Statement
@cindex @code{unwind_protect} statement
@cindex @code{unwind_protect_cleanup}
@cindex @code{end_unwind_protect}

Octave supports a limited form of exception handling modeled after the
unwind-protect form of Lisp.

The general form of an @code{unwind_protect} block looks like this:

@example
@group
unwind_protect
  @var{body}
unwind_protect_cleanup
  @var{cleanup}
end_unwind_protect
@end group
@end example

@noindent
where @var{body} and @var{cleanup} are both optional and may contain any
Octave expressions or commands.  The statements in @var{cleanup} are
guaranteed to be executed regardless of how control exits @var{body}.

This is useful to protect temporary changes to global variables from
possible errors.  For example, the following code will always restore
the original value of the global variable @code{frobnosticate}
even if an error occurs in the first part of the @code{unwind_protect}
block.

@example
@group
save_frobnosticate = frobnosticate;
unwind_protect
  frobnosticate = true;
  @dots{}
unwind_protect_cleanup
  frobnosticate = save_frobnosticate;
end_unwind_protect
@end group
@end example

@noindent
Without @code{unwind_protect}, the value of @var{frobnosticate}
would not be restored if an error occurs while evaluating the first part
of the @code{unwind_protect} block because evaluation would stop at the
point of the error and the statement to restore the value would not be
executed.

In addition to unwind_protect, Octave supports another form of
exception handling, the @code{try} block.


@node The try Statement
@section The try Statement
@cindex @code{try} statement
@cindex @code{catch}
@cindex @code{end_try_catch}

The original form of a @code{try} block looks like this:

@example
@group
try
  @var{body}
catch
  @var{cleanup}
end_try_catch
@end group
@end example

@noindent
where @var{body} and @var{cleanup} are both optional and may contain any
Octave expressions or commands.  The statements in @var{cleanup} are
only executed if an error occurs in @var{body}.

No warnings or error messages are printed while @var{body} is executing.
If an error does occur during the execution of @var{body}, @var{cleanup}
can use the functions @code{lasterr} or @code{lasterror} to access the
text of the message that would have been printed, as well as its
identifier.  The alternative form,

@example
@group
try
  @var{body}
catch @var{err}
  @var{cleanup}
end_try_catch
@end group
@end example

@noindent
will automatically store the output of @code{lasterror} in the structure
@var{err}.  @xref{Errors and Warnings}, for more information about the
@code{lasterr} and @code{lasterror} functions.


@node Continuation Lines
@section Continuation Lines
@cindex continuation lines
@cindex @code{...} continuation marker
@cindex @code{\} continuation marker

In the Octave language, most statements end with a newline character and
you must tell Octave to ignore the newline character in order to
continue a statement from one line to the next.  Lines that end with the
characters @code{...} are joined with the following line before they are
divided into tokens by Octave's parser.  For example, the lines

@example
@group
x = long_variable_name ...
    + longer_variable_name ...
    - 42
@end group
@end example

@noindent
form a single statement.

Any text between the continuation marker and the newline character is
ignored.  For example, the statement

@example
@group
x = long_variable_name ...    # comment one
    + longer_variable_name ...comment two
    - 42                      # last comment
@end group
@end example

@noindent
is equivalent to the one shown above.

Inside double-quoted string constants, the character @code{\} has to be
used as continuation marker.  The @code{\} must appear at the end of the
line just before the newline character:

@example
@group
s = "This text starts in the first line \
and is continued in the second line."
@end group
@end example

@noindent
Input that occurs inside parentheses can be continued to the next line
without having to use a continuation marker.  For example, it is
possible to write statements like

@example
@group
if (fine_dining_destination == on_a_boat
    || fine_dining_destination == on_a_train)
  seuss (i, will, not, eat, them, sam, i, am, i,
         will, not, eat, green, eggs, and, ham);
endif
@end group
@end example

@noindent
without having to add to the clutter with continuation markers.<|MERGE_RESOLUTION|>--- conflicted
+++ resolved
@@ -465,13 +465,8 @@
 condition in an @code{if} statement, the condition in a @code{do-until}
 statement is considered true if its value is nonzero, and false if its
 value is zero.  If the value of the conditional expression in a
-<<<<<<< HEAD
 @code{do-until} statement is a vector or a matrix, it is considered 
 true only if it is non-empty and @emph{all} of the elements are nonzero.
-=======
-@code{do-until} statement is a vector or a matrix, it is considered
-true only if it is non-empty and @emph{all} of the elements are non-zero.
->>>>>>> 08e25cad
 
 Octave's @code{do-until} statement looks like this:
 
