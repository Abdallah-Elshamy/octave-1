--- conflicted
+++ resolved
@@ -161,7 +161,6 @@
 
     void reset (void);
 
-<<<<<<< HEAD
     void classdef_object (const std::shared_ptr<tree_classdef>& obj)
     {
       m_classdef_object = obj;
@@ -202,10 +201,7 @@
       return m_endfunction_found;
     }
 
-    // Error mesages for mismatched end tokens.
-=======
     // Error messages for mismatched end tokens.
->>>>>>> 2794a4e7
     void end_token_error (token *tok, token::end_tok_type expected);
 
     // Check to see that end tokens are properly matched.
