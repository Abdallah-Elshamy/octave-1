--- conflicted
+++ resolved
@@ -149,11 +149,7 @@
       parsing_subfunctions (false), max_fcn_depth (0),
       curr_fcn_depth (0), primary_fcn_scope (-1),
       curr_class_name (), function_scopes (), primary_fcn_ptr (0),
-<<<<<<< HEAD
-      classdef_object (0), stmt_list (0),
-=======
-      subfunction_names (), stmt_list (0),
->>>>>>> a6771446
+      subfunction_names (), classdef_object (0), stmt_list (0),
       lexer (lxr)
   {
     init ();
@@ -436,15 +432,13 @@
   // Pointer to the primary user function or user script function.
   octave_function *primary_fcn_ptr;
 
-<<<<<<< HEAD
-  // Pointer to the classdef object we just parsed, if any.
-  tree_classdef *classdef_object;
-=======
   // List of subfunction names, initially in the order they are
   // installed in the symbol table, then ordered as they appear in the
   // file.  Eventually stashed in the primary function object.
   std::list<std::string> subfunction_names;
->>>>>>> a6771446
+
+  // Pointer to the classdef object we just parsed, if any.
+  tree_classdef *classdef_object;
 
   // Result of parsing input.
   tree_statement_list *stmt_list;
