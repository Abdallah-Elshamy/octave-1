--- conflicted
+++ resolved
@@ -176,17 +176,13 @@
     tree_evaluator (interpreter& interp)
       : m_interpreter (interp), m_result_type (RT_UNDEFINED),
         m_expr_result_value (), m_expr_result_value_list (),
-<<<<<<< HEAD
-        m_lvalue_list_stack (), m_nargout_stack (),
-        m_bp_table (*this), m_call_stack (interp), m_profiler (),
-=======
         m_deferred_delete_stack (), m_lvalue_list_stack (),
-        m_nargout_stack (), m_call_stack (interp), m_profiler (),
->>>>>>> ef1b1840
-        m_max_recursion_depth (256), m_silent_functions (false),
-        m_string_fill_char (' '), m_PS4 ("+ "), m_dbstep_flag (0),
-        m_echo (ECHO_OFF), m_echo_state (false), m_echo_file_name (),
-        m_echo_file_pos (1), m_echo_files (), m_in_loop_command (false)
+        m_nargout_stack (), m_bp_table (*this), m_call_stack (interp),
+        m_profiler (), m_max_recursion_depth (256),
+        m_silent_functions (false), m_string_fill_char (' '),
+        m_PS4 ("+ "), m_dbstep_flag (0), m_echo (ECHO_OFF),
+        m_echo_state (false), m_echo_file_name (), m_echo_file_pos (1),
+        m_echo_files (), m_in_loop_command (false)
     { }
 
     // No copying!
@@ -318,17 +314,11 @@
     // The context for the current evaluation.
     static stmt_list_type statement_context;
 
-<<<<<<< HEAD
-=======
-    // TRUE means we are evaluating some kind of looping construct.
-    static bool in_loop_command;
-
     void defer_deletion (const octave_value& val)
     {
       m_deferred_delete_stack.push (val);
     }
 
->>>>>>> ef1b1840
     Matrix ignored_fcn_outputs (void) const;
 
     bool isargout (int nargout, int iout) const;
