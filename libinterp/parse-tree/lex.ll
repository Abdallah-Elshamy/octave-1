/*

Copyright (C) 1993-2012 John W. Eaton

This file is part of Octave.

Octave is free software; you can redistribute it and/or modify it
under the terms of the GNU General Public License as published by the
Free Software Foundation; either version 3 of the License, or (at your
option) any later version.

Octave is distributed in the hope that it will be useful, but WITHOUT
ANY WARRANTY; without even the implied warranty of MERCHANTABILITY or
FITNESS FOR A PARTICULAR PURPOSE.  See the GNU General Public License
for more details.

You should have received a copy of the GNU General Public License
along with Octave; see the file COPYING.  If not, see
<http://www.gnu.org/licenses/>.

*/

/*
We are using the pure parser interface and the reentrant lexer
interface but the Octave parser and lexer are NOT properly
reentrant because both still use many global variables.  It should be
safe to create a parser object and call it while anotehr parser
object is active (to parse a callback function while the main
interactive parser is waiting for input, for example) if you take
care to properly save and restore (typically with an unwind_protect
object) relevant global values before and after the nested call.
*/

%option prefix = "octave_"
%option noyywrap
%option reentrant
%option bison-bridge

%top {
#ifdef HAVE_CONFIG_H
#include <config.h>
#endif

}

%s COMMAND_START
%s MATRIX_START

%x INPUT_FILE_START

%x BLOCK_COMMENT_START
%x LINE_COMMENT_START

%{

#include <cctype>
#include <cstring>

#include <iostream>
#include <set>
#include <sstream>
#include <string>
#include <stack>

#include <sys/types.h>
#include <unistd.h>

#include "cmd-edit.h"
#include "quit.h"
#include "lo-mappers.h"

// These would be alphabetical, but oct-parse.h must be included before
// oct-gperf.h and oct-parse.h must be included after token.h and the tree
// class declarations.  We can't include oct-parse.h in oct-gperf.h
// because it may not be protected to allow it to be included multiple
// times.

#include "Cell.h"
#include "comment-list.h"
#include "defun.h"
#include "error.h"
#include "gripes.h"
#include "input.h"
#include "lex.h"
#include "ov.h"
#include "parse.h"
#include "parse-private.h"
#include "pt-all.h"
#include "symtab.h"
#include "token.h"
#include "toplev.h"
#include "utils.h"
#include "variables.h"
#include <oct-parse.h>
#include <oct-gperf.h>

#if defined (GNULIB_NAMESPACE)
// Calls to the following functions appear in the generated output from
// flex without the namespace tag.  Redefine them so we will use them
// via the gnulib namespace.
#define fprintf GNULIB_NAMESPACE::fprintf
#define fwrite GNULIB_NAMESPACE::fwrite
#define isatty GNULIB_NAMESPACE::isatty
#define malloc GNULIB_NAMESPACE::malloc
#define realloc GNULIB_NAMESPACE::realloc
#endif

#if ! (defined (FLEX_SCANNER) \
       && defined (YY_FLEX_MAJOR_VERSION) && YY_FLEX_MAJOR_VERSION >= 2 \
       && defined (YY_FLEX_MINOR_VERSION) && YY_FLEX_MINOR_VERSION >= 5)
#error lex.l requires flex version 2.5.4 or later
#endif

#define YY_EXTRA_TYPE octave_lexer *
#define curr_lexer yyextra

// Arrange to get input via readline.

#ifdef YY_INPUT
#undef YY_INPUT
#endif
#define YY_INPUT(buf, result, max_size) \
  result = curr_lexer->read (buf, max_size)

// Try to avoid crashing out completely on fatal scanner errors.

#ifdef YY_FATAL_ERROR
#undef YY_FATAL_ERROR
#endif
#define YY_FATAL_ERROR(msg) \
  (yyget_extra (yyscanner))->fatal_error (msg)

static bool Vdisplay_tokens = false;

static unsigned int Vtoken_count = 0;

// Internal variable for lexer debugging state.
static bool lexer_debug_flag = false;

// Forward declarations for functions defined at the bottom of this
// file that are needed inside the lexer actions.

static std::string strip_trailing_whitespace (char *s);

%}

D       [0-9]
S       [ \t]
NL      ((\n)|(\r)|(\r\n))
SNL     ({S}|{NL})
EL      (\.\.\.)
BS      (\\)
CONT    ({EL}|{BS})
Im      [iIjJ]
CCHAR   [#%]
COMMENT ({CCHAR}.*{NL})
SNLCMT  ({SNL}|{COMMENT})
IDENT   ([_$a-zA-Z][_$a-zA-Z0-9]*)
EXPON   ([DdEe][+-]?{D}+)
NUMBER  (({D}+\.?{D}*{EXPON}?)|(\.{D}+{EXPON}?)|(0[xX][0-9a-fA-F]+))

ANY_INCLUDING_NL (.|{NL})

%%

%{
// Make script and function files start with a bogus token. This makes
// the parser go down a special path.
%}

<INPUT_FILE_START>{ANY_INCLUDING_NL} {
    curr_lexer->lexer_debug ("<INPUT_FILE_START>{ANY_INCLUDING_NL}");

    curr_lexer->xunput (yytext[0]);

    // May be reset later if we see "function" or "classdef" appears
    // as the first token.
    curr_lexer->reading_script_file = true;

    curr_lexer->pop_start_state ();

    return curr_lexer->show_token (INPUT_FILE);
  }

%{
// Help and other command-style functions.
%}

<COMMAND_START>{NL} {
    curr_lexer->lexer_debug ("<COMMAND_START>{NL}");

    curr_lexer->input_line_number++;
    curr_lexer->current_input_column = 1;

    curr_lexer->quote_is_transpose = false;
    curr_lexer->convert_spaces_to_comma = true;
    curr_lexer->looking_for_object_index = false;
    curr_lexer->at_beginning_of_statement = true;

    curr_lexer->pop_start_state ();

    return curr_lexer->count_token ('\n');
  }

<COMMAND_START>[\;\,] {
    curr_lexer->lexer_debug ("<COMMAND_START>[\\;\\,]");

    curr_lexer->looking_for_object_index = false;
    curr_lexer->at_beginning_of_statement = true;

    curr_lexer->pop_start_state ();

    if (strcmp (yytext, ",") == 0)
      return curr_lexer->handle_token (',');
    else
      return curr_lexer->handle_token (';');
  }

<COMMAND_START>[\"\'] {
    curr_lexer->lexer_debug ("<COMMAND_START>[\\\"\\']");

    curr_lexer->at_beginning_of_statement = false;

    curr_lexer->current_input_column++;
    int tok = curr_lexer->handle_string (yytext[0]);

    return curr_lexer->count_token (tok);
  }

<COMMAND_START>[^#% \t\r\n\;\,\"\'][^ \t\r\n\;\,]*{S}* {
    curr_lexer->lexer_debug ("<COMMAND_START>[^#% \\t\\r\\n\\;\\,\\\"\\'][^ \\t\\r\\n\\;\\,]*{S}*");

    std::string tok = strip_trailing_whitespace (yytext);

    curr_lexer->looking_for_object_index = false;
    curr_lexer->at_beginning_of_statement = false;

    return curr_lexer->handle_token (tok, SQ_STRING);
  }

%{
// For this and the next two rules, we're looking at ']', and we
// need to know if the next token is '=' or '=='.
//
// It would have been so much easier if the delimiters were simply
// different for the expression on the left hand side of the equals
// operator.
//
// It's also a pain in the ass to decide whether to insert a comma
// after seeing a ']' character...

// FIXME -- we need to handle block comments here.
%}

<MATRIX_START>{SNLCMT}*\]{S}* {
    curr_lexer->lexer_debug ("<MATRIX_START>{SNLCMT}*\\]{S}*");

    curr_lexer->scan_for_comments (yytext);
    curr_lexer->fixup_column_count (yytext);

    curr_lexer->looking_at_object_index.pop_front ();

    curr_lexer->looking_for_object_index = true;
    curr_lexer->at_beginning_of_statement = false;

    int c = yytext[yyleng-1];
    bool cont_is_spc = (curr_lexer->eat_continuation () != octave_lexer::NO_WHITESPACE);
    bool spc_gobbled = (cont_is_spc || c == ' ' || c == '\t');
    int tok_to_return = curr_lexer->handle_close_bracket (spc_gobbled, ']');

    if (spc_gobbled)
      curr_lexer->xunput (' ');

    return curr_lexer->count_token (tok_to_return);
  }

%{
// FIXME -- we need to handle block comments here.
%}

<MATRIX_START>{SNLCMT}*\}{S}* {
    curr_lexer->lexer_debug ("<MATRIX_START>{SNLCMT}*\\}{S}*");

    curr_lexer->scan_for_comments (yytext);
    curr_lexer->fixup_column_count (yytext);

    curr_lexer->looking_at_object_index.pop_front ();

    curr_lexer->looking_for_object_index = true;
    curr_lexer->at_beginning_of_statement = false;

    int c = yytext[yyleng-1];
    bool cont_is_spc = (curr_lexer->eat_continuation () != octave_lexer::NO_WHITESPACE);
    bool spc_gobbled = (cont_is_spc || c == ' ' || c == '\t');
    int tok_to_return = curr_lexer->handle_close_bracket (spc_gobbled, '}');

    if (spc_gobbled)
      curr_lexer->xunput (' ');

    return curr_lexer->count_token (tok_to_return);
  }

%{
// Commas are element separators in matrix constants.  If we don't
// check for continuations here we can end up inserting too many
// commas.
%}

<MATRIX_START>{S}*\,{S}* {
    curr_lexer->lexer_debug ("<MATRIX_START>{S}*\\,{S}*");

    curr_lexer->current_input_column += yyleng;

    int tmp = curr_lexer->eat_continuation ();

    curr_lexer->quote_is_transpose = false;
    curr_lexer->convert_spaces_to_comma = true;
    curr_lexer->looking_for_object_index = false;
    curr_lexer->at_beginning_of_statement = false;

    if (! curr_lexer->looking_at_object_index.front ())
      {
        if ((tmp & octave_lexer::NEWLINE) == octave_lexer::NEWLINE)
          {
            curr_lexer->maybe_warn_separator_insert (';');

            curr_lexer->xunput (';');
          }
      }

    return curr_lexer->count_token (',');
  }

%{
// In some cases, spaces in matrix constants can turn into commas.
// If commas are required, spaces are not important in matrix
// constants so we just eat them.  If we don't check for continuations
// here we can end up inserting too many commas.
%}

<MATRIX_START>{S}+ {
    curr_lexer->lexer_debug ("<MATRIX_START>{S}+");

    curr_lexer->current_input_column += yyleng;

    curr_lexer->at_beginning_of_statement = false;

    int tmp = curr_lexer->eat_continuation ();

    if (! curr_lexer->looking_at_object_index.front ())
      {
        bool bin_op = curr_lexer->next_token_is_bin_op (true);
        bool postfix_un_op = curr_lexer->next_token_is_postfix_unary_op (true);
        bool sep_op = curr_lexer->next_token_is_sep_op ();

        if (! (postfix_un_op || bin_op || sep_op)
            && curr_lexer->nesting_level.is_bracket_or_brace ()
            && curr_lexer->convert_spaces_to_comma)
          {
            if ((tmp & octave_lexer::NEWLINE) == octave_lexer::NEWLINE)
              {
                curr_lexer->maybe_warn_separator_insert (';');

                curr_lexer->xunput (';');
              }

            curr_lexer->quote_is_transpose = false;
            curr_lexer->convert_spaces_to_comma = true;
            curr_lexer->looking_for_object_index = false;

            curr_lexer->maybe_warn_separator_insert (',');

            return curr_lexer->count_token (',');
          }
      }
  }

%{
// Semicolons are handled as row seprators in matrix constants.  If we
// don't eat whitespace here we can end up inserting too many
// semicolons.

// FIXME -- we need to handle block comments here.
%}

<MATRIX_START>{SNLCMT}*;{SNLCMT}* {
    curr_lexer->lexer_debug ("<MATRIX_START>{SNLCMT}*;{SNLCMT}*");

    curr_lexer->scan_for_comments (yytext);
    curr_lexer->fixup_column_count (yytext);
    curr_lexer->eat_whitespace ();

    curr_lexer->quote_is_transpose = false;
    curr_lexer->convert_spaces_to_comma = true;
    curr_lexer->looking_for_object_index = false;
    curr_lexer->at_beginning_of_statement = false;

    return curr_lexer->count_token (';');
  }

%{
// In some cases, new lines can also become row separators.  If we
// don't eat whitespace here we can end up inserting too many
// semicolons.

// FIXME -- we need to handle block comments here.
%}

<MATRIX_START>{S}*{COMMENT}{SNLCMT}* |
<MATRIX_START>{S}*{NL}{SNLCMT}* {
    curr_lexer->lexer_debug ("<MATRIX_START>{S}*{COMMENT}{SNLCMT}*|<MATRIX_START>{S}*{NL}{SNLCMT}*");

    curr_lexer->scan_for_comments (yytext);
    curr_lexer->fixup_column_count (yytext);
    curr_lexer->eat_whitespace ();

    curr_lexer->quote_is_transpose = false;
    curr_lexer->convert_spaces_to_comma = true;
    curr_lexer->at_beginning_of_statement = false;

    if (curr_lexer->nesting_level.none ())
      return LEXICAL_ERROR;

    if (! curr_lexer->looking_at_object_index.front ()
        && curr_lexer->nesting_level.is_bracket_or_brace ())
      {
        curr_lexer->maybe_warn_separator_insert (';');

        return curr_lexer->count_token (';');
      }
  }

\[{S}* {
    curr_lexer->lexer_debug ("\\[{S}*");

    curr_lexer->nesting_level.bracket ();

    curr_lexer->looking_at_object_index.push_front (false);

    curr_lexer->current_input_column += yyleng;
    curr_lexer->quote_is_transpose = false;
    curr_lexer->convert_spaces_to_comma = true;
    curr_lexer->looking_for_object_index = false;
    curr_lexer->at_beginning_of_statement = false;

    if (curr_lexer->defining_func
        && ! curr_lexer->parsed_function_name.top ())
      curr_lexer->looking_at_return_list = true;
    else
      curr_lexer->looking_at_matrix_or_assign_lhs = true;

    curr_lexer->decrement_promptflag ();
    curr_lexer->eat_whitespace ();

    curr_lexer->bracketflag++;

    curr_lexer->push_start_state (MATRIX_START);

    return curr_lexer->count_token ('[');
  }

\] {
    curr_lexer->lexer_debug ("\\]");

    curr_lexer->nesting_level.remove ();

    curr_lexer->looking_at_object_index.pop_front ();

    curr_lexer->looking_for_object_index = true;
    curr_lexer->at_beginning_of_statement = false;

    return curr_lexer->handle_token (']');
  }

%{
// Gobble comments.
%}

%{
// Start of a block comment.  If the comment marker appears immediately
// after a block of full-line comments, finish the full line comment
// block.
%}

^{S}*{CCHAR}\{{S}*{NL} {
    curr_lexer->lexer_debug ("^{S}*{CCHAR}\{{S}*{NL}");

    yyless (0);

    if (curr_lexer->start_state () == LINE_COMMENT_START)
      {
        if (! curr_lexer->comment_text.empty ())
          curr_lexer->finish_comment (octave_comment_elt::full_line);

        curr_lexer->pop_start_state ();
      }

    curr_lexer->push_start_state (BLOCK_COMMENT_START);

  }

<BLOCK_COMMENT_START>^{S}*{CCHAR}\{{S}*{NL} {
    curr_lexer->lexer_debug ("<BLOCK_COMMENT_START>^{S}*{CCHAR}\{{S}*{NL}");

    curr_lexer->input_line_number++;
    curr_lexer->current_input_column = 1;

    if (curr_lexer->block_comment_nesting_level)
      curr_lexer->comment_text = "\n";

    curr_lexer->block_comment_nesting_level++;
  }

%{
// End of a block comment.  If this block comment is nested inside
// another, wait for the outermost block comment block to be closed
// before storing the comment.
%}

<BLOCK_COMMENT_START>^{S}*{CCHAR}\}{S}*{NL} {
    curr_lexer->lexer_debug ("<BLOCK_COMMENT_START>^{S}*{CCHAR}\\}{S}*{NL}");

    curr_lexer->input_line_number++;
    curr_lexer->current_input_column = 1;

    if (curr_lexer->block_comment_nesting_level > 1)
      curr_lexer->comment_text = "\n";
    else
      curr_lexer->finish_comment (octave_comment_elt::block);

    curr_lexer->block_comment_nesting_level--;
    curr_lexer->pop_start_state ();
  }

%{
// Body of a block comment.
%}

<BLOCK_COMMENT_START>.*{NL} {
    curr_lexer->lexer_debug ("<BLOCK_COMMENT_START>.*{NL}");

    curr_lexer->input_line_number++;
    curr_lexer->current_input_column = 1;
    curr_lexer->comment_text += yytext;
  }

%{
// Full-line or end-of-line comment.
%}

{S}*{CCHAR}.*{NL} {
    curr_lexer->lexer_debug ("{S}*{CCHAR}.*{NL}");

    curr_lexer->push_start_state (LINE_COMMENT_START);
    yyless (0);
  }

<LINE_COMMENT_START>{S}*{CCHAR}.*{NL} {
    curr_lexer->lexer_debug ("<LINE_COMMENT_START>{S}*{CCHAR}.*{NL}");

    bool full_line_comment = curr_lexer->current_input_column == 1;
    curr_lexer->input_line_number++;
    curr_lexer->current_input_column = 1;

    bool have_space = false;
    size_t len = yyleng;
    size_t i = 0;
    while (i < len)
      {
        char c = yytext[i];
        if (c == ' ' || c == '\t')
          {
            have_space = true;
            i++;
          }
        else
          break;
      }

    while (i < len)
      {
        char c = yytext[i];
        if (c == '#' || c == '%')
          i++;
        else
          break;
      }
      
    curr_lexer->comment_text += &yytext[i];

    if (! full_line_comment)
      {
        if (have_space)
          curr_lexer->mark_previous_token_trailing_space ();

        curr_lexer->finish_comment (octave_comment_elt::end_of_line);

        curr_lexer->pop_start_state ();
      }
  }

%{
// End of a block of full-line comments.
%}

<LINE_COMMENT_START>{ANY_INCLUDING_NL} {
    curr_lexer->lexer_debug ("<LINE_COMMENT_START>{ANY_INCLUDING_NL}");

    curr_lexer->xunput (yytext[0]);

    curr_lexer->finish_comment (octave_comment_elt::full_line);  

    curr_lexer->pop_start_state ();
  }

%{
// Imaginary numbers.
%}

{NUMBER}{Im} {
    curr_lexer->lexer_debug ("{NUMBER}{Im}");

    curr_lexer->handle_number ();
    return curr_lexer->count_token (IMAG_NUM);
  }

%{
// Real numbers.  Don't grab the '.' part of a dot operator as part of
// the constant.
%}

{D}+/\.[\*/\\^\'] |
{NUMBER} {
    curr_lexer->lexer_debug ("{D}+/\\.[\\*/\\^\\']|{NUMBER}");
    curr_lexer->handle_number ();
    return curr_lexer->count_token (NUM);
  }

%{
// Eat whitespace.  Whitespace inside matrix constants is handled by
// the <MATRIX_START> start state code above.
%}

{S}* {
    curr_lexer->current_input_column += yyleng;

    curr_lexer->mark_previous_token_trailing_space ();
  }

%{
// Continuation lines.  Allow comments after continuations.
%}

{CONT}{S}*{NL} |
{CONT}{S}*{CCHAR}.*{NL} {
    curr_lexer->lexer_debug ("{CONT}{S}*{NL}|{CONT}{S}*{CCHAR}.*{NL}");

    curr_lexer->handle_continuation ();
  }

%{
// End of file.
%}

<<EOF>> {
   return curr_lexer->handle_end_of_input ();
  }

%{
// Identifiers.  Truncate the token at the first space or tab but
// don't write directly on yytext.
%}

{IDENT}{S}* {
    curr_lexer->lexer_debug ("{IDENT}{S}*");

    int id_tok = curr_lexer->handle_identifier ();

    if (id_tok >= 0)
      return curr_lexer->count_token (id_tok);
  }

%{
// Superclass method identifiers.
%}

{IDENT}@{IDENT}{S}* |
{IDENT}@{IDENT}.{IDENT}{S}* {
    curr_lexer->lexer_debug ("{IDENT}@{IDENT}{S}*|{IDENT}@{IDENT}.{IDENT}{S}*");

    int id_tok = curr_lexer->handle_superclass_identifier ();

    if (id_tok >= 0)
      {
        curr_lexer->looking_for_object_index = true;

        return curr_lexer->count_token (id_tok);
      }
  }

%{
// Metaclass query
%}

\?{IDENT}{S}* |
\?{IDENT}\.{IDENT}{S}* {
    curr_lexer->lexer_debug ("\\?{IDENT}{S}*|\\?{IDENT}\\.{IDENT}{S}*");

    int id_tok = curr_lexer->handle_meta_identifier ();

    if (id_tok >= 0)
      {
        curr_lexer->looking_for_object_index = true;

        return curr_lexer->count_token (id_tok);
      }
  }

%{
// Function handles and superclass references
%}

"@" {
    curr_lexer->lexer_debug ("@");

    curr_lexer->current_input_column++;

    curr_lexer->quote_is_transpose = false;
    curr_lexer->convert_spaces_to_comma = false;
    curr_lexer->looking_at_function_handle++;
    curr_lexer->looking_for_object_index = false;
    curr_lexer->at_beginning_of_statement = false;

    return curr_lexer->count_token ('@');

  }

%{
// A new line character.  New line characters inside matrix constants
// are handled by the <MATRIX_START> start state code above.  If closest
// nesting is inside parentheses, don't return a row separator.
%}

{NL} {
    curr_lexer->lexer_debug ("{NL}");

    curr_lexer->input_line_number++;
    curr_lexer->current_input_column = 1;

    curr_lexer->quote_is_transpose = false;
    curr_lexer->convert_spaces_to_comma = true;

    if (curr_lexer->nesting_level.none ())
      {
        curr_lexer->at_beginning_of_statement = true;
        return curr_lexer->count_token ('\n');
      }
    else if (curr_lexer->nesting_level.is_paren ())
      {
        curr_lexer->at_beginning_of_statement = false;
        curr_lexer->gripe_matlab_incompatible ("bare newline inside parentheses");
      }
    else if (curr_lexer->nesting_level.is_bracket_or_brace ())
      return LEXICAL_ERROR;
  }

%{
// Single quote can either be the beginning of a string or a transpose
// operator.
%}

"'" {
    curr_lexer->lexer_debug ("'");

    curr_lexer->current_input_column++;
    curr_lexer->convert_spaces_to_comma = true;

    if (curr_lexer->quote_is_transpose)
      {
        curr_lexer->do_comma_insert_check ();
        return curr_lexer->count_token (QUOTE);
      }
    else
      {
        int tok = curr_lexer->handle_string ('\'');
        return curr_lexer->count_token (tok);
      }
  }

%{
// Double quotes always begin strings.
%}

\" {
    curr_lexer->lexer_debug ("\"");

    curr_lexer->current_input_column++;
    int tok = curr_lexer->handle_string ('"');

    return curr_lexer->count_token (tok);
}

%{
// Other operators.
%}

":"     { return curr_lexer->handle_op (":", ':'); }
".+"    { return curr_lexer->handle_incompatible_op (".+", EPLUS); }
".-"    { return curr_lexer->handle_incompatible_op (".-", EMINUS); }
".*"    { return curr_lexer->handle_op (".*", EMUL); }
"./"    { return curr_lexer->handle_op ("./", EDIV); }
".\\"   { return curr_lexer->handle_op (".\\", ELEFTDIV); }
".^"    { return curr_lexer->handle_op (".^", EPOW); }
".**"   { return curr_lexer->handle_incompatible_op (".**", EPOW); }
"<="    { return curr_lexer->handle_op ("<=", EXPR_LE); }
"=="    { return curr_lexer->handle_op ("==", EXPR_EQ); }
"~="    { return curr_lexer->handle_op ("~=", EXPR_NE); }
"!="    { return curr_lexer->handle_incompatible_op ("!=", EXPR_NE); }
">="    { return curr_lexer->handle_op (">=", EXPR_GE); }
"&"     { return curr_lexer->handle_op ("&", EXPR_AND); }
"|"     { return curr_lexer->handle_op ("|", EXPR_OR); }
"<"     { return curr_lexer->handle_op ("<", EXPR_LT); }
">"     { return curr_lexer->handle_op (">", EXPR_GT); }
"+"     { return curr_lexer->handle_op ("+", '+'); }
"-"     { return curr_lexer->handle_op ("-", '-'); }
"*"     { return curr_lexer->handle_op ("*", '*'); }
"/"     { return curr_lexer->handle_op ("/", '/'); }
"\\"    { return curr_lexer->handle_op ("\\", LEFTDIV); }
"^"     { return curr_lexer->handle_op ("^", POW); }
"**"    { return curr_lexer->handle_incompatible_op ("**", POW); }
"="     { return curr_lexer->handle_op ("=", '=', true, false); }
"&&"    { return curr_lexer->handle_op ("&&", EXPR_AND_AND); }
"||"    { return curr_lexer->handle_op ("||", EXPR_OR_OR); }
"<<"    { return curr_lexer->handle_incompatible_op ("<<", LSHIFT); }
">>"    { return curr_lexer->handle_incompatible_op (">>", RSHIFT); }
"~"     { return curr_lexer->handle_op ("~", EXPR_NOT); }
"!"     { return curr_lexer->handle_incompatible_op ("!", EXPR_NOT); }
";"     { return curr_lexer->handle_op (";", ';', true, true); }

"," {
    return curr_lexer->handle_op
      (",", ',', true, ! curr_lexer->looking_at_object_index.front ());
  }

".'" {
    curr_lexer->do_comma_insert_check ();
    return curr_lexer->handle_op (".'", TRANSPOSE, true, false);
  }

"++" {
    curr_lexer->do_comma_insert_check ();
    return curr_lexer->handle_incompatible_op
      ("++", PLUS_PLUS, true, false, true);
  }

"--" {
    ;
    curr_lexer->do_comma_insert_check ();
    return curr_lexer->handle_incompatible_op
      ("--", MINUS_MINUS, true, false, true);
  }

"(" {
    curr_lexer->lexer_debug ("(");

    // If we are looking for an object index, then push TRUE for
    // looking_at_object_index.  Otherwise, just push whatever state
    // is current (so that we can pop it off the stack when we find
    // the matching close paren).

    curr_lexer->looking_at_object_index.push_front
      (curr_lexer->looking_for_object_index);

    curr_lexer->looking_at_indirect_ref = false;
    curr_lexer->looking_for_object_index = false;
    curr_lexer->at_beginning_of_statement = false;

    curr_lexer->nesting_level.paren ();
    curr_lexer->decrement_promptflag ();

    return curr_lexer->handle_token ('(');
  }

")" {
    curr_lexer->lexer_debug (")");

    curr_lexer->nesting_level.remove ();
    curr_lexer->current_input_column++;

    curr_lexer->looking_at_object_index.pop_front ();

    curr_lexer->quote_is_transpose = true;
    curr_lexer->convert_spaces_to_comma
      = (curr_lexer->nesting_level.is_bracket_or_brace ()
         && ! curr_lexer->looking_at_anon_fcn_args);
    curr_lexer->looking_for_object_index = true;
    curr_lexer->at_beginning_of_statement = false;

    if (curr_lexer->looking_at_anon_fcn_args)
      curr_lexer->looking_at_anon_fcn_args = false;

    curr_lexer->do_comma_insert_check ();

    return curr_lexer->count_token (')');
  }

"." {
    curr_lexer->lexer_debug (".");

    curr_lexer->looking_for_object_index = false;
    curr_lexer->at_beginning_of_statement = false;

    return curr_lexer->handle_token ('.');
  }

%{
// op= operators.
%}

"+="    { return curr_lexer->handle_incompatible_op ("+=", ADD_EQ); }
"-="    { return curr_lexer->handle_incompatible_op ("-=", SUB_EQ); }
"*="    { return curr_lexer->handle_incompatible_op ("*=", MUL_EQ); }
"/="    { return curr_lexer->handle_incompatible_op ("/=", DIV_EQ); }
"\\="   { return curr_lexer->handle_incompatible_op ("\\=", LEFTDIV_EQ); }
".+="   { return curr_lexer->handle_incompatible_op (".+=", ADD_EQ); }
".-="   { return curr_lexer->handle_incompatible_op (".-=", SUB_EQ); }
".*="   { return curr_lexer->handle_incompatible_op (".*=", EMUL_EQ); }
"./="   { return curr_lexer->handle_incompatible_op ("./=", EDIV_EQ); }
".\\="  { return curr_lexer->handle_incompatible_op (".\\=", ELEFTDIV_EQ); }
"^="    { return curr_lexer->handle_incompatible_op ("^=", POW_EQ); }
"**="   { return curr_lexer->handle_incompatible_op ("^=", POW_EQ); }
".^="   { return curr_lexer->handle_incompatible_op (".^=", EPOW_EQ); }
".**="  { return curr_lexer->handle_incompatible_op (".^=", EPOW_EQ); }
"&="    { return curr_lexer->handle_incompatible_op ("&=", AND_EQ); }
"|="    { return curr_lexer->handle_incompatible_op ("|=", OR_EQ); }
"<<="   { return curr_lexer->handle_incompatible_op ("<<=", LSHIFT_EQ); }
">>="   { return curr_lexer->handle_incompatible_op (">>=", RSHIFT_EQ); }

\{{S}* {
    curr_lexer->lexer_debug ("\\{{S}*");

    curr_lexer->nesting_level.brace ();

    curr_lexer->looking_at_object_index.push_front
      (curr_lexer->looking_for_object_index);

    curr_lexer->current_input_column += yyleng;
    curr_lexer->quote_is_transpose = false;
    curr_lexer->convert_spaces_to_comma = true;
    curr_lexer->looking_for_object_index = false;
    curr_lexer->at_beginning_of_statement = false;

    curr_lexer->decrement_promptflag ();
    curr_lexer->eat_whitespace ();

    curr_lexer->braceflag++;

    curr_lexer->push_start_state (MATRIX_START);

    return curr_lexer->count_token ('{');
  }

"}" {
    curr_lexer->lexer_debug ("}");

    curr_lexer->looking_at_object_index.pop_front ();

    curr_lexer->looking_for_object_index = true;
    curr_lexer->at_beginning_of_statement = false;

    curr_lexer->nesting_level.remove ();

    return curr_lexer->handle_token ('}');
  }

%{
// Unrecognized input is a lexical error.
%}

. {
    curr_lexer->lexer_debug (".");

    curr_lexer->xunput (yytext[0]);

    int c = curr_lexer->text_yyinput ();

    if (c != EOF)
      {
        curr_lexer->current_input_column++;

        error ("invalid character '%s' (ASCII %d) near line %d, column %d",
               undo_string_escape (static_cast<char> (c)), c,
               curr_lexer->input_line_number, curr_lexer->current_input_column);

        return LEXICAL_ERROR;
      }
    else
      return curr_lexer->handle_end_of_input ();
  }

%%

static void
display_character (char c)
{
  if (isgraph (c))
    std::cerr << c;
  else
    switch (c)
      {
      case 0:
        std::cerr << "NUL";
        break;

      case 1:
        std::cerr << "SOH";
        break;

      case 2:
        std::cerr << "STX";
        break;

      case 3:
        std::cerr << "ETX";
        break;

      case 4:
        std::cerr << "EOT";
        break;

      case 5:
        std::cerr << "ENQ";
        break;

      case 6:
        std::cerr << "ACK";
        break;

      case 7:
        std::cerr << "\\a";
        break;

      case 8:
        std::cerr << "\\b";
        break;

      case 9:
        std::cerr << "\\t";
        break;

      case 10:
        std::cerr << "\\n";
        break;

      case 11:
        std::cerr << "\\v";
        break;

      case 12:
        std::cerr << "\\f";
        break;

      case 13:
        std::cerr << "\\r";
        break;

      case 14:
        std::cerr << "SO";
        break;

      case 15:
        std::cerr << "SI";
        break;

      case 16:
        std::cerr << "DLE";
        break;

      case 17:
        std::cerr << "DC1";
        break;

      case 18:
        std::cerr << "DC2";
        break;

      case 19:
        std::cerr << "DC3";
        break;

      case 20:
        std::cerr << "DC4";
        break;

      case 21:
        std::cerr << "NAK";
        break;

      case 22:
        std::cerr << "SYN";
        break;

      case 23:
        std::cerr << "ETB";
        break;

      case 24:
        std::cerr << "CAN";
        break;

      case 25:
        std::cerr << "EM";
        break;

      case 26:
        std::cerr << "SUB";
        break;

      case 27:
        std::cerr << "ESC";
        break;

      case 28:
        std::cerr << "FS";
        break;

      case 29:
        std::cerr << "GS";
        break;

      case 30:
        std::cerr << "RS";
        break;

      case 31:
        std::cerr << "US";
        break;

      case 32:
        std::cerr << "SPACE";
        break;

      case 127:
        std::cerr << "DEL";
        break;
      }
}

void
cleanup_parser (void)
{
}

// Return 1 if the given character matches any character in the given
// string.

static bool
match_any (char c, const char *s)
{
  char tmp;
  while ((tmp = *s++) != '\0')
    {
      if (c == tmp)
        return true;
    }
  return false;
}

// Given information about the spacing surrounding an operator,
// return 1 if it looks like it should be treated as a binary
// operator.  For example,
//
//   [ 1 + 2 ]  or  [ 1+ 2]  or  [ 1+2 ]  ==>  binary
//
//   [ 1 +2 ]  ==>  unary

static bool
looks_like_bin_op (bool spc_prev, int next_char)
{
  bool spc_next = (next_char == ' ' || next_char == '\t');

  return ((spc_prev && spc_next) || ! spc_prev);
}

bool
is_keyword (const std::string& s)
{
  // Parsing function names like "set.property_name" inside
  // classdef-style class definitions is simplified by handling the
  // "set" and "get" portions of the names using the same mechanism as
  // is used for keywords.  However, they are not really keywords in
  // the language, so omit them from the list of possible keywords.

  return (octave_kw_hash::in_word_set (s.c_str (), s.length ()) != 0
          && ! (s == "set" || s == "get"));
}

DEFUN (iskeyword, args, ,
  "-*- texinfo -*-\n\
@deftypefn  {Built-in Function} {} iskeyword ()\n\
@deftypefnx {Built-in Function} {} iskeyword (@var{name})\n\
Return true if @var{name} is an Octave keyword.  If @var{name}\n\
is omitted, return a list of keywords.\n\
@seealso{isvarname, exist}\n\
@end deftypefn")
{
  octave_value retval;

  int argc = args.length () + 1;

  string_vector argv = args.make_argv ("iskeyword");

  if (error_state)
    return retval;

  if (argc == 1)
    {
      // Neither set and get are keywords.  See the note in the
      // is_keyword function for additional details.

      string_vector lst (TOTAL_KEYWORDS);

      int j = 0;

      for (int i = 0; i < TOTAL_KEYWORDS; i++)
        {
          std::string tmp = wordlist[i].name;

          if (! (tmp == "set" || tmp == "get"))
            lst[j++] = tmp;
        }

      lst.resize (j);

      retval = Cell (lst.sort ());
    }
  else if (argc == 2)
    {
      retval = is_keyword (argv[1]);
    }
  else
    print_usage ();

  return retval;
}

/*

%!assert (iskeyword ("for"))
%!assert (iskeyword ("fort"), false)
%!assert (iskeyword ("fft"), false)

*/

// Used to delete trailing white space from tokens.

static std::string
strip_trailing_whitespace (char *s)
{
  std::string retval = s;

  size_t pos = retval.find_first_of (" \t");

  if (pos != std::string::npos)
    retval.resize (pos);

  return retval;
}

DEFUN (__display_tokens__, args, nargout,
  "-*- texinfo -*-\n\
@deftypefn {Built-in Function} {} __display_tokens__ ()\n\
Query or set the internal variable that determines whether Octave's\n\
lexer displays tokens as they are read.\n\
@end deftypefn")
{
  return SET_INTERNAL_VARIABLE (display_tokens);
}

DEFUN (__token_count__, , ,
  "-*- texinfo -*-\n\
@deftypefn {Built-in Function} {} __token_count__ ()\n\
Number of language tokens processed since Octave startup.\n\
@end deftypefn")
{
  return octave_value (Vtoken_count);
}

DEFUN (__lexer_debug_flag__, args, nargout,
  "-*- texinfo -*-\n\
@deftypefn {Built-in Function} {@var{old_val} =} __lexer_debug_flag__ (@var{new_val}))\n\
Undocumented internal function.\n\
@end deftypefn")
{
  octave_value retval;

  retval = set_internal_variable (lexer_debug_flag, args, nargout,
                                  "__lexer_debug_flag__");

  return retval;
}

class
flex_stream_reader : public stream_reader
{
public:
  flex_stream_reader (octave_lexer *l, char *buf_arg)
    : stream_reader (), lexer (l), buf (buf_arg)
  { }

  int getc (void) { return lexer->text_yyinput (); }
  int ungetc (int c) { lexer->xunput (c, buf); return 0; }

private:

  // No copying!

  flex_stream_reader (const flex_stream_reader&);

  flex_stream_reader& operator = (const flex_stream_reader&);

  octave_lexer *lexer;

  char *buf;
};

lexical_feedback::~lexical_feedback (void)
{
  tokens.clear ();
}

void
lexical_feedback::init (void)
{
  // The closest paren, brace, or bracket nesting is not an object
  // index.
  looking_at_object_index.push_front (false);
}

void
lexical_feedback::reset (void)
{
  end_of_input = false;
  convert_spaces_to_comma = true;
  do_comma_insert = false;
  at_beginning_of_statement = true;
  looking_at_anon_fcn_args = false;
  looking_at_return_list = false;
  looking_at_parameter_list = false;
  looking_at_decl_list = false;
  looking_at_initializer_expression = false;
  looking_at_matrix_or_assign_lhs = false;
  looking_for_object_index = false; 
  looking_at_indirect_ref = false;
  parsing_class_method = false;
  parsing_classdef = false;
  maybe_classdef_get_set_method = false;
  parsing_classdef_get_method = false;
  parsing_classdef_set_method = false;
  quote_is_transpose = false;
  force_script = false;
  reading_fcn_file = false;
  reading_script_file = false;
  reading_classdef_file = false;
  input_line_number = 1;
  current_input_column = 1;
  bracketflag = 0;
  braceflag = 0;
  looping = 0;
  defining_func = 0;
  looking_at_function_handle = 0;
  block_comment_nesting_level = 0;
  token_count = 0;
  current_input_line = "";
  comment_text = "";
  help_text = "";
  fcn_file_name = "";
  fcn_file_full_name = "";
  looking_at_object_index.clear ();
  looking_at_object_index.push_front (false);

  while (! parsed_function_name.empty ())
    parsed_function_name.pop ();

  pending_local_variables.clear ();

  nesting_level.reset ();

  tokens.clear ();
}

int
lexical_feedback::previous_token_value (void) const
{
  const token *tok = tokens.front ();
  return tok ? tok->token_value () : 0;
}

bool
lexical_feedback::previous_token_value_is (int tok_val) const
{
  const token *tok = tokens.front ();
  return tok ? tok->token_value_is (tok_val) : false;
}

void
lexical_feedback::mark_previous_token_trailing_space (void)
{
  token *tok = tokens.front ();
  if (tok && ! previous_token_value_is ('\n'))
    tok->mark_trailing_space ();
}

bool
lexical_feedback::space_follows_previous_token (void) const
{
  const token *tok = tokens.front ();
  return tok ? tok->space_follows_token () : false;
}

static bool
looks_like_copyright (const std::string& s)
{
  bool retval = false;

  if (! s.empty ())
    {
      size_t offset = s.find_first_not_of (" \t");

      retval = (s.substr (offset, 9) == "Copyright" || s.substr (offset, 6) == "Author");
    }

  return retval;
}

void
octave_lexer::input_buffer::fill (const std::string& input, bool eof_arg)
{
  buffer = input;
  chars_left = buffer.length ();
  pos = buffer.c_str ();
  eof = eof_arg;
}

int
octave_lexer::input_buffer::copy_chunk (char *buf, size_t max_size)
{
  static const char * const eol = "\n";

  size_t len = max_size > chars_left ? chars_left : max_size;
  assert (len > 0);

  memcpy (buf, pos, len);

  chars_left -= len;
  pos += len;

  // Make sure input ends with a new line character.
  if (chars_left == 0 && buf[len-1] != '\n')
    {
      if (len < max_size)
        {
          // There is enough room to plug the newline character in
          // the buffer.
          buf[len++] = '\n';
        }
      else
        {
          // There isn't enough room to plug the newline character
          // in the buffer so arrange to have it returned on the next
          // call to octave_lexer::read.
          pos = eol;
          chars_left = 1;
        }
    }

  return len;
}

octave_lexer::~octave_lexer (void)
{
  yylex_destroy (scanner);
}

void
octave_lexer::init (void)
{
  yylex_init (&scanner);

  // Make octave_lexer object available through yyextra in
  // flex-generated lexer.
  yyset_extra (this, scanner);

  clear_start_state ();
}

// Inside Flex-generated functions, yyg is the scanner cast to its real
// type.  Some flex macros that we use in octave_lexer member functions
// (for example, BEGIN) use yyg.  If we could perform the actions of
// these macros with functions instead, we could eliminate the
// OCTAVE_YYG macro.

#define OCTAVE_YYG \
  struct yyguts_t *yyg = static_cast<struct yyguts_t*> (scanner)

void
octave_lexer::reset (void)
{
  // Start off on the right foot.
  clear_start_state ();

  parser_symtab_context.clear ();

  // We do want a prompt by default.
  promptflag (1);

  // Only ask for input from stdin if we are expecting interactive
  // input.

  if (! quitting_gracefully
      && (interactive || forced_interactive)
      && ! (reading_fcn_file
            || reading_classdef_file
            || reading_script_file
            || input_from_eval_string ()))
    yyrestart (stdin, scanner);

  input_reader.reset ();

  lexical_feedback::reset ();
}

void
octave_lexer::prep_for_file (void)
{
  reading_script_file = true;

  push_start_state (INPUT_FILE_START);
}

int
octave_lexer::read (char *buf, unsigned max_size)
{
  int status = 0;

  if (input_buf.empty ())
    {
      bool eof = false;
      current_input_line = input_reader.get_input (eof);
      input_buf.fill (current_input_line, eof);
    }

  if (! input_buf.empty ())
    status = input_buf.copy_chunk (buf, max_size);
  else
    {
      status = YY_NULL;

      if (! input_buf.at_eof ())
        fatal_error ("octave_lexer::read () in flex scanner failed");
    }

  return status;
}

int
octave_lexer::handle_end_of_input (void)
{
  lexer_debug ("<<EOF>>");

  if (block_comment_nesting_level != 0)
    {
      warning ("block comment open at end of input");

      if ((reading_fcn_file || reading_script_file || reading_classdef_file)
          && ! fcn_file_name.empty ())
        warning ("near line %d of file '%s.m'",
                 input_line_number, fcn_file_name.c_str ());
    }

  return handle_token (END_OF_INPUT);
}

char *
octave_lexer::flex_yytext (void)
{
  return yyget_text (scanner);
}

int
octave_lexer::flex_yyleng (void)
{
  return yyget_leng (scanner);
}

// GAG.
//
// If we're reading a matrix and the next character is '[', make sure
// that we insert a comma ahead of it.

void
octave_lexer::do_comma_insert_check (void)
{
  bool spc_gobbled = (eat_continuation () != octave_lexer::NO_WHITESPACE);

  int c = text_yyinput ();

  xunput (c);

  if (spc_gobbled)
    xunput (' ');

  do_comma_insert = (! looking_at_object_index.front ()
                     && bracketflag && c == '[');
}

int
octave_lexer::text_yyinput (void)
{
  int c = yyinput (scanner);

  if (lexer_debug_flag)
    {
      std::cerr << "I: ";
      display_character (c);
      std::cerr << std::endl;
    }

  // Convert CRLF into just LF and single CR into LF.

  if (c == '\r')
    {
      c = yyinput (scanner);

      if (lexer_debug_flag)
        {
          std::cerr << "I: ";
          display_character (c);
          std::cerr << std::endl;
        }

      if (c != '\n')
        {
          xunput (c);
          c = '\n';
        }
    }

  if (c == '\n')
    input_line_number++;

  return c;
}

void
octave_lexer::xunput (char c, char *buf)
{
  if (c != EOF)
    {
      if (lexer_debug_flag)
        {
          std::cerr << "U: ";
          display_character (c);
          std::cerr << std::endl;
        }

      if (c == '\n')
        input_line_number--;

      yyunput (c, buf, scanner);
    }
}

void
octave_lexer::xunput (char c)
{
  char *yytxt = flex_yytext ();

  xunput (c, yytxt);
}

// If we read some newlines, we need figure out what column we're
// really looking at.

void
octave_lexer::fixup_column_count (char *s)
{
  char c;
  while ((c = *s++) != '\0')
    {
      if (c == '\n')
        {
          input_line_number++;
          current_input_column = 1;
        }
      else
        current_input_column++;
    }
}

bool
octave_lexer::inside_any_object_index (void)
{
  bool retval = false;

  for (std::list<bool>::const_iterator i = looking_at_object_index.begin ();
       i != looking_at_object_index.end (); i++)
    {
      if (*i)
        {
          retval = true;
          break;
        }
    }

  return retval;
}

// Handle keywords.  Return -1 if the keyword should be ignored.

int
octave_lexer::is_keyword_token (const std::string& s)
{
  int l = input_line_number;
  int c = current_input_column;

  int len = s.length ();

  const octave_kw *kw = octave_kw_hash::in_word_set (s.c_str (), len);

  if (kw)
    {
      token *tok_val = 0;

      switch (kw->kw_id)
        {
        case break_kw:
        case catch_kw:
        case continue_kw:
        case else_kw:
        case otherwise_kw:
        case return_kw:
        case unwind_protect_cleanup_kw:
          at_beginning_of_statement = true;
          break;

        case static_kw:
          if ((reading_fcn_file || reading_script_file
               || reading_classdef_file)
              && ! fcn_file_full_name.empty ())
            warning_with_id ("Octave:deprecated-keyword",
                             "the 'static' keyword is obsolete and will be removed from a future version of Octave; please use 'persistent' instead; near line %d of file '%s'",
                             input_line_number,
                             fcn_file_full_name.c_str ());
          else
            warning_with_id ("Octave:deprecated-keyword",
                             "the 'static' keyword is obsolete and will be removed from a future version of Octave; please use 'persistent' instead; near line %d",
                             input_line_number);
          // fall through ...

        case persistent_kw:
          break;

        case case_kw:
        case elseif_kw:
        case global_kw:
        case until_kw:
          break;

        case end_kw:
          if (inside_any_object_index ()
              || (! reading_classdef_file
                  && (defining_func
                      && ! (looking_at_return_list
                            || parsed_function_name.top ()))))
            return 0;

          tok_val = new token (end_kw, token::simple_end, l, c);
          at_beginning_of_statement = true;
          break;

        case end_try_catch_kw:
          tok_val = new token (end_try_catch_kw, token::try_catch_end, l, c);
          at_beginning_of_statement = true;
          break;

        case end_unwind_protect_kw:
          tok_val = new token (end_unwind_protect_kw,
                               token::unwind_protect_end, l, c);
          at_beginning_of_statement = true;
          break;

        case endfor_kw:
          tok_val = new token (endfor_kw, token::for_end, l, c);
          at_beginning_of_statement = true;
          break;

        case endfunction_kw:
          tok_val = new token (endfunction_kw, token::function_end, l, c);
          at_beginning_of_statement = true;
          break;

        case endif_kw:
          tok_val = new token (endif_kw, token::if_end, l, c);
          at_beginning_of_statement = true;
          break;

        case endparfor_kw:
          tok_val = new token (endparfor_kw, token::parfor_end, l, c);
          at_beginning_of_statement = true;
          break;

        case endswitch_kw:
          tok_val = new token (endswitch_kw, token::switch_end, l, c);
          at_beginning_of_statement = true;
          break;

        case endwhile_kw:
          tok_val = new token (endwhile_kw, token::while_end, l, c);
          at_beginning_of_statement = true;
          break;

        case endclassdef_kw:
          tok_val = new token (endclassdef_kw, token::classdef_end, l, c);
          at_beginning_of_statement = true;
          break;

        case endenumeration_kw:
          tok_val = new token (endenumeration_kw, token::enumeration_end,
                               l, c);
          at_beginning_of_statement = true;
          break;

        case endevents_kw:
          tok_val = new token (endevents_kw, token::events_end, l, c);
          at_beginning_of_statement = true;
          break;

        case endmethods_kw:
          tok_val = new token (endmethods_kw, token::methods_end, l, c);
          at_beginning_of_statement = true;
          break;

        case endproperties_kw:
          tok_val = new token (endproperties_kw, token::properties_end, l, c);
          at_beginning_of_statement = true;
          break;


        case for_kw:
        case parfor_kw:
        case while_kw:
          decrement_promptflag ();
          looping++;
          break;

        case do_kw:
          at_beginning_of_statement = true;
          decrement_promptflag ();
          looping++;
          break;

        case try_kw:
        case unwind_protect_kw:
          at_beginning_of_statement = true;
          decrement_promptflag ();
          break;

        case if_kw:
        case switch_kw:
          decrement_promptflag ();
          break;

        case get_kw:
        case set_kw:
          // 'get' and 'set' are keywords in classdef method
          // declarations.
          if (! maybe_classdef_get_set_method)
            return 0;
          break;

        case enumeration_kw:
        case events_kw:
        case methods_kw:
        case properties_kw:
          // 'properties', 'methods' and 'events' are keywords for
          // classdef blocks.
          if (! parsing_classdef)
            return 0;
          // fall through ...

        case classdef_kw:
          // 'classdef' is always a keyword.
          decrement_promptflag ();

          if (! force_script && token_count == 0 && input_from_file ())
            {
              reading_classdef_file = true;
              reading_script_file = false;
            }
          break;

        case function_kw:
          decrement_promptflag ();

          defining_func++;
          parsed_function_name.push (false);

          if (! force_script && token_count == 0 && input_from_file ())
            {
              reading_fcn_file = true;
              reading_script_file = false;
            }

          if (! (reading_fcn_file || reading_script_file
                 || reading_classdef_file))
            input_line_number = 1;
          break;

        case magic_file_kw:
          {
            if ((reading_fcn_file || reading_script_file
                 || reading_classdef_file)
                && ! fcn_file_full_name.empty ())
              tok_val = new token (magic_file_kw, fcn_file_full_name, l, c);
            else
              tok_val = new token (magic_file_kw, "stdin", l, c);
          }
          break;

        case magic_line_kw:
          tok_val = new token (magic_line_kw, static_cast<double> (l),
                               "", l, c);
          break;

        default:
          panic_impossible ();
        }

      if (! tok_val)
        tok_val = new token (kw->tok, l, c);

      push_token (tok_val);

      return kw->tok;
    }

  return 0;
}

bool
octave_lexer::is_variable (const std::string& name)
{
  return (symbol_table::is_variable (name)
          || (pending_local_variables.find (name)
              != pending_local_variables.end ()));
}

// Recognize separators.  If the separator is a CRLF pair, it is
// replaced by a single LF.

bool
octave_lexer::next_token_is_sep_op (void)
{
  bool retval = false;

  int c = text_yyinput ();

  retval = match_any (c, ",;\n]");

  xunput (c);

  return retval;
}

// Try to determine if the next token should be treated as a postfix
// unary operator.  This is ugly, but it seems to do the right thing.

bool
octave_lexer::next_token_is_postfix_unary_op (bool spc_prev)
{
  bool un_op = false;

  int c0 = text_yyinput ();

  if (c0 == '\'' && ! spc_prev)
    {
      un_op = true;
    }
  else if (c0 == '.')
    {
      int c1 = text_yyinput ();
      un_op = (c1 == '\'');
      xunput (c1);
    }
  else if (c0 == '+')
    {
      int c1 = text_yyinput ();
      un_op = (c1 == '+');
      xunput (c1);
    }
  else if (c0 == '-')
    {
      int c1 = text_yyinput ();
      un_op = (c1 == '-');
      xunput (c1);
    }

  xunput (c0);

  return un_op;
}

// Try to determine if the next token should be treated as a binary
// operator.
//
// This kluge exists because whitespace is not always ignored inside
// the square brackets that are used to create matrix objects (though
// spacing only really matters in the cases that can be interpreted
// either as binary ops or prefix unary ops: currently just +, -).
//
// Note that a line continuation directly following a + or - operator
// (e.g., the characters '[' 'a' ' ' '+' '\' LFD 'b' ']') will be
// parsed as a binary operator.

bool
octave_lexer::next_token_is_bin_op (bool spc_prev)
{
  bool bin_op = false;

  int c0 = text_yyinput ();

  switch (c0)
    {
    case '+':
    case '-':
      {
        int c1 = text_yyinput ();

        switch (c1)
          {
          case '+':
          case '-':
            // Unary ops, spacing doesn't matter.
            break;

          case '=':
            // Binary ops, spacing doesn't matter.
            bin_op = true;
            break;

          default:
            // Could be either, spacing matters.
            bin_op = looks_like_bin_op (spc_prev, c1);
            break;
          }

        xunput (c1);
      }
      break;

    case ':':
    case '/':
    case '\\':
    case '^':
      // Always a binary op (may also include /=, \=, and ^=).
      bin_op = true;
      break;

    // .+ .- ./ .\ .^ .* .**
    case '.':
      {
        int c1 = text_yyinput ();

        if (match_any (c1, "+-/\\^*"))
          // Always a binary op (may also include .+=, .-=, ./=, ...).
          bin_op = true;
        else if (! isdigit (c1) && c1 != ' ' && c1 != '\t' && c1 != '.')
          // A structure element reference is a binary op.
          bin_op = true;

        xunput (c1);
      }
      break;

    // = == & && | || * **
    case '=':
    case '&':
    case '|':
    case '*':
      // Always a binary op (may also include ==, &&, ||, **).
      bin_op = true;
      break;

    // < <= <> > >=
    case '<':
    case '>':
      // Always a binary op (may also include <=, <>, >=).
      bin_op = true;
      break;

    // ~= !=
    case '~':
    case '!':
      {
        int c1 = text_yyinput ();

        // ~ and ! can be unary ops, so require following =.
        if (c1 == '=')
          bin_op = true;

        xunput (c1);
      }
      break;

    default:
      break;
    }

  xunput (c0);

  return bin_op;
}

// FIXME -- we need to handle block comments here.

void
octave_lexer::scan_for_comments (const char *text)
{
  std::string comment_buf;

  bool in_comment = false;
  bool beginning_of_comment = false;

  int len = strlen (text);
  int i = 0;

  while (i < len)
    {
      char c = text[i++];

      switch (c)
        {
        case '%':
        case '#':
          if (in_comment)
            {
              if (! beginning_of_comment)
                comment_buf += static_cast<char> (c);
            }
          else
            {
              maybe_gripe_matlab_incompatible_comment (c);
              in_comment = true;
              beginning_of_comment = true;
            }
          break;

        case '\n':
          if (in_comment)
            {
              comment_buf += static_cast<char> (c);
              octave_comment_buffer::append (comment_buf);
              comment_buf.resize (0);
              in_comment = false;
              beginning_of_comment = false;
            }
          break;

        default:
          if (in_comment)
            {
              comment_buf += static_cast<char> (c);
              beginning_of_comment = false;
            }
          break;
        }
    }

  if (! comment_buf.empty ())
    octave_comment_buffer::append (comment_buf);
}

// Discard whitespace, including comments and continuations.

// FIXME -- we need to handle block comments here.

int
octave_lexer::eat_whitespace (void)
{
  int retval = octave_lexer::NO_WHITESPACE;

  std::string comment_buf;

  bool in_comment = false;
  bool beginning_of_comment = false;

  int c = 0;

  while ((c = text_yyinput ()) != EOF)
    {
      current_input_column++;

      switch (c)
        {
        case ' ':
        case '\t':
          if (in_comment)
            {
              comment_buf += static_cast<char> (c);
              beginning_of_comment = false;
            }
          retval |= octave_lexer::SPACE_OR_TAB;
          break;

        case '\n':
          retval |= octave_lexer::NEWLINE;
          if (in_comment)
            {
              comment_buf += static_cast<char> (c);
              octave_comment_buffer::append (comment_buf);
              comment_buf.resize (0);
              in_comment = false;
              beginning_of_comment = false;
            }
          current_input_column = 0;
          break;

        case '#':
        case '%':
          if (in_comment)
            {
              if (! beginning_of_comment)
                comment_buf += static_cast<char> (c);
            }
          else
            {
              maybe_gripe_matlab_incompatible_comment (c);
              in_comment = true;
              beginning_of_comment = true;
            }
          break;

        case '.':
          if (in_comment)
            {
              comment_buf += static_cast<char> (c);
              beginning_of_comment = false;
              break;
            }
          else
            {
              if (have_ellipsis_continuation ())
                break;
              else
                goto done;
            }

        case '\\':
          if (in_comment)
            {
              comment_buf += static_cast<char> (c);
              beginning_of_comment = false;
              break;
            }
          else
            {
              if (have_continuation ())
                break;
              else
                goto done;
            }

        default:
          if (in_comment)
            {
              comment_buf += static_cast<char> (c);
              beginning_of_comment = false;
              break;
            }
          else
            goto done;
        }
    }

  if (! comment_buf.empty ())
    octave_comment_buffer::append (comment_buf);

 done:
  xunput (c);
  current_input_column--;
  return retval;
}

static inline bool
looks_like_hex (const char *s, int len)
{
  return (len > 2 && s[0] == '0' && (s[1] == 'x' || s[1] == 'X'));
}

void
octave_lexer::handle_number (void)
{
  double value = 0.0;
  int nread = 0;

  char *yytxt = flex_yytext ();

  if (looks_like_hex (yytxt, strlen (yytxt)))
    {
      unsigned long ival;

      nread = sscanf (yytxt, "%lx", &ival);

      value = static_cast<double> (ival);
    }
  else
    {
      char *tmp = strsave (yytxt);

      char *idx = strpbrk (tmp, "Dd");

      if (idx)
        *idx = 'e';

      nread = sscanf (tmp, "%lf", &value);

      delete [] tmp;
    }

  // If yytext doesn't contain a valid number, we are in deep doo doo.

  assert (nread == 1);

  quote_is_transpose = true;
  convert_spaces_to_comma = true;
  looking_for_object_index = false;
  at_beginning_of_statement = false;

  push_token (new token (NUM, value, yytxt, input_line_number,
                         current_input_column));

  current_input_column += flex_yyleng ();

  do_comma_insert_check ();
}

void
octave_lexer::handle_continuation (void)
{
  char *yytxt = flex_yytext ();
  int yylng = flex_yyleng ();

  size_t offset = 1;
  if (yytxt[0] == '\\')
    gripe_matlab_incompatible_continuation ();
  else
    offset = 3;

  bool have_space = false;
  while (offset < yylng)
    {
      char c = yytxt[offset];
      if (c == ' ' || c == '\t')
        {
          have_space = true;
          offset++;
        }
      else
        break;
    }

  if (have_space)
    mark_previous_token_trailing_space ();

  bool have_comment = false;
  while (offset < yylng)
    {
      char c = yytxt[offset];
      if (c == '#' || c == '%')
        {
          have_comment = true;
          offset++;
        }
      else
        break;
    }

  if (have_comment)
    {
      comment_text = &yytxt[offset];

      finish_comment (octave_comment_elt::end_of_line, true);
    }

  decrement_promptflag ();
  input_line_number++;
  current_input_column = 1;
}

void
octave_lexer::finish_comment (octave_comment_elt::comment_type typ,
                              bool looking_at_continuation)
{
  bool copyright = looks_like_copyright (comment_text);

  if (nesting_level.none () && help_text.empty ()
    && ! comment_text.empty () && ! copyright)
    help_text = comment_text;

  if (copyright)
    typ = octave_comment_elt::copyright;

  octave_comment_buffer::append (comment_text, typ);

  comment_text = "";

  quote_is_transpose = false;
  convert_spaces_to_comma = true;
  at_beginning_of_statement = true;

  if (! looking_at_continuation)
    xunput ('\n');
}

// We have seen a backslash and need to find out if it should be
// treated as a continuation character.  If so, this eats it, up to
// and including the new line character.
//
// Match whitespace only, followed by a comment character or newline.
// Once a comment character is found, discard all input until newline.
// If non-whitespace characters are found before comment
// characters, return 0.  Otherwise, return 1.

// FIXME -- we need to handle block comments here.

bool
octave_lexer::have_continuation (bool trailing_comments_ok)
{
  std::ostringstream buf;

  std::string comment_buf;

  bool in_comment = false;
  bool beginning_of_comment = false;

  int c = 0;

  while ((c = text_yyinput ()) != EOF)
    {
      buf << static_cast<char> (c);

      switch (c)
        {
        case ' ':
        case '\t':
          if (in_comment)
            {
              comment_buf += static_cast<char> (c);
              beginning_of_comment = false;
            }
          break;

        case '%':
        case '#':
          if (trailing_comments_ok)
            {
              if (in_comment)
                {
                  if (! beginning_of_comment)
                    comment_buf += static_cast<char> (c);
                }
              else
                {
                  maybe_gripe_matlab_incompatible_comment (c);
                  in_comment = true;
                  beginning_of_comment = true;
                }
            }
          else
            goto cleanup;
          break;

        case '\n':
          if (in_comment)
            {
              comment_buf += static_cast<char> (c);
              octave_comment_buffer::append (comment_buf);
            }
          current_input_column = 0;
          decrement_promptflag ();
          gripe_matlab_incompatible_continuation ();
          return true;

        default:
          if (in_comment)
            {
              comment_buf += static_cast<char> (c);
              beginning_of_comment = false;
            }
          else
            goto cleanup;
          break;
        }
    }

  xunput (c);
  return false;

cleanup:

  std::string s = buf.str ();

  int len = s.length ();
  while (len--)
    xunput (s[len]);

  return false;
}

// We have seen a '.' and need to see if it is the start of a
// continuation.  If so, this eats it, up to and including the new
// line character.

bool
octave_lexer::have_ellipsis_continuation (bool trailing_comments_ok)
{
  char c1 = text_yyinput ();
  if (c1 == '.')
    {
      char c2 = text_yyinput ();
      if (c2 == '.' && have_continuation (trailing_comments_ok))
        return true;
      else
        {
          xunput (c2);
          xunput (c1);
        }
    }
  else
    xunput (c1);

  return false;
}

// See if we have a continuation line.  If so, eat it and the leading
// whitespace on the next line.

int
octave_lexer::eat_continuation (void)
{
  int retval = octave_lexer::NO_WHITESPACE;

  int c = text_yyinput ();

  if ((c == '.' && have_ellipsis_continuation ())
      || (c == '\\' && have_continuation ()))
    retval = eat_whitespace ();
  else
    xunput (c);

  return retval;
}

int
octave_lexer::handle_string (char delim)
{
  std::ostringstream buf;

  int bos_line = input_line_number;
  int bos_col = current_input_column;

  int c;
  int escape_pending = 0;

  while ((c = text_yyinput ()) != EOF)
    {
      current_input_column++;

      if (c == '\\')
        {
          if (delim == '\'' || escape_pending)
            {
              buf << static_cast<char> (c);
              escape_pending = 0;
            }
          else
            {
              if (have_continuation (false))
                escape_pending = 0;
              else
                {
                  buf << static_cast<char> (c);
                  escape_pending = 1;
                }
            }
          continue;
        }
      else if (c == '.')
        {
          if (delim == '\'' || ! have_ellipsis_continuation (false))
            buf << static_cast<char> (c);
        }
      else if (c == '\n')
        {
          error ("unterminated string constant");
          break;
        }
      else if (c == delim)
        {
          if (escape_pending)
            buf << static_cast<char> (c);
          else
            {
              c = text_yyinput ();
              if (c == delim)
                {
                  buf << static_cast<char> (c);
                }
              else
                {
                  std::string s;
                  xunput (c);

                  if (delim == '\'')
                    s = buf.str ();
                  else
                    s = do_string_escapes (buf.str ());

                  quote_is_transpose = true;
                  convert_spaces_to_comma = true;

                  if (delim == '"')
                    gripe_matlab_incompatible ("\" used as string delimiter");
                  else if (delim == '\'')
                    gripe_single_quote_string ();

                  looking_for_object_index = true;
                  at_beginning_of_statement = false;

                  int tok = delim == '"' ? DQ_STRING : SQ_STRING;

                  push_token (new token (tok, s, bos_line, bos_col));

                  return tok;
                }
            }
        }
      else
        {
          buf << static_cast<char> (c);
        }

      escape_pending = 0;
    }

  return LEXICAL_ERROR;
}

bool
octave_lexer::next_token_is_assign_op (void)
{
  bool retval = false;

  int c0 = text_yyinput ();

  switch (c0)
    {
    case '=':
      {
        int c1 = text_yyinput ();
        xunput (c1);
        if (c1 != '=')
          retval = true;
      }
      break;

    case '+':
    case '-':
    case '*':
    case '/':
    case '\\':
    case '&':
    case '|':
      {
        int c1 = text_yyinput ();
        xunput (c1);
        if (c1 == '=')
          retval = true;
      }
      break;

    case '.':
      {
        int c1 = text_yyinput ();
        if (match_any (c1, "+-*/\\"))
          {
            int c2 = text_yyinput ();
            xunput (c2);
            if (c2 == '=')
              retval = true;
          }
        xunput (c1);
      }
      break;

    case '>':
      {
        int c1 = text_yyinput ();
        if (c1 == '>')
          {
            int c2 = text_yyinput ();
            xunput (c2);
            if (c2 == '=')
              retval = true;
          }
        xunput (c1);
      }
      break;

    case '<':
      {
        int c1 = text_yyinput ();
        if (c1 == '<')
          {
            int c2 = text_yyinput ();
            xunput (c2);
            if (c2 == '=')
              retval = true;
          }
        xunput (c1);
      }
      break;

    default:
      break;
    }

  xunput (c0);

  return retval;
}

bool
octave_lexer::next_token_is_index_op (void)
{
  int c = text_yyinput ();
  xunput (c);
  return c == '(' || c == '{';
}

int
octave_lexer::handle_close_bracket (bool spc_gobbled, int bracket_type)
{
  int retval = bracket_type;

  if (! nesting_level.none ())
    {
      nesting_level.remove ();

      if (bracket_type == ']')
        bracketflag--;
      else if (bracket_type == '}')
        braceflag--;
      else
        panic_impossible ();
    }

  pop_start_state ();

  if (bracket_type == ']'
      && next_token_is_assign_op ()
      && ! looking_at_return_list)
    {
      retval = CLOSE_BRACE;
    }
  else if ((bracketflag || braceflag)
           && convert_spaces_to_comma
           && (nesting_level.is_bracket ()
               || (nesting_level.is_brace ()
                   && ! looking_at_object_index.front ())))
    {
      bool index_op = next_token_is_index_op ();

      // Don't insert comma if we are looking at something like
      //
      //   [x{i}{j}] or [x{i}(j)]
      //
      // but do if we are looking at
      //
      //   [x{i} {j}] or [x{i} (j)]

      if (spc_gobbled || ! (bracket_type == '}' && index_op))
        {
          bool bin_op = next_token_is_bin_op (spc_gobbled);

          bool postfix_un_op = next_token_is_postfix_unary_op (spc_gobbled);

          bool sep_op = next_token_is_sep_op ();

          if (! (postfix_un_op || bin_op || sep_op))
            {
              maybe_warn_separator_insert (',');

              xunput (',');
              return retval;
            }
        }
    }

  quote_is_transpose = true;
  convert_spaces_to_comma = true;

  return retval;
}

void
octave_lexer::maybe_unput_comma (int spc_gobbled)
{
  if (nesting_level.is_bracket ()
      || (nesting_level.is_brace ()
          && ! looking_at_object_index.front ()))
    {
      int bin_op = next_token_is_bin_op (spc_gobbled);

      int postfix_un_op = next_token_is_postfix_unary_op (spc_gobbled);

      int c1 = text_yyinput ();
      int c2 = text_yyinput ();

      xunput (c2);
      xunput (c1);

      int sep_op = next_token_is_sep_op ();

      int dot_op = (c1 == '.'
                    && (isalpha (c2) || isspace (c2) || c2 == '_'));

      if (postfix_un_op || bin_op || sep_op || dot_op)
        return;

      int index_op = (c1 == '(' || c1 == '{');

      // If there is no space before the indexing op, we don't insert
      // a comma.

      if (index_op && ! spc_gobbled)
        return;

      maybe_warn_separator_insert (',');

      xunput (',');
    }
}

bool
octave_lexer::next_token_can_follow_bin_op (void)
{
  std::stack<char> buf;

  int c = EOF;

  // Skip whitespace in current statement on current line
  while (true)
    {
      c = text_yyinput ();

      buf.push (c);

      if (match_any (c, ",;\n") || (c != ' ' && c != '\t'))
        break;
    }

  // Restore input.
  while (! buf.empty ())
    {
      xunput (buf.top ());

      buf.pop ();
    }

  return (isalnum (c) || match_any (c, "!\"'(-[_{~"));
}

static bool
can_be_command (const std::string& tok)
{
  // Don't allow these names to be treated as commands to avoid
  // surprises when parsing things like "NaN ^2".

  return ! (tok == "e"
            || tok == "I" || tok == "i"
            || tok == "J" || tok == "j"
            || tok == "Inf" || tok == "inf"
            || tok == "NaN" || tok == "nan");
}

bool
octave_lexer::looks_like_command_arg (void)
{
  bool retval = true;

  int c0 = text_yyinput ();

  switch (c0)
    {
    // = ==
    case '=':
      {
        int c1 = text_yyinput ();

        if (c1 == '=')
          {
            int c2 = text_yyinput ();

            if (! match_any (c2, ",;\n") && (c2 == ' ' || c2 == '\t')
                && next_token_can_follow_bin_op ())
              retval = false;

            xunput (c2);
          }
        else
          retval = false;

        xunput (c1);
      }
      break;

    case '(':
    case '{':
      // Indexing.
      retval = false;
      break;

    case '\n':
      // EOL.
      break;

    case '\'':
    case '"':
      // Beginning of a character string.
      break;

    // + - ++ -- += -=
    case '+':
    case '-':
      {
        int c1 = text_yyinput ();

        switch (c1)
          {
          case '\n':
            // EOL.
          case '+':
          case '-':
            // Unary ops, spacing doesn't matter.
            break;

          case '\t':
          case ' ':
            {
              if (next_token_can_follow_bin_op ())
                retval = false;
            }
            break;

          case '=':
            {
              int c2 = text_yyinput ();

              if (! match_any (c2, ",;\n") && (c2 == ' ' || c2 == '\t')
                  && next_token_can_follow_bin_op ())
                retval = false;

              xunput (c2);
            }
            break;
          }

        xunput (c1);
      }
      break;

    case ':':
    case '/':
    case '\\':
    case '^':
      {
        int c1 = text_yyinput ();

        if (! match_any (c1, ",;\n") && (c1 == ' ' || c1 == '\t')
            && next_token_can_follow_bin_op ())
          retval = false;

        xunput (c1);
      }
      break;

    // .+ .- ./ .\ .^ .* .**
    case '.':
      {
        int c1 = text_yyinput ();

        if (match_any (c1, "+-/\\^*"))
          {
            int c2 = text_yyinput ();

            if (c2 == '=')
              {
                int c3 = text_yyinput ();

                if (! match_any (c3, ",;\n") && (c3 == ' ' || c3 == '\t')
                    && next_token_can_follow_bin_op ())
                  retval = false;

                xunput (c3);
              }
            else if (! match_any (c2, ",;\n") && (c2 == ' ' || c2 == '\t')
                     && next_token_can_follow_bin_op ())
              retval = false;

            xunput (c2);
          }
        else if (! match_any (c1, ",;\n")
                 && (! isdigit (c1) && c1 != ' ' && c1 != '\t'
                     && c1 != '.'))
          {
            // Structure reference.  FIXME -- is this a complete check?

            retval = false;
          }

        xunput (c1);
      }
      break;

    // & && | || * **
    case '&':
    case '|':
    case '*':
      {
        int c1 = text_yyinput ();

        if (c1 == c0)
          {
            int c2 = text_yyinput ();

            if (! match_any (c2, ",;\n") && (c2 == ' ' || c2 == '\t')
                && next_token_can_follow_bin_op ())
              retval = false;

            xunput (c2);
          }
        else if (! match_any (c1, ",;\n") && (c1 == ' ' || c1 == '\t')
                 && next_token_can_follow_bin_op ())
          retval = false;

        xunput (c1);
      }
      break;

    // < <= > >=
    case '<':
    case '>':
      {
        int c1 = text_yyinput ();

        if (c1 == '=')
          {
            int c2 = text_yyinput ();

            if (! match_any (c2, ",;\n") && (c2 == ' ' || c2 == '\t')
                && next_token_can_follow_bin_op ())
              retval = false;

            xunput (c2);
          }
        else if (! match_any (c1, ",;\n") && (c1 == ' ' || c1 == '\t')
                 && next_token_can_follow_bin_op ())
          retval = false;

        xunput (c1);
      }
      break;

    // ~= !=
    case '~':
    case '!':
      {
        int c1 = text_yyinput ();

        // ~ and ! can be unary ops, so require following =.
        if (c1 == '=')
          {
            int c2 = text_yyinput ();

            if (! match_any (c2, ",;\n") && (c2 == ' ' || c2 == '\t')
                && next_token_can_follow_bin_op ())
              retval = false;

            xunput (c2);
          }
        else if (! match_any (c1, ",;\n") && (c1 == ' ' || c1 == '\t')
                 && next_token_can_follow_bin_op ())
          retval = false;

        xunput (c1);
      }
      break;

    default:
      break;
    }

  xunput (c0);

  return retval;
}

int
octave_lexer::handle_superclass_identifier (void)
{
  char *yytxt = flex_yytext ();
  int c = yytxt[flex_yyleng()-1];

  std::string meth = strip_trailing_whitespace (yytxt);

  int cont_is_spc = eat_continuation ();

  int spc_gobbled = (cont_is_spc || c == ' ' || c == '\t');

  size_t pos = meth.find ("@");
  std::string cls = meth.substr (pos + 1);
  meth = meth.substr (0, pos);

  std::string pkg;
  pos = cls.find (".");
  if (pos != std::string::npos)
    {
      pkg = cls.substr (0, pos);
      cls = cls.substr (pos + 1);
    }

  int kw_token = (is_keyword_token (meth) || is_keyword_token (cls)
                  || is_keyword_token (pkg));
  if (kw_token)
    {
      error ("method, class, and package names may not be keywords");
      return LEXICAL_ERROR;
    }

<<<<<<< HEAD
  push_token (new token (meth, pkg, cls, input_line_number,
                         current_input_column));
=======
  push_token (new token (SUPERCLASSREF,
                         meth.empty () ? 0 : &(symbol_table::insert (meth)),
                         cls.empty () ? 0 : &(symbol_table::insert (cls)),
                         pkg.empty () ? 0 : &(symbol_table::insert (pkg)),
                         input_line_number, current_input_column));
>>>>>>> 47cb53ba

  do_comma_insert_check ();
  maybe_unput_comma (spc_gobbled);
  current_input_column += flex_yyleng ();

  return SUPERCLASSREF;
}

int
octave_lexer::handle_meta_identifier (void)
{
  char *yytxt = flex_yytext ();
  int c = yytxt[flex_yyleng()-1];

  std::string cls = strip_trailing_whitespace (yytxt).substr (1);

  int cont_is_spc = eat_continuation ();

  int spc_gobbled = (cont_is_spc || c == ' ' || c == '\t');

  std::string pkg;
  size_t pos = cls.find (".");
  if (pos != std::string::npos)
    {
      pkg = cls.substr (0, pos);
      cls = cls.substr (pos + 1);
    }

  int kw_token = is_keyword_token (cls) || is_keyword_token (pkg);
  if (kw_token)
    {
      error ("class and package names may not be keywords");
      return LEXICAL_ERROR;
    }

<<<<<<< HEAD
  push_token (new token (pkg, cls, input_line_number,
                         current_input_column));
=======
  push_token (new token (METAQUERY,
                         cls.empty () ? 0 : &(symbol_table::insert (cls)),
                         pkg.empty () ? 0 : &(symbol_table::insert (pkg)),
                         input_line_number, current_input_column));
>>>>>>> 47cb53ba

  do_comma_insert_check ();
  maybe_unput_comma (spc_gobbled);
  current_input_column += flex_yyleng ();

  return METAQUERY;
}

// Figure out exactly what kind of token to return when we have seen
// an identifier.  Handles keywords.  Return -1 if the identifier
// should be ignored.

int
octave_lexer::handle_identifier (void)
{
  bool at_bos = at_beginning_of_statement;

  char *yytxt = flex_yytext ();

  std::string tok = strip_trailing_whitespace (yytxt);

  int c = yytxt[flex_yyleng()-1];

  bool cont_is_spc = (eat_continuation () != octave_lexer::NO_WHITESPACE);

  int spc_gobbled = (cont_is_spc || c == ' ' || c == '\t');

  // If we are expecting a structure element, avoid recognizing
  // keywords and other special names and return STRUCT_ELT, which is
  // a string that is also a valid identifier.  But first, we have to
  // decide whether to insert a comma.

  if (looking_at_indirect_ref)
    {
      do_comma_insert_check ();

      maybe_unput_comma (spc_gobbled);

      push_token (new token (STRUCT_ELT, tok, input_line_number,
                             current_input_column));

      quote_is_transpose = true;
      convert_spaces_to_comma = true;
      looking_for_object_index = true;

      current_input_column += flex_yyleng ();

      return STRUCT_ELT;
    }

  at_beginning_of_statement = false;

  // The is_keyword_token may reset
  // at_beginning_of_statement.  For example, if it sees
  // an else token, then the next token is at the beginning of a
  // statement.

  int kw_token = is_keyword_token (tok);

  // If we found a keyword token, then the beginning_of_statement flag
  // is already set.  Otherwise, we won't be at the beginning of a
  // statement.

  if (looking_at_function_handle)
    {
      if (kw_token)
        {
          error ("function handles may not refer to keywords");

          return LEXICAL_ERROR;
        }
      else
        {
          push_token (new token (FCN_HANDLE, tok, input_line_number,
                                 current_input_column));

          current_input_column += flex_yyleng ();
          quote_is_transpose = false;
          convert_spaces_to_comma = true;
          looking_for_object_index = true;

          return FCN_HANDLE;
        }
    }

  // If we have a regular keyword, return it.
  // Keywords can be followed by identifiers.

  if (kw_token)
    {
      if (kw_token >= 0)
        {
          current_input_column += flex_yyleng ();
          quote_is_transpose = false;
          convert_spaces_to_comma = true;
          looking_for_object_index = false;
        }

      return kw_token;
    }

  // See if we have a plot keyword (title, using, with, or clear).

  int c1 = text_yyinput ();

  bool next_tok_is_eq = false;
  if (c1 == '=')
    {
      int c2 = text_yyinput ();
      xunput (c2);

      if (c2 != '=')
        next_tok_is_eq = true;
    }

  xunput (c1);

  // Kluge alert.
  //
  // If we are looking at a text style function, set up to gobble its
  // arguments.
  //
  // If the following token is '=', or if we are parsing a function
  // return list or function parameter list, or if we are looking at
  // something like [ab,cd] = foo (), force the symbol to be inserted
  // as a variable in the current symbol table.

  if (! is_variable (tok))
    {
      if (at_bos && spc_gobbled && can_be_command (tok)
          && looks_like_command_arg ())
        {
          push_start_state (COMMAND_START);
        }
      else if (next_tok_is_eq
               || looking_at_decl_list
               || looking_at_return_list
               || (looking_at_parameter_list
                   && ! looking_at_initializer_expression))
        {
          symbol_table::force_variable (tok);
        }
      else if (looking_at_matrix_or_assign_lhs)
        {
          pending_local_variables.insert (tok);
        }
    }

  // Find the token in the symbol table.  Beware the magic
  // transformation of the end keyword...

  if (tok == "end")
    tok = "__end__";

  push_token (new token (NAME, &(symbol_table::insert (tok)),
                         input_line_number, current_input_column));

  // After seeing an identifer, it is ok to convert spaces to a comma
  // (if needed).

  convert_spaces_to_comma = true;

  if (! (next_tok_is_eq || start_state () == COMMAND_START))
    {
      quote_is_transpose = true;

      do_comma_insert_check ();

      maybe_unput_comma (spc_gobbled);
    }

  current_input_column += flex_yyleng ();

  if (tok != "__end__")
    looking_for_object_index = true;

  return NAME;
}

void
octave_lexer::maybe_warn_separator_insert (char sep)
{
  std::string nm = fcn_file_full_name;

  if (nm.empty ())
    warning_with_id ("Octave:separator-insert",
                     "potential auto-insertion of '%c' near line %d",
                     sep, input_line_number);
  else
    warning_with_id ("Octave:separator-insert",
                     "potential auto-insertion of '%c' near line %d of file %s",
                     sep, input_line_number, nm.c_str ());
}

void
octave_lexer::gripe_single_quote_string (void)
{
  std::string nm = fcn_file_full_name;

  if (nm.empty ())
    warning_with_id ("Octave:single-quote-string",
                     "single quote delimited string near line %d",
                     input_line_number);
  else
    warning_with_id ("Octave:single-quote-string",
                     "single quote delimited string near line %d of file %s",
                     input_line_number, nm.c_str ());
}

void
octave_lexer::gripe_matlab_incompatible (const std::string& msg)
{
  std::string nm = fcn_file_full_name;

  if (nm.empty ())
    warning_with_id ("Octave:matlab-incompatible",
                     "potential Matlab compatibility problem: %s",
                     msg.c_str ());
  else
    warning_with_id ("Octave:matlab-incompatible",
                     "potential Matlab compatibility problem: %s near line %d offile %s",
                     msg.c_str (), input_line_number, nm.c_str ());
}

void
octave_lexer::maybe_gripe_matlab_incompatible_comment (char c)
{
  if (c == '#')
    gripe_matlab_incompatible ("# used as comment character");
}

void
octave_lexer::gripe_matlab_incompatible_continuation (void)
{
  gripe_matlab_incompatible ("\\ used as line continuation marker");
}

void
octave_lexer::gripe_matlab_incompatible_operator (const std::string& op)
{
  std::string t = op;
  int n = t.length ();
  if (t[n-1] == '\n')
    t.resize (n-1);
  gripe_matlab_incompatible (t + " used as operator");
}

void
octave_lexer::push_token (token *tok)
{
  YYSTYPE *lval = yyget_lval (scanner);
  lval->tok_val = tok;
  tokens.push (tok);
}

token *
octave_lexer::current_token (void)
{
  YYSTYPE *lval = yyget_lval (scanner);
  return lval->tok_val;
}

void
octave_lexer::display_token (int tok)
{
  switch (tok)
    {
    case '=': std::cerr << "'='\n"; break;
    case ':': std::cerr << "':'\n"; break;
    case '-': std::cerr << "'-'\n"; break;
    case '+': std::cerr << "'+'\n"; break;
    case '*': std::cerr << "'*'\n"; break;
    case '/': std::cerr << "'/'\n"; break;
    case ADD_EQ: std::cerr << "ADD_EQ\n"; break;
    case SUB_EQ: std::cerr << "SUB_EQ\n"; break;
    case MUL_EQ: std::cerr << "MUL_EQ\n"; break;
    case DIV_EQ: std::cerr << "DIV_EQ\n"; break;
    case LEFTDIV_EQ: std::cerr << "LEFTDIV_EQ\n"; break;
    case POW_EQ: std::cerr << "POW_EQ\n"; break;
    case EMUL_EQ: std::cerr << "EMUL_EQ\n"; break;
    case EDIV_EQ: std::cerr << "EDIV_EQ\n"; break;
    case ELEFTDIV_EQ: std::cerr << "ELEFTDIV_EQ\n"; break;
    case EPOW_EQ: std::cerr << "EPOW_EQ\n"; break;
    case AND_EQ: std::cerr << "AND_EQ\n"; break;
    case OR_EQ: std::cerr << "OR_EQ\n"; break;
    case LSHIFT_EQ: std::cerr << "LSHIFT_EQ\n"; break;
    case RSHIFT_EQ: std::cerr << "RSHIFT_EQ\n"; break;
    case LSHIFT: std::cerr << "LSHIFT\n"; break;
    case RSHIFT: std::cerr << "RSHIFT\n"; break;
    case EXPR_AND_AND: std::cerr << "EXPR_AND_AND\n"; break;
    case EXPR_OR_OR: std::cerr << "EXPR_OR_OR\n"; break;
    case EXPR_AND: std::cerr << "EXPR_AND\n"; break;
    case EXPR_OR: std::cerr << "EXPR_OR\n"; break;
    case EXPR_NOT: std::cerr << "EXPR_NOT\n"; break;
    case EXPR_LT: std::cerr << "EXPR_LT\n"; break;
    case EXPR_LE: std::cerr << "EXPR_LE\n"; break;
    case EXPR_EQ: std::cerr << "EXPR_EQ\n"; break;
    case EXPR_NE: std::cerr << "EXPR_NE\n"; break;
    case EXPR_GE: std::cerr << "EXPR_GE\n"; break;
    case EXPR_GT: std::cerr << "EXPR_GT\n"; break;
    case LEFTDIV: std::cerr << "LEFTDIV\n"; break;
    case EMUL: std::cerr << "EMUL\n"; break;
    case EDIV: std::cerr << "EDIV\n"; break;
    case ELEFTDIV: std::cerr << "ELEFTDIV\n"; break;
    case EPLUS: std::cerr << "EPLUS\n"; break;
    case EMINUS: std::cerr << "EMINUS\n"; break;
    case QUOTE: std::cerr << "QUOTE\n"; break;
    case TRANSPOSE: std::cerr << "TRANSPOSE\n"; break;
    case PLUS_PLUS: std::cerr << "PLUS_PLUS\n"; break;
    case MINUS_MINUS: std::cerr << "MINUS_MINUS\n"; break;
    case POW: std::cerr << "POW\n"; break;
    case EPOW: std::cerr << "EPOW\n"; break;

    case NUM:
    case IMAG_NUM:
      {
        token *tok_val = current_token ();
        std::cerr << (tok == NUM ? "NUM" : "IMAG_NUM")
                  << " [" << tok_val->number () << "]\n";
      }
      break;

    case STRUCT_ELT:
      {
        token *tok_val = current_token ();
        std::cerr << "STRUCT_ELT [" << tok_val->text () << "]\n";
      }
      break;

    case NAME:
      {
        token *tok_val = current_token ();
        symbol_table::symbol_record *sr = tok_val->sym_rec ();
        std::cerr << "NAME";
        if (sr)
          std::cerr << " [" << sr->name () << "]";
        std::cerr << "\n";
      }
      break;

    case END: std::cerr << "END\n"; break;

    case DQ_STRING:
    case SQ_STRING:
      {
        token *tok_val = current_token ();

        std::cerr << (tok == DQ_STRING ? "DQ_STRING" : "SQ_STRING")
                  << " [" << tok_val->text () << "]\n";
      }
      break;

    case FOR: std::cerr << "FOR\n"; break;
    case WHILE: std::cerr << "WHILE\n"; break;
    case DO: std::cerr << "DO\n"; break;
    case UNTIL: std::cerr << "UNTIL\n"; break;
    case IF: std::cerr << "IF\n"; break;
    case ELSEIF: std::cerr << "ELSEIF\n"; break;
    case ELSE: std::cerr << "ELSE\n"; break;
    case SWITCH: std::cerr << "SWITCH\n"; break;
    case CASE: std::cerr << "CASE\n"; break;
    case OTHERWISE: std::cerr << "OTHERWISE\n"; break;
    case BREAK: std::cerr << "BREAK\n"; break;
    case CONTINUE: std::cerr << "CONTINUE\n"; break;
    case FUNC_RET: std::cerr << "FUNC_RET\n"; break;
    case UNWIND: std::cerr << "UNWIND\n"; break;
    case CLEANUP: std::cerr << "CLEANUP\n"; break;
    case TRY: std::cerr << "TRY\n"; break;
    case CATCH: std::cerr << "CATCH\n"; break;
    case GLOBAL: std::cerr << "GLOBAL\n"; break;
    case PERSISTENT: std::cerr << "PERSISTENT\n"; break;
    case FCN_HANDLE: std::cerr << "FCN_HANDLE\n"; break;
    case END_OF_INPUT: std::cerr << "END_OF_INPUT\n\n"; break;
    case LEXICAL_ERROR: std::cerr << "LEXICAL_ERROR\n\n"; break;
    case FCN: std::cerr << "FCN\n"; break;
    case CLOSE_BRACE: std::cerr << "CLOSE_BRACE\n"; break;
    case INPUT_FILE: std::cerr << "INPUT_FILE\n"; break;
    case SUPERCLASSREF: std::cerr << "SUPERCLASSREF\n"; break;
    case METAQUERY: std::cerr << "METAQUERY\n"; break;
    case GET: std::cerr << "GET\n"; break;
    case SET: std::cerr << "SET\n"; break;
    case PROPERTIES: std::cerr << "PROPERTIES\n"; break;
    case METHODS: std::cerr << "METHODS\n"; break;
    case EVENTS: std::cerr << "EVENTS\n"; break;
    case CLASSDEF: std::cerr << "CLASSDEF\n"; break;
    case '\n': std::cerr << "\\n\n"; break;
    case '\r': std::cerr << "\\r\n"; break;
    case '\t': std::cerr << "TAB\n"; break;
    default:
      {
        if (tok < 256 && tok > 31)
          std::cerr << static_cast<char> (tok) << "\n";
        else
          std::cerr << "UNKNOWN(" << tok << ")\n";
      }
      break;
    }
}

void
octave_lexer::fatal_error (const char *msg)
{
  error (msg);

  OCTAVE_QUIT;

  yy_fatal_error (msg, scanner);
}

void
octave_lexer::lexer_debug (const char *pattern)
{
  if (lexer_debug_flag)
    {
      std::cerr << std::endl;

      display_start_state ();

      std::cerr << "P: " << pattern << std::endl;
      std::cerr << "T: " << flex_yytext () << std::endl;
    }
}

void
octave_lexer::push_start_state (int state)
{
  OCTAVE_YYG;

  start_state_stack.push (state);

  BEGIN (start_state ());
}

void
octave_lexer::pop_start_state (void)
{
  OCTAVE_YYG;

  start_state_stack.pop ();

  BEGIN (start_state ());
}

void
octave_lexer::clear_start_state (void)
{
  while (! start_state_stack.empty ())
    start_state_stack.pop ();

  push_start_state (INITIAL);
}

void
octave_lexer::display_start_state (void) const
{
  std::cerr << "S: ";

  switch (start_state ())
    {
    case INITIAL:
      std::cerr << "INITIAL" << std::endl;
      break;

    case COMMAND_START:
      std::cerr << "COMMAND_START" << std::endl;
      break;

    case MATRIX_START:
      std::cerr << "MATRIX_START" << std::endl;
      break;

    case INPUT_FILE_START:
      std::cerr << "INPUT_FILE_BEGIN" << std::endl;
      break;

    case BLOCK_COMMENT_START:
      std::cerr << "BLOCK_COMMENT_START" << std::endl;
      break;

    case LINE_COMMENT_START:
      std::cerr << "LINE_COMMENT_START" << std::endl;
      break;

    default:
      std::cerr << "UNKNOWN START STATE!" << std::endl;
      break;
    }
}

int
octave_lexer::handle_op (const char *pattern, int tok, bool convert,
                         bool bos, bool qit)
{
  return handle_op_internal (pattern, tok, convert, bos, qit, true);
}

int
octave_lexer::handle_incompatible_op (const char *pattern, int tok,
                                      bool convert, bool bos, bool qit)
{
  return handle_op_internal (pattern, tok, convert, bos, qit, false);
}

int
octave_lexer::handle_op_internal (const char *pattern, int tok, bool convert,
                                  bool bos, bool qit, bool compat)
{
  lexer_debug (pattern);

  if (! compat)
    gripe_matlab_incompatible_operator (flex_yytext ());

  push_token (new token (tok, input_line_number, current_input_column));

  current_input_column += flex_yyleng ();
  quote_is_transpose = qit;
  convert_spaces_to_comma = convert;
  looking_for_object_index = false;
  at_beginning_of_statement = bos;

  return count_token (tok);
}

int
octave_lexer::handle_token (const std::string& name, int tok)
{
  token *tok_val = new token (tok, name, input_line_number,
                              current_input_column);

  return handle_token (tok, tok_val);
}

int
octave_lexer::handle_token (int tok, token *tok_val)
{
  if (! tok_val)
    tok_val = new token (tok, input_line_number, current_input_column);

  push_token (tok_val);

  current_input_column += flex_yyleng ();
  quote_is_transpose = false;
  convert_spaces_to_comma = true;

  return count_token (tok);
}

int
octave_lexer::count_token (int tok)
{
  if (tok != '\n')
    {
      Vtoken_count++;
      token_count++;
    }

  return show_token (tok);
}

int
octave_lexer::show_token (int tok)
{
  if (Vdisplay_tokens)
    display_token (tok);

  if (lexer_debug_flag)
    {
      std::cerr << "R: ";
      display_token (tok);
      std::cerr << std::endl; 
    }

  return tok;
}<|MERGE_RESOLUTION|>--- conflicted
+++ resolved
@@ -3149,19 +3149,10 @@
       return LEXICAL_ERROR;
     }
 
-<<<<<<< HEAD
-  push_token (new token (meth, pkg, cls, input_line_number,
-                         current_input_column));
-=======
-  push_token (new token (SUPERCLASSREF,
-                         meth.empty () ? 0 : &(symbol_table::insert (meth)),
-                         cls.empty () ? 0 : &(symbol_table::insert (cls)),
-                         pkg.empty () ? 0 : &(symbol_table::insert (pkg)),
+  push_token (new token (SUPERCLASSREF, meth, pkg, cls,
                          input_line_number, current_input_column));
->>>>>>> 47cb53ba
-
-  do_comma_insert_check ();
-  maybe_unput_comma (spc_gobbled);
+
+  convert_spaces_to_comma = true;
   current_input_column += flex_yyleng ();
 
   return SUPERCLASSREF;
@@ -3194,18 +3185,10 @@
       return LEXICAL_ERROR;
     }
 
-<<<<<<< HEAD
-  push_token (new token (pkg, cls, input_line_number,
+  push_token (new token (METAQUERY, pkg, cls, input_line_number,
                          current_input_column));
-=======
-  push_token (new token (METAQUERY,
-                         cls.empty () ? 0 : &(symbol_table::insert (cls)),
-                         pkg.empty () ? 0 : &(symbol_table::insert (pkg)),
-                         input_line_number, current_input_column));
->>>>>>> 47cb53ba
-
-  do_comma_insert_check ();
-  maybe_unput_comma (spc_gobbled);
+
+  convert_spaces_to_comma = true;
   current_input_column += flex_yyleng ();
 
   return METAQUERY;
