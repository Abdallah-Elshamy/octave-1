--- conflicted
+++ resolved
@@ -422,9 +422,4 @@
 %! assert (U1, U2, 5*eps);
 %! assert (S1, S2, 5*eps);
 %! assert (V1, V2, 5*eps);
-<<<<<<< HEAD
-*/
-=======
-%! svd_driver (old_driver);
-*/
->>>>>>> 0b8d3ea4
+*/