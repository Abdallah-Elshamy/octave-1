/*

Copyright (C) 2013-2016 Vytautas Jančauskas
Copyright (C) 2016 Damjan Angelovski

This file is part of Octave.

Octave is free software; you can redistribute it and/or modify it
under the terms of the GNU General Public License as published by
the Free Software Foundation; either version 3 of the License, or
(at your option) any later version.

Octave is distributed in the hope that it will be useful, but
WITHOUT ANY WARRANTY; without even the implied warranty of
MERCHANTABILITY or FITNESS FOR A PARTICULAR PURPOSE.  See the
GNU General Public License for more details.

You should have received a copy of the GNU General Public License
along with Octave; see the file COPYING.  If not, see
<http://www.gnu.org/licenses/>.

*/

#if defined (HAVE_CONFIG_H)
#  include "config.h"
#endif

#include <algorithm>
#include <map>
#include <string>

#include "dMatrix.h"
#include "dRowVector.h"
#include "oct-locbuf.h"
#include "unwind-prot.h"

#include "defun-dld.h"
#include "error.h"
#include "errwarn.h"
#include "ov.h"
#include "ovl.h"
#include "pager.h"

#if defined (HAVE_SNDFILE)
#  include <sndfile.h>
#endif

#if defined (HAVE_SNDFILE)
static void
safe_close (SNDFILE *file)
{
  sf_close (file);
}
#endif

DEFUN_DLD (audioread, args, ,
           doc: /* -*- texinfo -*-
@deftypefn  {} {[@var{y}, @var{fs}] =} audioread (@var{filename})
@deftypefnx {} {[@var{y}, @var{fs}] =} audioread (@var{filename}, @var{samples})

@deftypefnx {} {[@var{y}, @var{fs}] =} audioread (@var{filename}, @var{datatype})
@deftypefnx {} {[@var{y}, @var{fs}] =} audioread (@var{filename}, @var{samples}, @var{datatype})
Read the audio file @var{filename} and return the audio data @var{y} and
sampling rate @var{fs}.

The audio data is stored as matrix with rows corresponding to audio frames
and columns corresponding to channels.

The optional two-element vector argument @var{samples} specifies starting
and ending frames.

The optional argument @var{datatype} specifies the datatype to return.
If it is @qcode{"native"}, then the type of data depends on how the data
is stored in the audio file.
@end deftypefn */)
{
#if defined (HAVE_SNDFILE)

  int nargin = args.length ();

  if (nargin < 1 || nargin > 3)
    print_usage ();

  std::string filename = args(0).xstring_value ("audioread: FILENAME must be a string");

  SF_INFO info;
  info.format = 0;
  SNDFILE *file = sf_open (filename.c_str (), SFM_READ, &info);

  if (! file)
    error ("audioread: failed to open input file %s", filename.c_str ());

  octave::unwind_protect frame;

  frame.add_fcn (safe_close, file);

  OCTAVE_LOCAL_BUFFER (float, data, info.frames * info.channels);

  sf_read_float (file, data, info.frames * info.channels);

  sf_count_t start = 0;
  sf_count_t end = info.frames;

  if ((nargin == 2 && ! args(1).is_string ()) || nargin == 3)
    {
      RowVector range = args(1).row_vector_value ();

      if (range.numel () != 2)
        error ("audioread: invalid specification for range of frames");

      double dstart = octave::math::isinf (range(0)) ? info.frames : range(0);
      double dend = octave::math::isinf (range(1)) ? info.frames : range(1);

      if (dstart < 1 || dstart > dend || dend > info.frames
          || octave::math::x_nint (dstart) != dstart
          || octave::math::x_nint (dend) != dend)
        error ("audioread: invalid specification for range of frames");

      start = dstart - 1;
      end = dend;
    }

  sf_count_t items = end - start;

  Matrix audio (items, info.channels);

  double *paudio = audio.fortran_vec ();

  data += start * info.channels;

  for (int i = 0; i < items; i++)
    {
      for (int channel = 0; channel < info.channels; channel++)
        paudio[items*channel+i] = *data++;
    }

  octave_value ret_audio;

  if ((nargin == 2 && args(1).is_string ()) || nargin == 3)
    {
      std::string type;
      if (nargin == 3)
        type = args(2).string_value ();
      else
        type = args(1).string_value ();

      if (type == "native")
        {
          switch (info.format & SF_FORMAT_SUBMASK)
            {
            case SF_FORMAT_PCM_S8:
              ret_audio = int8NDArray (audio * 127);
              break;
            case SF_FORMAT_PCM_U8:
              ret_audio = uint8NDArray (audio * 127 + 127);
              break;
            case SF_FORMAT_PCM_16:
              ret_audio = int16NDArray (audio * 32767);
              break;
            case SF_FORMAT_PCM_24:
              ret_audio = int32NDArray (audio * 8388608);
              break;
            case SF_FORMAT_PCM_32:
              ret_audio = int32NDArray (audio * 2147483648);
              break;
            default:
              ret_audio = audio;
              break;
            }
        }
      else
        ret_audio = audio;
    }
  else
    ret_audio = audio;

  return ovl (ret_audio, info.samplerate);

#else

  octave_unused_parameter (args);

  err_disabled_feature ("audioread",
                        "reading and writing sound files through libsndfile");

#endif
}

#if defined (HAVE_SNDFILE)

static int
extension_to_format (const std::string& ext)
{
  static bool initialized = false;

  static std::map<std::string, int> table;

  if (! initialized)
    {
      table["wav"] = SF_FORMAT_WAV;
      table["aiff"] = SF_FORMAT_AIFF;
      table["au"] = SF_FORMAT_AU;
      table["raw"] = SF_FORMAT_RAW;
      table["paf"] = SF_FORMAT_PAF;
      table["svx"] = SF_FORMAT_SVX;
      table["nist"] = SF_FORMAT_NIST;
      table["voc"] = SF_FORMAT_VOC;
      table["ircam"] = SF_FORMAT_IRCAM;
      table["w64"] = SF_FORMAT_W64;
      table["mat4"] = SF_FORMAT_MAT4;
      table["mat5"] = SF_FORMAT_MAT5;
      table["pvf"] = SF_FORMAT_PVF;
      table["xi"] = SF_FORMAT_XI;
      table["htk"] = SF_FORMAT_HTK;
      table["sds"] = SF_FORMAT_SDS;
      table["avr"] = SF_FORMAT_AVR;
      table["wavex"] = SF_FORMAT_WAVEX;
      table["sd2"] = SF_FORMAT_SD2;
      table["flac"] = SF_FORMAT_FLAC;
      table["caf"] = SF_FORMAT_CAF;
      table["wve"] = SF_FORMAT_WVE;
      table["ogg"] = SF_FORMAT_OGG;
      table["mpc2k"] = SF_FORMAT_MPC2K;
      table["rf64"] = SF_FORMAT_RF64;

      initialized = true;
    }

  std::map<std::string, int>::const_iterator it = table.find (ext);

  return (it != table.end ()) ? it->second : 0;
}

#endif

DEFUN_DLD (audiowrite, args, ,
           doc: /* -*- texinfo -*-
@deftypefn  {} {} audiowrite (@var{filename}, @var{y}, @var{fs})
@deftypefnx {} {} audiowrite (@var{filename}, @var{y}, @var{fs}, @var{name}, @var{value}, @dots{})

Write audio data from the matrix @var{y} to @var{filename} at sampling rate
@var{fs} with the file format determined by the file extension.

Additional name/value argument pairs may be used to specify the
following options:

@table @samp
@item BitsPerSample
Number of bits per sample.  Valid values are 8, 16, 24, and 32.  Default is
16.

@item BitRate
Valid argument name, but ignored.  Left for compatibility with @sc{matlab}.

@item Quality
Quality setting for the Ogg Vorbis compressor.  Values can range between 0
and 100 with 100 being the highest quality setting.  Default is 75.

@item Title
Title for the audio file.

@item Artist
Artist name.

@item Comment
Comment.
@end table
@end deftypefn */)
{
#if defined (HAVE_SNDFILE)

  int nargin = args.length ();

  if (nargin < 3)
    print_usage ();

  std::string filename = args(0).xstring_value ("audiowrite: FILENAME must be a string");

  double bias = 0.0;
  double scale = 1.0;

  if (args(1).is_uint8_type ())
    bias = scale = std::pow (2.0, 7);
  else if (args(1).is_int16_type ())
    scale = std::pow (2.0, 15);
  else if (args(1).is_int32_type ())
    scale = std::pow (2.0, 31);
  else if (args(1).is_integer_type ())
    err_wrong_type_arg ("audiowrite", args(1));

  Matrix audio = args(1).matrix_value ();

  int samplerate = args(2).int_value ();

  std::string ext;
  size_t dotpos = filename.find_last_of (".");
  if (dotpos != std::string::npos)
    ext = filename.substr (dotpos + 1);
  std::transform (ext.begin (), ext.end (), ext.begin (), ::tolower);

  sf_count_t items_to_write = audio.rows () * audio.columns ();

  if (audio.rows () == 1)
    audio = audio.transpose ();

  OCTAVE_LOCAL_BUFFER (float, data, items_to_write);

  sf_count_t idx = 0;
  for (int i = 0; i < audio.rows (); i++)
    {
      for (int j = 0; j < audio.columns (); j++)
        {
          double elem = (audio.xelem (i, j) - bias) / scale;
          data[idx++] = std::min (std::max (elem, -1.0), 1.0);
        }
    }

  SF_INFO info;

  memset (&info, 0, sizeof (info));

  sf_count_t chunk_size = 0;

  if (ext == "ogg")
    {
      info.format = SF_FORMAT_VORBIS;

      // FIXME: there seems to be a bug writing ogg files in one shot
      // that causes a segfault.  Breaking it up into a series of
      // smaller chunks seems to avoid the problem and produce valid
      // files.
      chunk_size = 0x1FFFFE;
    }
  else
    info.format = SF_FORMAT_PCM_16;

  info.channels = audio.columns ();
  info.samplerate = samplerate;
  info.channels = audio.cols ();
  info.format |= extension_to_format (ext);

  std::string title = "";
  std::string artist = "";
  std::string comment = "";
  // FIXME: Quality is currently unused?
  // float quality = 0.75;
  for (int i = 3; i < nargin; i += 2)
    {
      if (i >= nargin - 1)
        error ("audiowrite: invalid number of arguments");

      std::string keyword = args(i).string_value ();
      octave_value value_arg = args(i+1);

      if (keyword == "BitsPerSample")
        {
          info.format &= ~SF_FORMAT_SUBMASK;
          int bits = value_arg.int_value ();
          if (bits == 8)
            {
              if ((info.format & SF_FORMAT_TYPEMASK) == SF_FORMAT_WAV)
                info.format |= SF_FORMAT_PCM_U8;
              else
                info.format |= SF_FORMAT_PCM_S8;
            }
          else if (bits == 16)
            info.format |= SF_FORMAT_PCM_16;
          else if (bits == 24)
            info.format |= SF_FORMAT_PCM_24;
          else if (bits == 32)
            info.format |= SF_FORMAT_PCM_32;
          else
            error ("audiowrite: wrong number of bits specified");
        }
      else if (keyword == "BitRate")
        ;
      // FIXME: Quality is currently unused?
      // else if (keyword == "Quality")
      //   quality = value_arg.int_value () * 0.01;
      else if (keyword == "Title")
        title = value_arg.string_value ();
      else if (keyword == "Artist")
        artist = value_arg.string_value ();
      else if (keyword == "Comment")
        comment = value_arg.string_value ();
      else
        error ("audiowrite: wrong argument name");
    }

  SNDFILE *file = sf_open (filename.c_str (), SFM_WRITE, &info);

  if (! file)
    error ("audiowrite: failed to open output file %s", filename.c_str ());

  octave::unwind_protect frame;

  frame.add_fcn (safe_close, file);

  if (title != "")
    sf_set_string (file, SF_STR_TITLE, title.c_str ());

  if (artist != "")
    sf_set_string (file, SF_STR_ARTIST, artist.c_str ());

  if (comment != "")
    sf_set_string (file, SF_STR_COMMENT, comment.c_str ());

  sf_count_t total_items_written = 0;
  sf_count_t offset = 0;

  if (chunk_size == 0)
    chunk_size = items_to_write;

  while (total_items_written < items_to_write)
    {
      if (items_to_write - offset < chunk_size)
        chunk_size = items_to_write - offset;

      sf_count_t items_written = sf_write_float (file, data+offset, chunk_size);

      if (items_written != chunk_size)
        error ("audiowrite: write failed, wrote %ld of %ld items\n",
               items_written, chunk_size);

      total_items_written += items_written;
      offset += chunk_size;
    }

  // FIXME: shouldn't we return something to indicate whether the file
  // was written successfully?
  return ovl ();

#else

  octave_unused_parameter (args);

  err_disabled_feature ("audiowrite",
                        "reading and writing sound files through libsndfile");

#endif
}

DEFUN_DLD (audioinfo, args, ,
           doc: /* -*- texinfo -*-
@deftypefn {} {@var{info} =} audioinfo (@var{filename})
Return information about an audio file specified by @var{filename}.
@end deftypefn */)
{
#if defined (HAVE_SNDFILE)

  if (args.length () != 1)
    print_usage ();

  std::string filename = args(0).xstring_value ("audioinfo: FILENAME must be a string");

  SF_INFO info;
  info.format = 0;
  SNDFILE *file = sf_open (filename.c_str (), SFM_READ, &info);

  if (! file)
    error ("audioinfo: failed to open file %s", filename.c_str ());

  octave::unwind_protect frame;

  frame.add_fcn (safe_close, file);

  octave_scalar_map result;

  result.assign ("Filename", filename);
  result.assign ("CompressionMethod", "");
  result.assign ("NumChannels", info.channels);
  result.assign ("SampleRate", info.samplerate);
  result.assign ("TotalSamples", info.frames);

  double dframes = info.frames;
  double drate = info.samplerate;
  result.assign ("Duration", dframes / drate);

  int bits;
  switch (info.format & SF_FORMAT_SUBMASK)
    {
    case SF_FORMAT_PCM_S8:
      bits = 8;
      break;
    case SF_FORMAT_PCM_U8:
      bits = 8;
      break;
    case SF_FORMAT_PCM_16:
      bits = 16;
      break;
    case SF_FORMAT_PCM_24:
      bits = 24;
      break;
    case SF_FORMAT_PCM_32:
      bits = 32;
      break;
    default:
      bits = -1;
      break;
    }

  result.assign ("BitsPerSample", bits);
  result.assign ("BitRate", -1);
  result.assign ("Title", sf_get_string (file, SF_STR_TITLE));
  result.assign ("Artist", sf_get_string (file, SF_STR_ARTIST));
  result.assign ("Comment", sf_get_string (file, SF_STR_COMMENT));

  return ovl (result);

#else

  octave_unused_parameter (args);

  err_disabled_feature ("audioinfo",
                        "reading and writing sound files through libsndfile");

#endif
}

#if defined (HAVE_SNDFILE)

static void
audio_sub_formats (int format)
{
  int count;
  sf_command (NULL, SFC_GET_FORMAT_SUBTYPE_COUNT, &count, sizeof (int));

  for (int i = 0; i < count; i++)
    {
      SF_FORMAT_INFO info;
      info.format = i;
      sf_command (NULL, SFC_GET_FORMAT_SUBTYPE, &info, sizeof (info));

      SF_INFO sfinfo;
      memset (&sfinfo, 0, sizeof (sfinfo));
      sfinfo.channels = 1;
      sfinfo.format = (format & SF_FORMAT_TYPEMASK) | info.format;

      if (sf_format_check (&sfinfo))
        octave_stdout << "  " << info.name << std::endl;
    }
}

#endif

DEFUN_DLD (audioformats, args, ,
           doc: /* -*- texinfo -*-
@deftypefn  {} {} audioformats ()
@deftypefnx {} {} audioformats (@var{format})
Display information about all supported audio formats.

If the optional argument @var{format} is given, then display only formats
with names that start with @var{format}.
@end deftypefn */)
{
#if defined (HAVE_SNDFILE)

  if (args.length () > 1)
    print_usage ();

  std::string search = "";
  if (args.length () > 0)
    {
      search = args(0).string_value ();
      std::transform (search.begin (), search.end (), search.begin (), tolower);
    }

  int count;
  sf_command (NULL, SFC_GET_FORMAT_MAJOR_COUNT, &count, sizeof (int));

  for (int i = 0; i < count; i++)
    {
      SF_FORMAT_INFO info;
      info.format = i;
      sf_command (NULL, SFC_GET_FORMAT_MAJOR, &info, sizeof (info));
      bool match = true;

      if (! search.empty ())
        {
          std::string nm = info.name;
          std::transform (nm.begin (), nm.end (), nm.begin (), tolower);
          match = nm.compare (0, search.length (), search) == 0;
        }

      if (match)
        {
          octave_stdout << "name: " << info.name << std::endl;
          octave_stdout << "extension: " << info.extension << std::endl;
          octave_stdout << "id: " << info.format << std::endl;
          octave_stdout << "subformats:" << std::endl;

          audio_sub_formats (info.format);
        }
    }

#else

  octave_unused_parameter (args);

  err_disabled_feature ("audioformats",
                        "getting sound formats through libsndfile");

#endif

<<<<<<< HEAD
  return octave_value_list ();
}
=======
  return octave_value ();
}
>>>>>>> 0b8d3ea4
<|MERGE_RESOLUTION|>--- conflicted
+++ resolved
@@ -602,10 +602,5 @@
 
 #endif
 
-<<<<<<< HEAD
   return octave_value_list ();
-}
-=======
-  return octave_value ();
-}
->>>>>>> 0b8d3ea4
+}