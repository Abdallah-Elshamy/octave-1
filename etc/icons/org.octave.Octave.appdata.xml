<?xml version="1.0" encoding="UTF-8"?>
<!--
<<<<<<< HEAD
=======
  Copyright (C) 2013-2020 Carnë Draug
>>>>>>> 8d73db44

Copyright (C) 2013-2020 The Octave Project Developers

See the file COPYRIGHT.md in the top-level directory of this
distribution or <https://octave.org/copyright/>.

This file is part of Octave.

Octave is free software: you can redistribute it and/or modify it
under the terms of the GNU General Public License as published by
the Free Software Foundation, either version 3 of the License, or
(at your option) any later version.

Octave is distributed in the hope that it will be useful, but
WITHOUT ANY WARRANTY; without even the implied warranty of
MERCHANTABILITY or FITNESS FOR A PARTICULAR PURPOSE.  See the
GNU General Public License for more details.

You should have received a copy of the GNU General Public License
along with Octave; see the file COPYING.  If not, see
<https://www.gnu.org/licenses/>.

-->
<component type="desktop-application">
  <id>org.octave.Octave.desktop</id>
  <metadata_license>FSFAP</metadata_license>
  <project_license>GPL-3.0+</project_license>
  <name>GNU Octave</name>
  <summary>Interactive programming environment for numerical computations</summary>
  <summary xml:lang="ca">Entorn de programació interactiva per a càlculs numèrics</summary>
  <summary xml:lang="de">Interaktive Programmierumgebung für numerische Berechnungen</summary>
  <summary xml:lang="es">Entorno de programación interactiva para cálculos numéricos</summary>
  <summary xml:lang="fr">Environnement de programmation interactif pour le calcul numérique</summary>
  <summary xml:lang="it">Ambiente di programmazione interattivo per il calcolo numerico</summary>
  <summary xml:lang="ja">数値計算のための対話的なプログラミング環境</summary>
  <summary xml:lang="nl">Interactieve programmeeromgeving voor numerieke berekeningen</summary>
  <summary xml:lang="pt">Ambiente de programação interativo para computação numérica</summary>
  <summary xml:lang="zh">数值计算交互式编程环境</summary>
  <description>
    <p>
      GNU Octave is a high-level interpreted language, primarily intended for
      numerical computations. It provides capabilities for the numerical
      solution of linear and nonlinear problems, and for performing other
      numerical experiments. It also provides extensive graphics capabilities
      for data visualization and manipulation. Octave is normally used through
      its interactive command line interface, but it can also be used to write
      non-interactive programs. The Octave language is quite similar to
      Matlab so that most programs are easily portable.
    </p>
    <p xml:lang="de">
      GNU Octave ist eine höhere, interpretierte Programmiersprache, die
      hauptsächlich für numerische Berechnungen gedacht ist. Sie bietet
      Funktionen für die numerische Lösung linearer und nichtlinearer Probleme
      und für die Durchführung anderer numerischer Experimente. Darüber hinaus
      bietet es umfangreiche Grafikfunktionen zur Datenvisualisierung und
      -manipulation. Octave wird normalerweise mittels einer interaktiven
      Befehlszeile verwendet, kann aber auch zum Schreiben nicht interaktiver
      Programme verwendet werden. Die Octave-Programmiersprache ist sehr
      ähnlich zu Matlab, so dass die meisten Programme leicht übertragbar sind.
    </p>
    <p xml:lang="es">
      GNU Octave es un lenguaje interpretado de alto nivel, destinado
      principalmente a cálculos numéricos. Dispone capacidades para
      la solución numérica de problemas lineales y no lineales, y para
      realizar otros experimentos numéricos. También proporciona amplias
      funcionalidades gráficas para la visualización y manipulación de datos.
      Octave se usa normalmente a través de su interfaz de línea de comandos
      interactiva, pero también se puede usar para escribir programas no
      interactivos. El lenguaje Octave es muy similar a Matlab,
      por lo que la mayoría de los programas son fáciles de portar.
    </p>
    <p xml:lang="fr">
      GNU Octave est un langage de programmation interprété, destiné
      principalement au calcul numérique. Il fournit des fonctionnalités
      pour la résolution de problèmes linéaires et non-linéaires, et pour toutes
      sortes d'expériences numériques.  Il s'accompagne d'un système complet
      de visualisation et de manipulation des données. Octave s’utilise
      généralement via son environnement en lignes de commandes interactif,
      mais il peut aussi être utilisé pour écrire des programmes non
      interactifs. Le langage Octave est très similaire à Matlab de telle sorte
      que les programmes Matlab sont très faciles à porter sous Octave.
    </p>
    <p xml:lang="nl">
      GNU Octave is een hogere geïnterpreteerde taal, primair bedoeld voor
      numerieke berekeningen. Het biedt mogelijkheden voor het numeriek
      oplossen van lineaire en niet-lineaire problemen en andere numerieke
      experimenten. Ook biedt het uitgebreide mogelijkheden for grafische
      visualisatie en -manipulatie van data. Octave wordt meestal gebruikt
      door middel van zijn interactieve opdrachtregelinterface (terminal)
      maar kan ook gebruikt worden voor het schrijven van niet-interactieve
      programma's. Octave's taal lijkt zeer veel op die van Matlab zodat de
      meeste Matlabcode simpel te draaien is in Octave.
    </p>
    <p>
      Octave has extensive tools for solving common numerical linear algebra
      problems, finding the roots of nonlinear equations, integrating ordinary
      functions, manipulating polynomials, and integrating ordinary
      differential and differential-algebraic equations. It is easily
      extensible and customizable via user-defined functions written in
      Octave's own language, or using dynamically loaded modules written in
      C++, C, Fortran, or other languages.
    </p>
    <p xml:lang="de">
      Octave verfügt über umfangreiche Werkzeuge zur Lösung gängiger
      numerischer linearer Probleme der Algebra, zum Auffinden der Nullstellen
      nichtlinearer Gleichungen, zur Integration gewöhnlicher Funktionen, zur
      Manipulation von Polynomen und zur Integration gewöhnlicher
      Differentialgleichungen und differential-algebraischer Gleichungen. Es
      ist leicht erweiter- und anpassbar mittels benutzerdefinierter
      Funktionen, die in Octaves eigener Programmiersprache geschrieben wurden,
      oder über dynamisch geladene, in C++, C, Fortran oder anderen Sprachen
      geschriebene Module.
    </p>
    <p xml:lang="es">
      Octave dispone de una amplia variedad de herramientas para resolver
      problemas comunes de álgebra lineal numérica, encontrar
      las raíces de ecuaciones no lineales, integrar funciones ordinarias,
      manipular polinomios e integrar ecuaciones diferenciales ordinarias
      y algebraicas diferenciales. Es fácilmente extensible y personalizable
      a través de funciones definidas por el usuario escritas en el propio
      lenguaje de Octave, o utilizando módulos cargados dinámicamente
      escritos en C ++, C, Fortran u otros idiomas.
    </p>
    <p xml:lang="fr">
      Octave dispose de nombreux outils pour résoudre les problèmes classiques
      d'algèbre linéaire, trouver les racines d'équations non-linéaires,
      intégrer les fonctions ordinaires et les équations différentielles.
      Il peut très facilement être étendu en définissant de nouvelles
      fonctions écrites en langage Octave ou en utilisant des modules
      chargés dynamiquement, écrits en C++, C, Fortran ou autres langages.
    </p>
    <p xml:lang="nl">
      Octave heeft een uitgebreide verzameling gereedschappen for het oplossen
      van numerieke lineaire-algebra vraagstukken, vinden van wortels van
      niet-lineaire vergelijkingen, integreren van gewone functies, manipuleren
      van polynomen en integreren van gewone differentiaal- en algebrïsche
      differentiaalvergelijkingen. Het is makkelijk uit te breiden en aan te
      passen met behulp van door zelfgemaakte functies geschreven in Octave's
      eigen taal en/of met dynamische te laden modules gechreven in C++, C,
      Fortran of andere programmeertalen.
    </p>
  </description>

  <screenshots>
    <!--
      From: https://www.freedesktop.org/software/appstream/docs/
      All screenshots should have a 16:9 aspect ratio, and should have
      a width that is no smaller than 620px. Screenshots should be in PNG
      or JPEG format. PNG is the preferred format.
    -->
    <screenshot type="default">
      <image>https://www.gnu.org/software/octave/img/screenshot.png</image>
    </screenshot>
  </screenshots>

  <launchable type="desktop-id">org.octave.Octave.desktop</launchable>
  <provides>
    <binary>octave</binary>
  </provides>

  <url type="homepage">https://www.octave.org/</url>
  <url type="bugtracker">https://bugs.octave.org/</url>
  <url type="donation">https://www.octave.org/donate.html</url>
  <url type="faq">https://wiki.octave.org/FAQ</url>
  <update_contact>maintainers@octave.org</update_contact>
  <project_group>GNU</project_group>
  <developer_name>John W. Eaton and others</developer_name>
  <content_rating type="oars-1.0"/>
  <releases>
    <release date="2020-01-31" version="5.2.0"/>
    <release date="2019-02-23" version="5.1.0"/>
    <release date="2018-08-09" version="4.4.1"/>
    <release date="2018-04-30" version="4.4.0"/>
    <release date="2018-03-13" version="4.2.2"/>
  </releases>
</component><|MERGE_RESOLUTION|>--- conflicted
+++ resolved
@@ -1,9 +1,5 @@
 <?xml version="1.0" encoding="UTF-8"?>
 <!--
-<<<<<<< HEAD
-=======
-  Copyright (C) 2013-2020 Carnë Draug
->>>>>>> 8d73db44
 
 Copyright (C) 2013-2020 The Octave Project Developers
 
