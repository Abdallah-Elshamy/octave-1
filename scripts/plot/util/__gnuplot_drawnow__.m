--- conflicted
+++ resolved
@@ -185,13 +185,8 @@
                || any (strcmp (term, {"canvas", "emf", "gif", "jpeg", ...
                                       "pbm", "png", "pngcairo", "svg"}))))
           ## Convert to inches
-<<<<<<< HEAD
-          gnuplot_pos /= 72;
-          gnuplot_size /= 72;
-=======
           gnuplot_pos = gnuplot_pos / get (0, "screenpixelsperinch");
           gnuplot_size = gnuplot_size / get (0, "screenpixelsperinch");
->>>>>>> 94770bb8
         endif
         if (all (gnuplot_size > 0))
           terminals_with_size = {"canvas", "emf", "epslatex", "fig", ...
