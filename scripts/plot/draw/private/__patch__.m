## Copyright (C) 2007-2013 John W. Eaton, Shai Ayal, Kai Habel
##
## This file is part of Octave.
##
## Octave is free software; you can redistribute it and/or modify it
## under the terms of the GNU General Public License as published by
## the Free Software Foundation; either version 3 of the License, or (at
## your option) any later version.
##
## Octave is distributed in the hope that it will be useful, but
## WITHOUT ANY WARRANTY; without even the implied warranty of
## MERCHANTABILITY or FITNESS FOR A PARTICULAR PURPOSE.  See the GNU
## General Public License for more details.
##
## You should have received a copy of the GNU General Public License
## along with Octave; see the file COPYING.  If not, see
## <http://www.gnu.org/licenses/>.

## -*- texinfo -*-
## @deftypefn {Function File} {[@var{h}, @var{fail}] =} __patch__ (@var{p}, @dots{})
## Undocumented internal function.
## @end deftypefn

## __patch__ (p, x, y, c)
## Create patch object from x and y with color c and parent p.
## Return handle to patch object.

## Author: Kai Habel

function [h, failed] = __patch__ (p, varargin)

  h = NaN;
  failed = false;

  is_numeric_arg = cellfun (@isnumeric, varargin);

  if (isempty (varargin))
    args = varargin;
  elseif (isstruct (varargin{1}))
    if (isfield (varargin{1}, "vertices") && isfield (varargin{1}, "faces"))
      args{1} = "faces";
      args{2} = getfield (varargin{1}, "faces");
      args{3} = "vertices";
      args{4} = getfield (varargin{1}, "vertices");
      args{5} = "facevertexcdata";
      if (isfield (varargin{1}, "facevertexcdata"))
        args{6} = getfield (varargin{1}, "facevertexcdata");
      else
        args{6} = [];
      endif
<<<<<<< HEAD
      args = [args; varargin(2:end)];
=======
      args = [args, varargin(2:end)];
      args = setdata (args);
>>>>>>> 933c9f52
    else
      failed = true;
    endif
  elseif (is_numeric_arg(1))
    if (nargin < 3 || ! is_numeric_arg(2))
      failed = true;
    else
      if (nargin > 4 && all (is_numeric_arg(1:4)))
        x = varargin{1};
        y = varargin{2};
        z = varargin{3};
        c = varargin{4};
        iarg = 5;
      elseif (nargin > 3 && all (is_numeric_arg(1:3)))
        x = varargin{1};
        y = varargin{2};
        iarg = 4;
        if (rem (nargin - iarg, 2) == 1)
          c = varargin{iarg};
          z = varargin{3};
          iarg = 5;
        else
          z = [];
          c = varargin{3};
        endif
      elseif (nargin > 2 && all (is_numeric_arg(1:2)))
        x = varargin{1};
        y = varargin{2};
        z = [];
        iarg = 3;
        if (rem (nargin - iarg, 2) == 1)
          c = varargin{iarg};
          iarg++; 
        else
          c = [];
        endif
      endif

      if (isvector (x))
        x = x(:);
        y = y(:);
        z = z(:);
        if (isnumeric (c))
          if (isvector (c) && numel (c) == numel (x))
            c = c(:);
          elseif (rows (c) != numel (x) && columns (c) == numel (x))
            c = c.';
          endif
        endif
      endif
      args{1} = "xdata";
      args{2} = x;
      args{3} = "ydata";
      args{4} = y;
      args{5} = "zdata";
      args{6} = z;

      if (isnumeric (c))

        if (ndims (c) == 3 && columns (c) == 1)
          c = permute (c, [1, 3, 2]);
        endif

        if (isvector (c) && numel (c) == columns (x))
          if (isnan (c))
            args{7} = "facecolor";
            args{8} = [1, 1, 1];
            args{9} = "cdata";
            args{10} = c;
          elseif (isnumeric (c))
            args{7} = "facecolor";
            args{8} = "flat";
            args{9} = "cdata";
            args{10} = c;
          else
            error ("patch: color data C must be numeric");
          endif
        elseif (isvector (c) && numel (c) == 3)
          args{7} = "facecolor";
          args{8} = c;
          args{9} = "cdata";
          args{10} = [];
        elseif (ndims (c) == 3 && size (c, 3) == 3)
          ## CDATA is specified as RGB data
          if ((rows (c) == 1 && columns (c) == 1) ...
              || (rows (c) == 1 && columns (c) == columns (x)))
            ## Single patch color or per-face color
            args{7} = "facecolor";
            args{8} = "flat";
            args{9} = "cdata";
            args{10} = c;
          elseif (rows (c) == rows (x) && columns (c) == columns (x))
            ## Per-vertex color
            args{7} = "facecolor";
            args{8} = "interp";
            args{9} = "cdata";
            args{10} = c;
          else
            error ("patch: Invalid TrueColor data C");
          endif
        else
          ## Color Vectors
          if (isempty (c))
            args{7} = "facecolor";
            args{8} = "interp";
            args{9} = "cdata";
            args{10} = [];
          elseif (size_equal (c, x) && size_equal (c, y))
            args{7} = "facecolor";
            args{8} = "interp";
            args{9} = "cdata";
            args{10} = c;
          else
            error ("patch: size of X, Y, and C must be equal");
          endif
        endif
      elseif (ischar (c) && rem (nargin - iarg, 2) == 0)
        ## Assume any additional argument over an even number is a color string.
        args{7} = "facecolor";
        args{8} =  tolower (c);
        args{9} = "cdata";
        args{10} = [];
      else
        args{7} = "facecolor";
        args{8} = [0, 0, 0];
        args{9} = "cdata";
        args{10} = [];
      endif

      args = [args, varargin(iarg:end)];
    endif
  else
    args = varargin;
  endif

  if (!failed)
    h = __go_patch__ (p, args{:});
  endif
endfunction<|MERGE_RESOLUTION|>--- conflicted
+++ resolved
@@ -48,12 +48,7 @@
       else
         args{6} = [];
       endif
-<<<<<<< HEAD
-      args = [args; varargin(2:end)];
-=======
       args = [args, varargin(2:end)];
-      args = setdata (args);
->>>>>>> 933c9f52
     else
       failed = true;
     endif
