## Copyright (C) 2008-2017 David Bateman
##
## This file is part of Octave.
##
## Octave is free software; you can redistribute it and/or modify it
## under the terms of the GNU General Public License as published by
## the Free Software Foundation; either version 3 of the License, or
## (at your option) any later version.
##
## Octave is distributed in the hope that it will be useful, but
## WITHOUT ANY WARRANTY; without even the implied warranty of
## MERCHANTABILITY or FITNESS FOR A PARTICULAR PURPOSE.  See the
## GNU General Public License for more details.
##
## You should have received a copy of the GNU General Public License
## along with Octave; see the file COPYING.  If not, see
## <http://www.gnu.org/licenses/>.

## -*- texinfo -*-
## @deftypefn  {} {} colorbar
## @deftypefnx {} {} colorbar (@dots{}, @var{loc})
## @deftypefnx {} {} colorbar (@var{delete_option})
## @deftypefnx {} {} colorbar (@var{hcb}, @dots{})
## @deftypefnx {} {} colorbar (@var{hax}, @dots{})
## @deftypefnx {} {} colorbar (@dots{}, "peer", @var{hax}, @dots{})
## @deftypefnx {} {} colorbar (@dots{}, "location", @var{loc}, @dots{})
## @deftypefnx {} {} colorbar (@dots{}, @var{prop}, @var{val}, @dots{})
## @deftypefnx {} {@var{h} =} colorbar (@dots{})
## Add a colorbar to the current axes.
##
## A colorbar displays the current colormap along with numerical rulings
## so that the color scale can be interpreted.
##
## The optional input @var{loc} determines the location of the colorbar.  If
## present, it must be the last argument to @code{colorbar}.  Valid values for
## @var{loc} are
##
## @table @asis
## @item @qcode{"EastOutside"}
## Place the colorbar outside the plot to the right.  This is the default.
##
## @item @qcode{"East"}
## Place the colorbar inside the plot to the right.
##
## @item @qcode{"WestOutside"}
## Place the colorbar outside the plot to the left.
##
## @item @qcode{"West"}
## Place the colorbar inside the plot to the left.
##
## @item @qcode{"NorthOutside"}
## Place the colorbar above the plot.
##
## @item @qcode{"North"}
## Place the colorbar at the top of the plot.
##
## @item @qcode{"SouthOutside"}
## Place the colorbar under the plot.
##
## @item @qcode{"South"}
## Place the colorbar at the bottom of the plot.
## @end table
##
## To remove a colorbar from a plot use any one of the following keywords for
## the @var{delete_option}: @qcode{"off"}, @qcode{"delete"}, @qcode{"hide"}.
##
## If the first argument @var{hax} is an axes handle, then the colorbar is
<<<<<<< HEAD
## added to this axis, rather than the current axes returned by @code{gca}.
## Alternatively, If the argument @qcode{"peer"} is given, then the following
## argument is treated as the axes handle in which to add the colorbar.  The
## @qcode{"peer"} calling syntax may be removed in the future and is not
## recommended.
=======
## added to this axes, rather than the current axes returned by @code{gca}.
>>>>>>> e0469f67
##
## If the first argument @var{hcb} is a handle to a colorbar object, then
## operate on this colorbar directly.
##
## Additional property/value pairs are passed directly to the underlying axes
## object.
##
## The optional return value @var{h} is a graphics handle to the created
## colorbar object.
##
## Implementation Note: A colorbar is created as an additional axes to the
## current figure with the @qcode{"tag"} property set to @qcode{"colorbar"}.
## The created axes object has the extra property @qcode{"location"} which
## controls the positioning of the colorbar.
## @seealso{colormap}
## @end deftypefn

function h = colorbar (varargin)

  [hcb, varargin, nargin] = __plt_get_axis_arg__ ("colorbar", varargin{:});

  if (hcb && ! strcmp (get (hcb, "tag"), "colorbar"))
    hax = hcb;
    hcb = [];
  else
    hax = [];
  endif
  loc = "";
  args = {};
  deleting = false;

  i = 1;
  while (i <= nargin)
    arg = varargin{i++};
    if (! ischar (arg))
      error ("colorbar: expected string argument at position %d", i-1);
    endif

    switch (tolower (arg))
      case {"north", "south", "east", "west", ...
            "northoutside", "southoutside", "eastoutside", "westoutside"}
        if (i <= nargin)
          error ("colorbar: LOC specification must occur as final argument");
        endif
        loc = tolower (arg);

      case "location"
        if (i > nargin)
          error ('colorbar: missing value after "location"');
        endif
        loc = tolower (varargin{i++});

      case {"delete", "hide", "off", "none"}
        deleting = true;

      case "peer"
        if (i > nargin)
          error ('colorbar: missing axes handle after "peer"');
        endif

        hax = varargin{i++};
        if (! isscalar (hax) || ! isaxes (hax))
          error ('colorbar: invalid axes handle following "peer"');
        endif

      otherwise
        ## Property/Value pair
        if (i > nargin)
          error ("colorbar: PROP/VAL inputs must occur in pairs");
        endif
        args{end+1} = arg;
        args{end+1} = varargin{i++};

    endswitch
  endwhile

  ## Handle changes to existing colorbar
  if (! isempty (hcb))
    if (deleting)
      delete (hcb);
      if (nargout > 0)
        h = [];
      endif
      return;
    else
      ## FIXME: No listener on location property so have to re-create
      ##        colorbar whenever an option changes.
      ##        re-instate this code if listener is developed.
      ## if (! isempty (loc))
      ##   set (hcb, "location", loc);
      ## endif
      ## if (! isempty (args))
      ##   set (hcb, args{:});
      ## endif
      hax = get (ancestor (hcb, "figure"), "currrentaxes");
    endif
  endif

  if (isempty (loc))
    loc = "eastoutside";
  endif
  if (isempty (hax))
    hax = gca ();
  endif

  ## Remove existing colorbar
  hpar = ancestor (hax, "figure");
  hcb = findall (hpar, "tag", "colorbar", "type", "axes", "axes", hax);
  if (! isempty (hcb))
    delete (hcb);
  endif

  if (! deleting)
    ## Create a colorbar

    ## Special handling for plotyy which has two axes objects
    if (isprop (hax, "__plotyy_axes__"))
      hyy = get (hax, "__plotyy_axes__");

      ## Use axis which is appropriate for legend location.
      ## necessary for plotyy figures where there are two axes.
      if (strfind (loc, "east"))
        hax = hyy(2);
      else
        hax = hyy(1);
      endif
    endif

    ## FIXME: Matlab does not require the "position" property to be active.
    ##        Is there a way to determine the plotbox position for the
    ##        gnuplot graphics toolkit with the outerposition is active?
    set (hax, "activepositionproperty", "position");
    props = get (hax);
    props.__cbar_hax__ = hax;
    position = props.position;

    clen = rows (get (hax, "colormap"));
    cext = get (hax, "clim");
    cdiff = (cext(2) - cext(1)) / clen / 2;
    cmin = cext(1) + cdiff;
    cmax = cext(2) - cdiff;

    [pos, cpos, vertical, mirror] = __position_colorbox__ (loc, props, hpar);
    set (hax, "position", pos);

    hcb = __go_axes__ (hpar, "tag", "colorbar",
                             "activepositionproperty", "position",
                             "position", cpos,
                             "box", "on");
    addproperty ("location", hcb, "radio",
                 "eastoutside|east|westoutside|west|northoutside|north|southoutside|south|manual",
                 loc);
    addproperty ("axes", hcb, "handle", hax);

    if (vertical)
      ## Use low-level form to avoid calling newplot which changes axes
      hi = image (hcb, "xdata", [0,1], "ydata", [cmin, cmax],
                       "cdata", [1 : clen]');
      if (mirror)
        set (hcb, "xtick", [], "xdir", "normal", "ydir", "normal",
                  "ylim", cext, "ylimmode", "manual",
                  "yaxislocation", "right", "layer", "top", args{:});
      else
        set (hcb, "xtick", [], "xdir", "normal", "ydir", "normal",
                  "ylim", cext, "ylimmode", "manual",
                  "yaxislocation", "left", "layer", "top", args{:});
      endif
    else
      hi = image (hcb, "xdata", [cmin, cmax], "ydata", [0,1],
                       "cdata", [1 : clen]);
      if (mirror)
        set (hcb, "ytick", [], "xdir", "normal", "ydir", "normal",
                  "xlim", cext, "xlimmode", "manual",
                  "xaxislocation", "top", "layer", "top", args{:});
      else
        set (hcb, "ytick", [], "xdir", "normal", "ydir", "normal",
                  "xlim", cext, "xlimmode", "manual",
                  "xaxislocation", "bottom", "layer", "top", args{:});
      endif
    endif

    ## Dummy object placed on axes to delete colorbar when axes is deleted.
    ctext = text (0, 0, "", "tag", "colorbar",
                  "visible", "off", "handlevisibility", "off",
                  "xliminclude", "off", "yliminclude", "off",
                  "zliminclude", "off",
                  "deletefcn", {@cb_axes_deleted, hcb});

    set (hcb, "deletefcn", {@cb_restore_axes, hax, props});

    if (vertical)
      addlistener (hcb, "yscale", {@cb_error_on_logscale, "yscale"});
    else
      addlistener (hcb, "xscale", {@cb_error_on_logscale, "xscale"});
    endif
    addlistener (hpar, "colormap", {@cb_colormap, hi, vertical, clen});
    ## FIXME: listener on axes colormap does not work yet.
    addlistener (hax, "colormap", {@cb_colormap, hi, vertical, clen});
    addlistener (hax, "clim", {@cb_clim, hi, vertical});
    addlistener (hax, "dataaspectratio", {@cb_colorbar_axis, hcb, props});
    addlistener (hax, "dataaspectratiomode", {@cb_colorbar_axis, hcb, props});
    addlistener (hax, "plotboxaspectratio", {@cb_colorbar_axis, hcb, props});
    addlistener (hax, "plotboxaspectratiomode",{@cb_colorbar_axis, hcb, props});
    addlistener (hax, "position", {@cb_colorbar_axis, hcb, props});

  endif

  if (nargout > 0)
    h = hcb;
  endif

endfunction

## Axes to which colorbar was attached has been deleted.  Delete colorbar.
function cb_axes_deleted (~, ~, hcb, orig_props)
  if (isaxes (hcb))
    set (hcb, "deletefcn", []);
    delete (hcb);
  endif
endfunction

## Error on attempt to set logscale on colorbar axes
function cb_error_on_logscale (hcb, ~, scale)
  if (strcmp (get (hcb, scale), "log"))
    set (hcb, scale, "linear");
    error ("colorbar: Only linear colorbars are possible");
  endif
endfunction

## Restore position of axes object when colorbar is deleted.
function cb_restore_axes (hcb, ~, hax, orig_props)

  hf = ancestor (hax, "figure");
  if (strcmp (get (hf, "beingdeleted"), "on"))
    ## Skip restoring axes if entire figure is being destroyed.
    return;
  endif

  if (isaxes (hax))
    ## FIXME: It is wrong to delete every listener for colormap on figure,
    ##        but we don't have a way of deleting just this instance.
    dellistener (hf, "colormap");
    dellistener (hax, "dataaspectratio");
    dellistener (hax, "dataaspectratiomode");
    dellistener (hax, "plotboxaspectratio");
    dellistener (hax, "plotboxaspectratiomode");
    dellistener (hax, "position");

    ## Restore original axes position
    units = get (hax, "units");
    set (hax, "units", orig_props.units);
    set (hax, "position", orig_props.position,
              "outerposition", orig_props.outerposition,
              "activepositionproperty", orig_props.activepositionproperty);
    set (hax, "units", units);
  endif

endfunction

## Update colorbar when clim has changed
function cb_clim (hax, ~, hi, vert)

  if (isaxes (hax))
    clen = rows (get (hax, "colormap"));
    cext = get (hax, "clim");
    cdiff = (cext(2) - cext(1)) / clen / 2;
    cmin = cext(1) + cdiff;
    cmax = cext(2) - cdiff;

    hiax = get (hi, "parent");
    if (vert)
      set (hi, "ydata", [cmin, cmax]);
      set (hiax, "ylim", cext);
    else
      set (hi, "xdata", [cmin, cmax]);
      set (hiax, "xlim", cext);
    endif
  endif

endfunction

## Update colorbar when changes to axes or figure colormap have occurred.
function cb_colormap (h, d, hi, vert, init_sz)
  persistent sz = init_sz;

  if (ishghandle (h))
    clen = rows (get (h, "colormap"));
    if (clen != sz)
      if (vert)
        set (hi, "cdata", [1:clen]');
      else
        set (hi, "cdata", [1:clen]);
      endif
      sz = clen;
      ## Also update limits on colorbar axes or there will be white gaps
      cb_clim (get (hi, "parent"), d, hi, vert);
    endif
  endif

endfunction

## Update positioning of colorbar when original axes has changed position.
function cb_colorbar_axis (hax, ~, hcb, orig_props)

  if (isaxes (hcb))
    loc = get (hcb, "location");
    props = get (hax);
    props.__cbar_hax__ = hax;
    props.position = orig_props.position;
    props.outerposition = orig_props.outerposition;
    [pos, cpos, vertical, mirror] = ...
       __position_colorbox__ (loc, props, ancestor (hax, "figure"));

    if (vertical)
      if (mirror)
        set (hcb, "xtick", [], "xdir", "normal", "ydir", "normal",
                  "yaxislocation", "right", "position", cpos);
      else
        set (hcb, "xtick", [], "xdir", "normal", "ydir", "normal",
                  "yaxislocation", "left", "position", cpos);
      endif
    else
      if (mirror)
        set (hcb, "ytick", [], "xdir", "normal", "ydir", "normal",
                  "xaxislocation", "top", "position", cpos);
      else
        set (hcb, "ytick", [], "xdir", "normal", "ydir", "normal",
                  "xaxislocation", "bottom", "position", cpos);
      endif
    endif

  endif

endfunction

## FIXME: The algorithm for positioning in legend.m is much more sophisticated
##        and should be borrowed for colorbar.  One problem is that colorbar
##        positioning does not take in to account multi-line axes labels
function [pos, cpos, vertical, mirr] = __position_colorbox__ (cbox, props, cf)

  ## This will always represent the position prior to adding the colorbar.
  pos = props.position;
  sz = pos(3:4);

  if (strcmp (props.plotboxaspectratiomode, "manual")
      || strcmp (props.dataaspectratiomode, "manual"))
    if (isempty (strfind (cbox, "outside")))
      scale = 1.0;
    else
      scale = 0.8;
    endif
    if (isempty (strfind (cbox, "east")) && isempty (strfind (cbox, "west")))
      scale = [1, scale];
    else
      scale = [scale, 1];
    endif
    if (strcmp (get (cf, "__graphics_toolkit__"), "gnuplot")
        && strcmp (props.activepositionproperty, "outerposition"))
      props.outerposition = props.outerposition .* [1, 1, scale];
      off = 0.5 * (props.outerposition (3:4) - __actual_axis_position__ (props)(3:4));
    else
      props.position = props.position .* [1, 1, scale];
      off = 0.5 * (props.position (3:4) - __actual_axis_position__ (props)(3:4));
    endif
  else
    off = 0.0;
  endif

  switch (cbox)
    case "northoutside"
      origin = pos(1:2) + [0., 0.9] .* sz + [1, -1] .* off;
      sz .*= [1.0, 0.06];
      pos(4) = 0.8 * pos(4);
      mirr = true;
      vertical = false;
    case "north"
      origin = pos(1:2) + [0.05, 0.9] .* sz + [1, -1] .* off;
      sz .*= [1.0, 0.06] * 0.9;
      mirr = false;
      vertical = false;
    case "southoutside"
      origin = pos(1:2) + off;
      sz .*= [1.0, 0.06];
      pos(2) = pos(2) + pos(4) * 0.2;
      pos(4) = 0.8 * pos(4);
      mirr = false;
      vertical = false;
    case "south"
      origin = pos(1:2) + [0.05, 0.05] .* sz + off;
      sz .*= [1.0, 0.06] * 0.9;
      mirr = true;
      vertical = false;
    case "eastoutside"
      origin = pos(1:2) + [0.9, 0] .* sz + [-1, 1] .* off;
      sz .*= [0.06, 1.0];
      pos(3) = 0.8 * pos(3);
      mirr = true;
      vertical = true;
    case "east"
      origin = pos(1:2) + [0.9, 0.05] .* sz + [-1, 1] .* off;
      sz .*= [0.06, 1.0] * 0.9;
      mirr = false;
      vertical = true;
    case "westoutside"
      origin = pos(1:2) + off;
      sz .*= [0.06, 1.0];
      pos(1) = pos(1) + pos(3) * 0.2;
      pos(3) = 0.8 * pos(3);
      mirr = false;
      vertical = true;
    case "west"
      origin = pos(1:2) + [0.05, 0.05] .* sz + off;
      sz .*= [0.06, 1.0] .* 0.9;
      mirr = true;
      vertical = true;
  endswitch

  cpos = [origin, sz];

  if (strcmp (props.plotboxaspectratiomode, "manual")
      || strcmp (props.dataaspectratiomode, "manual"))
    props.position = pos;
    actual_pos = __actual_axis_position__ (props);
    if (strfind (cbox, "outside"))
      scale = 1.0;
    else
      scale = 0.9;
    endif
    if (sz(1) > sz(2))
      ## Ensure north or south colorbars are the proper length
      dx = (1-scale)*actual_pos(3);
      cpos(1) = actual_pos(1) + dx/2;
      cpos(3) = actual_pos(3) - dx;
    else
      ## Ensure east or west colorbars are the proper height
      dy = (1-scale)*actual_pos(4);
      cpos(2) = actual_pos(2) + dy/2;
      cpos(4) = actual_pos(4) - dy;
    endif
  endif

endfunction


%!demo
%! clf;
%! colormap ("default");
%! n = 64; x = kron (1:n, ones (n,1)); x = abs (x - x.');
%! imagesc (x);
%! colorbar ();
%! title ("colorbar() example");

%!demo
%! clf;
%! colormap ("default");
%! n = 64; x = kron (1:n, ones (n,1)); x = abs (x - x.');
%! imagesc (x);
%! colorbar ("westoutside");

%!demo
%! clf;
%! colormap ("default");
%! n = 64; x = kron (1:n, ones (n,1)); x = abs (x - x.');
%! imagesc (x);
%! colorbar ("peer", gca, "northoutside");

%!demo
%! clf;
%! colormap ("default");
%! n = 64; x = kron (1:n, ones (n,1)); x = abs (x - x.');
%! imagesc (x);
%! colorbar ("southoutside");

%!demo
%! clf;
%! colormap ("default");
%! contour (peaks ());
%! colorbar ("west");

%!demo
%! clf;
%! colormap ("default");
%! subplot (2,2,1);
%!  contour (peaks ());
%!  colorbar ("east");
%! subplot (2,2,2);
%!  contour (peaks ());
%!  colorbar ("west");
%! subplot (2,2,3);
%!  contour (peaks ());
%!  colorbar ("north");
%! subplot (2,2,4);
%!  contour (peaks ());
%!  colorbar ("south");

%!demo
%! clf;
%! colormap ("default");
%! n = 64; x = kron (1:n, ones (n,1)); x = abs (x - x.');
%! subplot (2,2,1);
%!  imagesc (x);
%!  colorbar ();
%! subplot (2,2,2);
%!  imagesc (x);
%!  colorbar ("westoutside");
%! subplot (2,2,3);
%!  imagesc (x);
%!  colorbar ("northoutside");
%! subplot (2,2,4);
%!  imagesc (x);
%!  colorbar ("southoutside");

%!demo
%! clf;
%! colormap ("default");
%! n = 64; x = kron (1:n, ones (n,1)); x = abs (x - x.');
%! subplot (1,2,1);
%!  imagesc (x);
%!  axis square;
%!  colorbar ();
%! subplot (1,2,2);
%!  imagesc (x);
%!  axis square;
%!  colorbar ("westoutside");

%!demo
%! clf;
%! colormap ("default");
%! n = 64; x = kron (1:n, ones (n,1)); x = abs (x - x.');
%! subplot (1,2,1);
%!  imagesc (x);
%!  axis square;
%!  colorbar ("northoutside");
%! subplot (1,2,2);
%!  imagesc (x);
%!  axis square;
%!  colorbar ("southoutside");

%!demo
%! clf;
%! colormap ("default");
%! n = 64; x = kron (1:n, ones (n,1)); x = abs (x - x.');
%! subplot (2,1,1);
%!  imagesc (x);
%!  axis square;
%!  colorbar ();
%! subplot (2,1,2);
%!  imagesc (x);
%!  axis square;
%!  colorbar ("westoutside");

%!demo
%! clf;
%! colormap ("default");
%! n = 64; x = kron (1:n, ones (n,1)); x = abs (x - x.');
%! subplot (2,1,1);
%!  imagesc (x);
%!  axis square;
%!  colorbar ("northoutside");
%! subplot (2,1,2);
%!  imagesc (x);
%!  axis square;
%!  colorbar ("southoutside");

%!demo
%! clf;
%! colormap ("default");
%! n = 64; x = kron (1:n, ones (n,1)); x = abs (x - x.');
%! subplot (1,2,1);
%!  imagesc (x);
%!  colorbar ();
%! subplot (1,2,2);
%!  imagesc (x);
%!  colorbar ("westoutside");

%!demo
%! clf;
%! colormap ("default");
%! n = 64; x = kron (1:n, ones (n,1)); x = abs (x - x.');
%! subplot (1,2,1);
%!  imagesc (x);
%!  colorbar ("northoutside");
%! subplot (1,2,2);
%!  imagesc (x);
%!  colorbar ("southoutside");

%!demo
%! clf;
%! colormap ("default");
%! n = 64; x = kron (1:n, ones (n,1)); x = abs (x - x.');
%! subplot (2,1,1);
%!  imagesc (x);
%!  colorbar ();
%! subplot (2,1,2);
%!  imagesc (x);
%!  colorbar ("westoutside");

%!demo
%! clf;
%! colormap ("default");
%! n = 64; x = kron (1:n, ones (n,1)); x = abs (x - x.');
%! subplot (2,1,1);
%!  imagesc (x);
%!  colorbar ("northoutside");
%! subplot (2,1,2);
%!  imagesc (x);
%!  colorbar ("southoutside");

%!demo
%! clf;
%! colormap ("default");
%! n = 64; x = kron (1:n, ones (n,1)); x = abs (x - x.');
%! subplot (1,2,1);
%!  contour (x);
%!  axis square;
%!  colorbar ("east");
%!  xlim ([1, 64]);
%!  ylim ([1, 64]);
%! subplot (1,2,2);
%!  contour (x);
%!  colorbar ("west");
%!  xlim ([1, 64]);
%!  ylim ([1, 64]);

%!demo
%! clf;
%! colormap ("default");
%! n = 64; x = kron (1:n, ones (n,1)); x = abs (x - x.');
%! contour (x);
%! xlim ([1, 64]);
%! ylim ([1, 64]);
%! colorbar ();
%! colorbar off;
%! title ("colorbar off");

%!demo
%! clf;
%! colormap ("default");
%! n = 64; x = kron (1:n, ones (n,1)); x = abs (x - x.');
%! contour (x);
%! xlim ([1, 64]);
%! ylim ([1, 64]);
%! colorbar ();

%!demo
%! clf;
%! colormap ("default");
%! imagesc (log10 (1 ./ hilb (99)));
%! h = colorbar ();
%! ytick = get (h, "ytick");
%! set (h, "yticklabel", sprintf ("10^{%g}|", ytick));

%!demo
%! clf;
%! colormap ("default");
%! n = 5; x = linspace (0,5,n); y = linspace (0,1,n);
%! imagesc (1 ./ hilb (n));
%! axis equal;
%! colorbar ();

%!demo
%! clf;
%! colormap ("default");
%! n = 5; x = linspace (0,5,n); y = linspace (0,1,n);
%! imagesc (x, y, 1 ./ hilb (n));
%! axis equal;
%! colorbar ();

%!demo
%! clf;
%! colormap ("default");
%! n = 5; x = linspace (0,5,n); y = linspace (0,1,n);
%! imagesc (y, x, 1 ./ hilb (n));
%! axis equal;
%! colorbar ();

## This requires that the axes position be properly determined for "axis equal"
%!demo
%! clf;
%! colormap ("default");
%! axes;
%! colorbar ();
%! hold on;
%! contour (peaks ());
%! hold off;

%!demo
%! clf;
%! colormap ("default");
%! plot ([0, 2]);
%! colorbar ("east");
%! axis square;

%!demo
%! clf;
%! colormap ("default");
%! plot ([0, 2]);
%! colorbar ("eastoutside");
%! axis square;

%!demo
%! clf;
%! colormap ("default");
%! pcolor (peaks (20));
%! shading interp;
%! axis ("tight", "square");
%! colorbar ();
#%! axes ("color","none","box","on","activepositionproperty","position");

%!demo
%! clf;
%! colormap ("default");
%! plot ([0, 2]);
%! colorbar ("east");
%! axis equal;

%!demo
%! clf;
%! colormap ("default");
%! plot ([0, 2]);
%! colorbar ("eastoutside");
%! axis equal;


## Test input validation
%!error <expected string argument at position 1> colorbar (-pi)
%!error <LOC specification must occur as final arg> colorbar ("east", "p", "v")
%!error <missing value after "location"> colorbar ("location")
%!error <missing axes handle after "peer"> colorbar ("peer")
%!error <invalid axes handle following "peer"> colorbar ("peer", -1)
%!error <PROP/VAL inputs must occur in pairs> colorbar ("PROP")
<|MERGE_RESOLUTION|>--- conflicted
+++ resolved
@@ -65,15 +65,11 @@
 ## the @var{delete_option}: @qcode{"off"}, @qcode{"delete"}, @qcode{"hide"}.
 ##
 ## If the first argument @var{hax} is an axes handle, then the colorbar is
-<<<<<<< HEAD
-## added to this axis, rather than the current axes returned by @code{gca}.
+## added to this axes, rather than the current axes returned by @code{gca}.
 ## Alternatively, If the argument @qcode{"peer"} is given, then the following
 ## argument is treated as the axes handle in which to add the colorbar.  The
 ## @qcode{"peer"} calling syntax may be removed in the future and is not
 ## recommended.
-=======
-## added to this axes, rather than the current axes returned by @code{gca}.
->>>>>>> e0469f67
 ##
 ## If the first argument @var{hcb} is a handle to a colorbar object, then
 ## operate on this colorbar directly.
