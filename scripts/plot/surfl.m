## Copyright (C) 2009-2012 Kai Habel
##
## This file is part of Octave.
##
## Octave is free software; you can redistribute it and/or modify it
## under the terms of the GNU General Public License as published by
## the Free Software Foundation; either version 3 of the License, or (at
## your option) any later version.
##
## Octave is distributed in the hope that it will be useful, but
## WITHOUT ANY WARRANTY; without even the implied warranty of
## MERCHANTABILITY or FITNESS FOR A PARTICULAR PURPOSE.  See the GNU
## General Public License for more details.
##
## You should have received a copy of the GNU General Public License
## along with Octave; see the file COPYING.  If not, see
## <http://www.gnu.org/licenses/>.

## -*- texinfo -*-
## @deftypefn  {Function File} {} surfl (@var{x}, @var{y}, @var{z})
## @deftypefnx {Function File} {} surfl (@var{z})
## @deftypefnx {Function File} {} surfl (@var{x}, @var{y}, @var{z}, @var{L})
## @deftypefnx {Function File} {} surfl (@var{x}, @var{y}, @var{z}, @var{L}, @var{P})
## @deftypefnx {Function File} {} surfl (@dots{}, "light")
## Plot a lighted surface given matrices @var{x}, and @var{y} from
## @code{meshgrid} and a matrix @var{z} corresponding to the @var{x} and
## @var{y} coordinates of the mesh.  If @var{x} and @var{y} are vectors, then
## a typical vertex is (@var{x}(j), @var{y}(i), @var{z}(i,j)).  Thus, columns
## of @var{z} correspond to different @var{x} values and rows of @var{z}
## correspond to different @var{y} values.
##
## The light direction can be specified using @var{L}.  It can be given as a
## 2-element vector [azimuth, elevation] in degrees or as a 3-element vector
## [lx, ly, lz].  The default value is rotated 45 degrees counterclockwise
## from the current view.
##
## The material properties of the surface can specified using a 4-element vector
## @var{P} = [@var{AM} @var{D} @var{SP} @var{exp}] which defaults to
## @var{p} = [0.55 0.6 0.4 10].
##
## @table @asis
## @item "AM" strength of ambient light
##
## @item "D" strength of diffuse reflection
##
## @item "SP" strength of specular reflection
##
## @item "EXP" specular exponent
## @end table
##
## The default lighting mode "cdata", changes the cdata property to give the
## impression of a lighted surface.  Please note: the alternative "light"
## mode, which creates a light object to illuminate the surface is not
## implemented (yet).
##
## Example:
##
## @example
## @group
<<<<<<< HEAD
## colormap (bone);
=======
## colormap (bone (64));
>>>>>>> 723992ec
## surfl (peaks);
## shading interp;
## @end group
## @end example
## @seealso{surf, diffuse, specular, surface}
## @end deftypefn

## Author: Kai Habel <kai.habel@gmx.de>

function retval = surfl (varargin)

  [h, varargin] = __plt_get_axis_arg__ ("surfl", varargin{:});

  oldh = gca ();
  unwind_protect
    axes (h);
    newplot ();

    ## Check for lighting type.
    use_cdata = true;
    if (ischar (varargin{end}))
      lstr = tolower (varargin{end});
      if (strncmp (lstr, "light", 5))
        warning ("light method not supported (yet), using cdata method instead");
        ## This can be implemented when light objects are supported.
        use_cdata = false;
      elseif (strncmp (lstr, "cdata", 5))
        use_cdata = true;
      else
        error ("surfl: unknown lighting method");
      endif
      varargin(end) = [];
    endif

    ## Check for reflection properties argument.
    ##
    ## r = [ambient light strength,
    ##      diffuse reflection strength,
    ##      specular reflection strength,
    ##      specular shine]
    if (length (varargin{end}) == 4 && isnumeric (varargin{end}))
      r = varargin{end};
      varargin(end) = [];
    else
      ## Default values.
      r = [0.55, 0.6, 0.4, 10];
    endif

    ## Check for light vector (lv) argument.
    have_lv = false;
    if (isnumeric (varargin{end}))
      len = numel (varargin{end});
      lastarg = varargin{end};
      if (len == 3)
        lv = lastarg;
        varargin(end) = [];
        have_lv = true;
      elseif (len == 2)
        [lv(1), lv(2), lv(3)] = sph2cart ((lastarg(1) - 90) * pi/180, lastarg(2) * pi/180, 1.0);
        varargin(end) = [];
        have_lv = true;
      endif
    endif

    htmp = surface (varargin{:});
    if (! ishold ())
      set (h, "view", [-37.5, 30],
           "xgrid", "on", "ygrid", "on", "zgrid", "on", "clim", [0 1]);
    endif

    ## Get view vector (vv).
    a = axis;
    [az, el] = view;
    [vv(1), vv(2), vv(3)] = sph2cart ((az - 90) * pi/180.0, el * pi/180.0, 1.0);
    vv /= norm (vv);

    if (!have_lv)
      ## Calculate light vector (lv) from view vector.
      Phi = 45.0 / 180.0 * pi;
      R = [cos(Phi), -sin(Phi), 0;
           sin(Phi),  cos(Phi), 0;
           0,          0,         1];
      lv = (R * vv.').';
    endif

    vn = get (htmp, "vertexnormals");
    dar = get (h, "plotboxaspectratio");
    vn(:,:,1) *= dar(1);
    vn(:,:,2) *= dar(2);
    vn(:,:,3) *= dar(3);

    ## Normalize vn.
    vn = vn ./ repmat (sqrt (sumsq (vn, 3)), [1, 1, 3]);
    [nr, nc] = size(get(htmp, "zdata"));

    ## Ambient, diffuse, and specular term.
    cdata = (r(1) * ones (nr, nc)
             + r(2) * diffuse  (vn(:,:,1), vn(:,:,2), vn(:,:,3), lv)
             + r(3) * specular (vn(:,:,1), vn(:,:,2), vn(:,:,3), lv, vv, r(4)));

    set (htmp, "cdata", cdata ./ sum (r(1:3)));

  unwind_protect_cleanup
    axes (oldh);
  end_unwind_protect

  if (nargout > 0)
    retval = htmp;
  endif

endfunction


%!demo
%! clf;
%! [X,Y,Z] = sombrero ();
%! colormap (copper (64));
%! surfl (X,Y,Z);
%! shading interp;

%!demo
%! clf;
%! [X,Y,Z] = sombrero ();
%! colormap (copper (64));
%! [az, el] = view ();
%! surfl (X,Y,Z, [az+225,el], [0.2 0.6 0.4 25]);
%! shading interp;
<|MERGE_RESOLUTION|>--- conflicted
+++ resolved
@@ -57,11 +57,7 @@
 ##
 ## @example
 ## @group
-<<<<<<< HEAD
-## colormap (bone);
-=======
 ## colormap (bone (64));
->>>>>>> 723992ec
 ## surfl (peaks);
 ## shading interp;
 ## @end group
