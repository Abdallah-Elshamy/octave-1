## Copyright (C) 1996-2016 John W. Eaton
##
## This file is part of Octave.
##
## Octave is free software; you can redistribute it and/or modify it
## under the terms of the GNU General Public License as published by
## the Free Software Foundation; either version 3 of the License, or
## (at your option) any later version.
##
## Octave is distributed in the hope that it will be useful, but
## WITHOUT ANY WARRANTY; without even the implied warranty of
## MERCHANTABILITY or FITNESS FOR A PARTICULAR PURPOSE.  See the
## GNU General Public License for more details.
##
## You should have received a copy of the GNU General Public License
## along with Octave; see the file COPYING.  If not, see
## <http://www.gnu.org/licenses/>.

## -*- texinfo -*-
## @deftypefn {} {} __axis_label__ (@var{caller}, @var{h}, @var{txt}, @dots{})
## Undocumented internal function.
## @end deftypefn

## Author: jwe

function retval = __axis_label__ (hax, caller, txt, varargin)

  h = get (hax, caller);

  set (h, "string", txt, varargin{:});

<<<<<<< HEAD
  ## FIXME: It would be better to delete only the listener that [xyz]label
  ##        installed.  But this didn't work, so instead it deletes all
  ##        listener's on the [xyz]color property.
  if (! strcmp (caller, "title"))
    dellistener (hax, [caller(1) "color"]);
    addlistener (hax, [caller(1) "color"], {@cb_color, h, caller(1)});
  endif

=======
>>>>>>> e2d436d1
  if (nargout > 0)
    retval = h;
  endif

endfunction
<|MERGE_RESOLUTION|>--- conflicted
+++ resolved
@@ -29,17 +29,6 @@
 
   set (h, "string", txt, varargin{:});
 
-<<<<<<< HEAD
-  ## FIXME: It would be better to delete only the listener that [xyz]label
-  ##        installed.  But this didn't work, so instead it deletes all
-  ##        listener's on the [xyz]color property.
-  if (! strcmp (caller, "title"))
-    dellistener (hax, [caller(1) "color"]);
-    addlistener (hax, [caller(1) "color"], {@cb_color, h, caller(1)});
-  endif
-
-=======
->>>>>>> e2d436d1
   if (nargout > 0)
     retval = h;
   endif
