## Copyright (C) 1994-2016 John W. Eaton
##
## This file is part of Octave.
##
## Octave is free software; you can redistribute it and/or modify it
## under the terms of the GNU General Public License as published by
## the Free Software Foundation; either version 3 of the License, or
## (at your option) any later version.
##
## Octave is distributed in the hope that it will be useful, but
## WITHOUT ANY WARRANTY; without even the implied warranty of
## MERCHANTABILITY or FITNESS FOR A PARTICULAR PURPOSE.  See the
## GNU General Public License for more details.
##
## You should have received a copy of the GNU General Public License
## along with Octave; see the file COPYING.  If not, see
## <http://www.gnu.org/licenses/>.

## -*- texinfo -*-
## @deftypefn  {} {} axis ()
## @deftypefnx {} {} axis ([@var{x_lo} @var{x_hi}])
## @deftypefnx {} {} axis ([@var{x_lo} @var{x_hi} @var{y_lo} @var{y_hi}])
## @deftypefnx {} {} axis ([@var{x_lo} @var{x_hi} @var{y_lo} @var{y_hi} @var{z_lo} @var{z_hi}])
## @deftypefnx {} {} axis ([@var{x_lo} @var{x_hi} @var{y_lo} @var{y_hi} @var{z_lo} @var{z_hi} @var{c_lo} @var{c_hi}])
## @deftypefnx {} {} axis (@var{option})
## @deftypefnx {} {} axis (@var{option1}, @var{option2}, @dots{})
## @deftypefnx {} {} axis (@var{hax}, @dots{})
## @deftypefnx {} {@var{limits} =} axis ()
## Set axis limits and appearance.
##
## The argument @var{limits} should be a 2-, 4-, 6-, or 8-element vector.  The
## first and second elements specify the lower and upper limits for the
## x-axis.  The third and fourth specify the limits for the y-axis, the fifth
## and sixth specify the limits for the z-axis, and the seventh and eighth
## specify the limits for the color axis.  The special values -Inf and Inf may
## be used to indicate that the limit should be automatically computed based
## on the data in the axis.
##
## Without any arguments, @code{axis} turns autoscaling on.
##
## With one output argument, @code{@var{limits} = axis} returns the current
## axis limits.
##
## The vector argument specifying limits is optional, and additional string
## arguments may be used to specify various axis properties.
##
## The following options control the aspect ratio of the axes.
##
## @table @asis
## @item @qcode{"square"}
## Force a square axis aspect ratio.
##
## @item @qcode{"equal"}
## Force x-axis unit distance to equal y-axis (and z-axis) unit distance.
##
## @item @qcode{"normal"}
## Restore default aspect ratio.
## @end table
##
## @noindent
## The following options control the way axis limits are interpreted.
##
## @table @asis
## @item  @qcode{"auto"}
## @itemx @qcode{"auto[xyz]"}
## Set the specified axes to have nice limits around the data or all if no
## axes are specified.
##
## @item @qcode{"manual"}
## Fix the current axes limits.
##
## @item @qcode{"tight"}
## Fix axes to the limits of the data.
##
## @item @qcode{"image"}
## Equivalent to @qcode{"tight"} and @qcode{"equal"}.
## @end table
##
## @noindent
## The following options affect the appearance of tick marks.
##
## @table @asis
## @item @qcode{"tic[xyz]"}
## Turn tick marks on for all axes, or turn them on for the specified axes and
## off for the remainder.
##
## @item @qcode{"label[xyz]"}
## Turn tick labels on for all axes, or turn them on for the specified axes
## and off for the remainder.
##
## @item @qcode{"nolabel"}
## Turn tick labels off for all axes.
## @end table
##
## Note: If there are no tick marks for an axis then there can be no labels.
##
## @noindent
## The following options affect the direction of increasing values on the axes.
##
## @table @asis
## @item @qcode{"xy"}
## Default y-axis, larger values are near the top.
##
## @item @qcode{"ij"}
## Reverse y-axis, smaller values are near the top.
## @end table
##
## @noindent
## The following options affects the visibility of the axes.
##
## @table @asis
## @item @qcode{"on"}
## Make the axes visible.
##
## @item @qcode{"off"}
## Hide the axes.
## @end table
##
## If the first argument @var{hax} is an axes handle, then operate on this
## axes rather than the current axes returned by @code{gca}.
##
## Example 1: set X/Y limits and force a square aspect ratio
##
## @example
## axis ([1, 2, 3, 4], "square");
## @end example
##
## Example 2: enable tick marks on all axes,
##            enable tick mark labels only on the y-axis
##
## @example
## axis ("tic", "labely");
## @end example
##
## @seealso{xlim, ylim, zlim, caxis, daspect, pbaspect, box, grid}
## @end deftypefn

## Author: jwe

function limits = axis (varargin)

  [hax, varargin, nargin] = __plt_get_axis_arg__ ("axis", varargin{:});

  oldfig = [];
  if (! isempty (hax))
    oldfig = get (0, "currentfigure");
  endif
  unwind_protect
    if (isempty (hax))
      hax = gca ();
    endif
    if (nargin == 0)
      limits = __axis__ (hax, varargin{:});
    else
      __axis__ (hax, varargin{:});
    endif
  unwind_protect_cleanup
    if (! isempty (oldfig))
      set (0, "currentfigure", oldfig);
    endif
  end_unwind_protect

endfunction

function limits = __axis__ (ca, varargin)

  if (nargin == 1)
    if (nargout == 0)
      set (ca, "xlimmode", "auto", "ylimmode", "auto", "zlimmode", "auto");
    else
      xlim = get (ca, "xlim");
      ylim = get (ca, "ylim");
      view = get (ca, "view");
      if (view(2) == 90)
        limits = [xlim, ylim];
      else
        zlim = get (ca, "zlim");
        limits = [xlim, ylim, zlim];
      endif
    endif
    return;
  endif

  for arg = varargin
    opt = arg{1};

    if (ischar (opt))
      len = length (opt);

      ## 'matrix mode' to reverse the y-axis
      if (strcmpi (opt, "ij"))
        set (ca, "ydir", "reverse");
      elseif (strcmpi (opt, "xy"))
        set (ca, "ydir", "normal");

      ## aspect ratio
<<<<<<< HEAD
      elseif (strcmpi (opt, "image"))
        __axis__ (ca, "equal");
        set (ca, "plotboxaspectratiomode", "auto");
        __do_tight_option__ (ca);
      elseif (strcmpi (opt, "square"))
        set (ca, "dataaspectratiomode", "auto",
                 "plotboxaspectratio", [1, 1, 1]);
      elseif (strcmp (opt, "equal"))
        ## Get position of axis in pixels
        ca_units = get (ca, "units");
        set (ca, "units", "pixels");
        axis_pos = get (ca, "position");
        set (ca, "units", ca_units);

        pbar = get (ca, "plotboxaspectratio");
        dx = diff (__get_tight_lims__ (ca, "x"));
        dy = diff (__get_tight_lims__ (ca, "y"));
        dz = diff (__get_tight_lims__ (ca, "z"));
        new_pbar = [dx dy dz];
        if (dx/pbar(1) < dy/pbar(2))
          set (ca, "xlimmode", "auto");
          new_pbar(1) = (dy / axis_pos(4)) * axis_pos(3);
        else
          set (ca, "ylimmode", "auto");
          new_pbar(2) = (dx / axis_pos(3)) * axis_pos(4);
        endif
        set (ca, "dataaspectratio", [1, 1, 1],
                 "plotboxaspectratio", new_pbar);
=======
    elseif (strcmpi (ax, "image"))
      __axis__ (ca, "equal");
      set (ca, "plotboxaspectratiomode", "auto");
      __do_tight_option__ (ca);
    elseif (strcmpi (ax, "square"))
      set (ca, "dataaspectratiomode", "auto",
               "plotboxaspectratio", [1, 1, 1]);
    elseif (strcmp (ax, "equal"))
      ## Get position of axis in pixels
      ca_units = get (ca, "units");
      set (ca, "units", "pixels");
      axis_pos = get (ca, "position");
      set (ca, "units", ca_units);

      pbar = get (ca, "PlotBoxAspectRatio");
      dx = diff (__get_tight_lims__ (ca, "x"));
      dy = diff (__get_tight_lims__ (ca, "y"));
      dz = diff (__get_tight_lims__ (ca, "z"));
      new_pbar = [dx dy dz];
      new_pbar(new_pbar == 0) = 1;
      if (dx/pbar(1) < dy/pbar(2))
        set (ca, "xlimmode", "auto");
        new_pbar(1) = dy / axis_pos(4)*axis_pos(3);
      else
        set (ca, "ylimmode", "auto");
        new_pbar(2) = dx / axis_pos(3)*axis_pos(4);
      endif
      set (ca, "dataaspectratio", [1, 1, 1],
               "plotboxaspectratio", new_pbar);
>>>>>>> e4020162

      elseif (strcmpi (opt, "normal"))
        ## Set plotboxaspectratio to something obtuse so that switching
        ## back to "auto" will force a re-calculation.
        set (ca, "plotboxaspectratio", [3 2 1]);
        set (ca, "plotboxaspectratiomode", "auto",
                 "dataaspectratiomode", "auto");

      ## axis limits
      elseif (strncmpi (opt, "auto", 4))
        if (len == 4)
          set (ca, "xlimmode", "auto", "ylimmode", "auto", "zlimmode", "auto");
        else
          if (any (opt == "x"))
            set (ca, "xlimmode", "auto");
          endif
          if (any (opt == "y"))
            set (ca, "ylimmode", "auto");
          endif
          if (any (opt == "z"))
            set (ca, "zlimmode", "auto");
          endif
        endif
      elseif (strcmpi (opt, "manual"))
        ## fixes the axis limits
        set (ca, "xlimmode", "manual", "ylimmode", "manual",
                 "zlimmode", "manual");
      elseif (strcmpi (opt, "tight"))
        ## sets the axis limits to the min and max of all data.
        __do_tight_option__ (ca);

      ## visibility
      elseif (strcmpi (opt, "on"))
        set (ca, "visible", "on");
      elseif (strcmpi (opt, "off"))
        set (ca, "visible", "off");

      ## tick marks
      elseif (strcmpi (opt, "tic"))
        set (ca, "xtickmode", "auto", "ytickmode", "auto", "ztickmode", "auto",
                 "visible", "on");
      elseif (strncmpi (opt, "tic", 3))
        if (any (opt == "x"))
          set (ca, "xtickmode", "auto");
        else
          set (ca, "xtick", []);
        endif
        if (any (opt == "y"))
          set (ca, "ytickmode", "auto");
        else
          set (ca, "ytick", []);
        endif
        if (any (opt == "z"))
          set (ca, "ztickmode", "auto");
        else
          set (ca, "ztick", []);
        endif

      ## labels
      elseif (strcmpi (opt, "label"))
        set (ca, "xticklabelmode", "auto", "yticklabelmode", "auto",
                 "zticklabelmode", "auto");
      elseif (strcmpi (opt, "nolabel"))
        set (ca, "xticklabel", {}, "yticklabel", {}, "zticklabel", {})
      elseif (strncmpi (opt, "label", 5))
        if (any (opt == "x"))
          set (ca, "xticklabelmode", "auto");
        else
          set (ca, "xticklabel", "");
        endif
        if (any (opt == "y"))
          set (ca, "yticklabelmode", "auto");
        else
          set (ca, "yticklabel", "");
        endif
        if (any (opt == "z"))
          set (ca, "zticklabelmode", "auto");
        else
          set (ca, "zticklabel", "");
        endif

      else
        warning ("axis: unknown option '%s'", opt);
      endif

    elseif (isnumeric (opt) && isvector (opt))

      len = length (opt);

      if (len != 2 && len != 4 && len != 6 && len != 8)
        error ("axis: LIMITS vector must have 2, 4, 6, or 8 elements");
      endif

      for i = 1:2:len
        if (opt(i) >= opt(i+1))
          error ("axis: LIMITS(%d) must be less than LIMITS(%d)", i, i+1);
        endif
      endfor

      if (len > 1)
        xlim (ca, opt(1:2));
      endif

      if (len > 3)
        ylim (ca, opt(3:4));
      endif

      if (len > 5)
        zlim (ca, opt(5:6));
      endif

      if (len > 7)
        caxis (ca, opt(7:8));
      endif

    else
      error ("axis: expecting no args, or a numeric vector with 2, 4, 6, or 8 elements");
    endif

  endfor
endfunction

## Find the limits for axis ("tight").
## AX should be one of "x", "y", or "z".
function lims = __get_tight_lims__ (ca, ax)

  kids = findobj (ca, "-property", [ax "data"]);
  ## The data properties for hggroups mirror their children.
  ## Exclude the redundant hggroup values.
  hg_kids = findobj (kids, "type", "hggroup");
  kids = setdiff (kids, hg_kids);
  if (isempty (kids))
    ## Return the current limits.
    ## FIXME: Is this the correct thing to do?
    lims = get (ca, [ax "lim"]);
  else
    data = get (kids, [ax "data"]);
    types = get (kids, "type");

    scale = get (ca, [ax "scale"]);
    if (! iscell (data))
      data = {data};
    endif

    ## Extend image data one pixel
    idx = strcmp (types, "image");
    if (any (idx) && (ax == "x" || ax == "y"))
      imdata = data(idx);
      px = arrayfun (@__image_pixel_size__, kids(idx), "uniformoutput", false);
      ipx = ifelse (ax == "x", 1, 2);
      imdata = cellfun (@(x,dx) [(min (x) - dx(ipx)), (max (x) + dx(ipx))],
                        imdata, px, "uniformoutput", false);
      data(idx) = imdata;
    endif

    if (strcmp (scale, "log"))
      tmp = data;
      data = cellfun (@(x) x(x>0), tmp, "uniformoutput", false);
      n = cellfun ("isempty", data);
      data(n) = cellfun (@(x) x(x<0), tmp(n), "uniformoutput", false);
    endif
    data = cellfun (@(x) x(isfinite (x)), data, "uniformoutput", false);
    data = data(! cellfun ("isempty", data));
    if (! isempty (data))
      ## Change data from cell array of various sizes to a single column vector
      data = cat (1, cellindexmat (data, ":"){:});
      lims = [min(data), max(data)];
    else
      lims = [0, 1];
    endif
  endif

endfunction

function __do_tight_option__ (ca)

  xlim = __get_tight_lims__ (ca, "x");
  if (all (xlim == 0))
    xlim = [-eps, +eps];
  elseif (diff (xlim == 0))
    xlim .*= [1-eps, 1+eps];
  endif
  ylim = __get_tight_lims__ (ca, "y");
  if (all (ylim == 0))
    ylim = [-eps, +eps];
  elseif (diff (ylim == 0))
    ylim .*= [1-eps, 1+eps];
  endif
  set (ca, "xlim", xlim, "ylim", ylim);
  nd = __calc_dimensions__ (ca);
  is3dview = (get (ca, "view")(2) != 90);
  if (nd > 2 && is3dview)
    zlim = __get_tight_lims__ (ca, "z");
    if (all (zlim == 0))
      zlim = [-eps, +eps];
    elseif (diff (zlim == 0))
      zlim .*= [1-eps, 1+eps];
    endif
    set (ca, "zlim", zlim);
  endif

endfunction


%!demo
%! clf;
%! t = 0:0.01:2*pi;
%! x = sin (t);
%!
%! subplot (221);
%!  plot (t, x);
%!  title ("normal plot");
%!
%! subplot (222);
%!  plot (t, x);
%!  title ("axis square");
%!  axis ("square");
%!
%! subplot (223);
%!  plot (t, x);
%!  title ("axis equal");
%!  axis ("equal");
%!
%! subplot (224);
%!  plot (t, x);
%!  title ("normal plot again");
%!  axis ("normal");

%!demo
%! clf;
%! t = 0:0.01:2*pi;
%! x = sin (t);
%!
%! subplot (121);
%!  plot (t, x);
%!  title ({"axis ij", "Y-axis reversed"});
%!  axis ("ij");
%!  legend ("sine");
%!
%! subplot (122);
%!  plot (t, x);
%!  title ("axis xy");
%!  title ({"axis ij", "Y-axis normal"});
%!  axis ("xy");
%!  legend ("sine");

%!demo
%! clf;
%! t = 0:0.01:2*pi;
%! x = sin (t);
%!
%! subplot (331);
%!  plot (t, x);
%!  title ("x ticks and labels");
%!  axis ("ticx");
%!
%! subplot (332);
%!  plot (t, x);
%!  title ("y ticks and labels");
%!  axis ("ticy");
%!
%! subplot (333);
%!  plot (t, x);
%!  title ("axis off");
%!  axis ("off");
%!
%! subplot (334);
%!  plot (t, x);
%!  title ("x and y ticks, x labels");
%!  axis ("labelx","tic");
%!
%! subplot (335);
%!  plot (t, x);
%!  title ("x and y ticks, y labels");
%!  axis ("labely","tic");
%!
%! subplot (336);
%!  plot (t, x);
%!  title ("all ticks but no labels");
%!  axis ("nolabel","tic");
%!
%! subplot (337);
%!  plot (t, x);
%!  title ("x ticks, no labels");
%!  axis ("nolabel","ticx");
%!
%! subplot (338);
%!  plot (t, x);
%!  title ("y ticks, no labels");
%!  axis ("nolabel","ticy");
%!
%! subplot (339);
%!  plot (t, x);
%!  title ("all ticks and labels");
%!  axis ("on");

%!demo
%! clf;
%! t = 0:0.01:2*pi;
%! x = sin (t);
%!
%! subplot (321);
%!  plot (t, x);
%!  title ("axes at [0 3 0 1]");
%!  axis ([0,3,0,1]);
%!
%! subplot (322);
%!  plot (t, x);
%!  title ("auto");
%!  axis ("auto");
%!
%! subplot (323);
%!  plot (t, x, ";sine [0:2pi];"); hold on;
%!  plot (-3:3,-3:3, ";line (-3,-3)->(3,3);"); hold off;
%!  title ("manual");
%!  axis ("manual");
%!
%! subplot (324);
%!  plot (t, x, ";sine [0:2pi];");
%!  title ("axes at [0 3 0 1], then autox");
%!  axis ([0,3,0,1]);
%!  axis ("autox");
%!
%! subplot (325);
%!  plot (t, x, ";sine [0:2pi];");
%!  title ("axes at [3 6 0 1], then autoy");
%!  axis ([3,6,0,1]);
%!  axis ("autoy");
%!
%! subplot (326);
%!  plot (t, sin(t), t, -2*sin(t/2));
%!  axis ("tight");
%!  title ("tight");

%!demo
%! clf;
%! x = 0:0.1:10;
%! plot (x, sin(x));
%! axis image;
%! title ({"image", 'equivalent to "tight" & "equal"'});

%!demo
%! clf;
%! colormap ("default");
%! [x,y,z] = peaks (50);
%! x1 = max (x(:));
%! pcolor (x-x1, y-x1/2, z);
%! hold on;
%! [x,y,z] = sombrero ();
%! s = x1 / max (x(:));
%! pcolor (s*x+x1, s*y+x1/2, 5*z);
%! axis tight;

%!demo
%! clf;
%! loglog (1:20, "-s");
%! axis tight;

## FIXME: These demos aren't actually of the axis function.
##        They are demos for an axes object and belong elsewhere.
%!demo
%! clf;
%! x = -10:10;
%! plot (x,x, x,-x);
%! set (gca, "yscale", "log");
%! legend ({"x >= 1", "x <= 1"}, "location", "north");
%! title ("ylim = [1, 10]");

%!demo
%! clf;
%! x = -10:0.1:10;
%! y = sin (x)./(1 + abs (x)) + 0.1*x - 0.4;
%! plot (x, y);
%! set (gca, "xaxislocation", "origin");
%! set (gca, "yaxislocation", "origin");
%! box off;
%! title ({"no plot box", "xaxislocation = origin, yaxislocation = origin"});

%!demo
%! clf;
%! x = -10:0.1:10;
%! y = sin (x)./(1+abs (x)) + 0.1*x - 0.4;
%! plot (x, y);
%! set (gca, "xaxislocation", "origin");
%! set (gca, "yaxislocation", "left");
%! box off;
%! title ({"no plot box", "xaxislocation = origin, yaxislocation = left"});

%!demo
%! clf;
%! x = -10:0.1:10;
%! y = sin (x)./(1+abs (x)) + 0.1*x - 0.4;
%! plot (x, y);
%! title ("no plot box");
%! set (gca, "xaxislocation", "origin");
%! set (gca, "yaxislocation", "right");
%! box off;
%! title ({"no plot box", "xaxislocation = origin, yaxislocation = right"});

%!demo
%! clf;
%! x = -10:0.1:10;
%! y = sin (x)./(1+abs (x)) + 0.1*x - 0.4;
%! plot (x, y);
%! set (gca, "xaxislocation", "bottom");
%! set (gca, "yaxislocation", "origin");
%! box off;
%! title ({"no plot box", "xaxislocation = bottom, yaxislocation = origin"});

%!demo
%! clf;
%! x = -10:0.1:10;
%! y = sin (x)./(1+abs (x)) + 0.1*x - 0.4;
%! plot (x, y);
%! set (gca, "xaxislocation", "top");
%! set (gca, "yaxislocation", "origin");
%! box off;
%! title ({"no plot box", "xaxislocation = top, yaxislocation = origin"});

%!test
%! hf = figure ("visible", "off");
%! unwind_protect
%!   plot (11:20, [21:24, NaN, -Inf, 27:30]);
%!   hold on;
%!   plot (11:20, 25.5 + rand (10));
%!   axis tight;
%!   assert (axis (), [11 20 21 30]);
%! unwind_protect_cleanup
%!   close (hf);
%! end_unwind_protect

%!test
%! hf = figure ("visible", "off");
%! unwind_protect
%!   a = logspace (-5, 1, 10);
%!   loglog (a, -a);
%!   axis tight;
%!   assert (axis (), [1e-5, 10, -10, -1e-5]);
%! unwind_protect_cleanup
%!   close (hf);
%! end_unwind_protect

## Test 'axis tight' with differently oriented, differently numbered data vecs
%!test <40036>
%! hf = figure ("visible", "off");
%! unwind_protect
%!   Z = peaks (linspace (-3, 3, 49), linspace (-2, 2, 29));
%!   surf (Z);
%!   axis tight;
%!   assert (axis (), [1 49 1 29 min(Z(:)) max(Z(:))]);
%! unwind_protect_cleanup
%!   close (hf);
%! end_unwind_protect

## Even on errors, axis can display a figure.
%!error <LIMITS vector must have .* elements>
%! hf = figure ("visible", "off");
%! unwind_protect
%!   axis (1:5)
%! unwind_protect_cleanup
%!   close (hf);
%! end_unwind_protect

%!error <LIMITS\(3\) must be less than LIMITS\(4\)>
%! hf = figure ("visible", "off");
%! unwind_protect
%!   axis ([1 2 4 3])
%! unwind_protect_cleanup
%!   close (hf);
%! end_unwind_protect

%!error <expecting no args, or a numeric vector with .* elements>
%! hf = figure ("visible", "off");
%! unwind_protect
%!   axis ({1,2})
%! unwind_protect_cleanup
%!   close (hf);
%! end_unwind_protect
<|MERGE_RESOLUTION|>--- conflicted
+++ resolved
@@ -194,7 +194,6 @@
         set (ca, "ydir", "normal");
 
       ## aspect ratio
-<<<<<<< HEAD
       elseif (strcmpi (opt, "image"))
         __axis__ (ca, "equal");
         set (ca, "plotboxaspectratiomode", "auto");
@@ -214,6 +213,7 @@
         dy = diff (__get_tight_lims__ (ca, "y"));
         dz = diff (__get_tight_lims__ (ca, "z"));
         new_pbar = [dx dy dz];
+        new_pbar(new_pbar == 0) = 1;
         if (dx/pbar(1) < dy/pbar(2))
           set (ca, "xlimmode", "auto");
           new_pbar(1) = (dy / axis_pos(4)) * axis_pos(3);
@@ -223,37 +223,6 @@
         endif
         set (ca, "dataaspectratio", [1, 1, 1],
                  "plotboxaspectratio", new_pbar);
-=======
-    elseif (strcmpi (ax, "image"))
-      __axis__ (ca, "equal");
-      set (ca, "plotboxaspectratiomode", "auto");
-      __do_tight_option__ (ca);
-    elseif (strcmpi (ax, "square"))
-      set (ca, "dataaspectratiomode", "auto",
-               "plotboxaspectratio", [1, 1, 1]);
-    elseif (strcmp (ax, "equal"))
-      ## Get position of axis in pixels
-      ca_units = get (ca, "units");
-      set (ca, "units", "pixels");
-      axis_pos = get (ca, "position");
-      set (ca, "units", ca_units);
-
-      pbar = get (ca, "PlotBoxAspectRatio");
-      dx = diff (__get_tight_lims__ (ca, "x"));
-      dy = diff (__get_tight_lims__ (ca, "y"));
-      dz = diff (__get_tight_lims__ (ca, "z"));
-      new_pbar = [dx dy dz];
-      new_pbar(new_pbar == 0) = 1;
-      if (dx/pbar(1) < dy/pbar(2))
-        set (ca, "xlimmode", "auto");
-        new_pbar(1) = dy / axis_pos(4)*axis_pos(3);
-      else
-        set (ca, "ylimmode", "auto");
-        new_pbar(2) = dx / axis_pos(3)*axis_pos(4);
-      endif
-      set (ca, "dataaspectratio", [1, 1, 1],
-               "plotboxaspectratio", new_pbar);
->>>>>>> e4020162
 
       elseif (strcmpi (opt, "normal"))
         ## Set plotboxaspectratio to something obtuse so that switching
