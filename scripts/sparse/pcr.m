## Copyright (C) 2004-2012 Piotr Krzyzanowski
##
## This file is part of Octave.
##
## Octave is free software; you can redistribute it and/or modify it
## under the terms of the GNU General Public License as published by
## the Free Software Foundation; either version 3 of the License, or (at
## your option) any later version.
##
## Octave is distributed in the hope that it will be useful, but
## WITHOUT ANY WARRANTY; without even the implied warranty of
## MERCHANTABILITY or FITNESS FOR A PARTICULAR PURPOSE.  See the GNU
## General Public License for more details.
##
## You should have received a copy of the GNU General Public License
## along with Octave; see the file COPYING.  If not, see
## <http://www.gnu.org/licenses/>.

## -*- texinfo -*-
## @deftypefn  {Function File} {@var{x} =} pcr (@var{A}, @var{b}, @var{tol}, @var{maxit}, @var{m}, @var{x0}, @dots{})
## @deftypefnx {Function File} {[@var{x}, @var{flag}, @var{relres}, @var{iter}, @var{resvec}] =} pcr (@dots{})
##
## Solve the linear system of equations @code{@var{A} * @var{x} = @var{b}}
## by means of the Preconditioned Conjugate Residuals iterative
## method.  The input arguments are
##
## @itemize
## @item
## @var{A} can be either a square (preferably sparse) matrix or a
## function handle, inline function or string containing the name
## of a function which computes @code{@var{A} * @var{x}}.  In principle
## @var{A} should be symmetric and non-singular; if @code{pcr}
## finds @var{A} to be numerically singular, you will get a warning
## message and the @var{flag} output parameter will be set.
##
## @item
## @var{b} is the right hand side vector.
##
## @item
## @var{tol} is the required relative tolerance for the residual error,
## @code{@var{b} - @var{A} * @var{x}}.  The iteration stops if
## @code{norm (@var{b} - @var{A} * @var{x}) <=
##       @var{tol} * norm (@var{b} - @var{A} * @var{x0})}.
## If @var{tol} is empty or is omitted, the function sets
## @code{@var{tol} = 1e-6} by default.
##
## @item
## @var{maxit} is the maximum allowable number of iterations; if
## @code{[]} is supplied for @code{maxit}, or @code{pcr} has less
## arguments, a default value equal to 20 is used.
##
## @item
## @var{m} is the (left) preconditioning matrix, so that the iteration is
## (theoretically) equivalent to solving by @code{pcr} @code{@var{P} *
## @var{x} = @var{m} \ @var{b}}, with @code{@var{P} = @var{m} \ @var{A}}.
## Note that a proper choice of the preconditioner may dramatically
## improve the overall performance of the method.  Instead of matrix
## @var{m}, the user may pass a function which returns the results of
## applying the inverse of @var{m} to a vector (usually this is the
## preferred way of using the preconditioner).  If @code{[]} is supplied
## for @var{m}, or @var{m} is omitted, no preconditioning is applied.
##
## @item
## @var{x0} is the initial guess.  If @var{x0} is empty or omitted, the
## function sets @var{x0} to a zero vector by default.
## @end itemize
##
## The arguments which follow @var{x0} are treated as parameters, and
## passed in a proper way to any of the functions (@var{A} or @var{m})
## which are passed to @code{pcr}.  See the examples below for further
## details.  The output arguments are
##
## @itemize
## @item
## @var{x} is the computed approximation to the solution of
## @code{@var{A} * @var{x} = @var{b}}.
##
## @item
## @var{flag} reports on the convergence.  @code{@var{flag} = 0} means
## the solution converged and the tolerance criterion given by @var{tol}
## is satisfied.  @code{@var{flag} = 1} means that the @var{maxit} limit
## for the iteration count was reached.  @code{@var{flag} = 3} reports t
## @code{pcr} breakdown, see [1] for details.
##
## @item
## @var{relres} is the ratio of the final residual to its initial value,
## measured in the Euclidean norm.
##
## @item
## @var{iter} is the actual number of iterations performed.
##
## @item
## @var{resvec} describes the convergence history of the method,
## so that @code{@var{resvec} (i)} contains the Euclidean norms of the
## residual after the (@var{i}-1)-th iteration, @code{@var{i} =
## 1,2, @dots{}, @var{iter}+1}.
## @end itemize
##
## Let us consider a trivial problem with a diagonal matrix (we exploit the
## sparsity of A)
##
## @example
## @group
## n = 10;
## A = sparse (diag (1:n));
## b = rand (N, 1);
## @end group
## @end example
##
## @sc{Example 1:} Simplest use of @code{pcr}
##
## @example
<<<<<<< HEAD
##   x = pcr (A, b)
=======
## x = pcr (A, b)
>>>>>>> 723992ec
## @end example
##
## @sc{Example 2:} @code{pcr} with a function which computes
## @code{@var{A} * @var{x}}.
##
## @example
## @group
## function y = apply_a (x)
##   y = [1:10]' .* x;
## endfunction
##
## x = pcr ("apply_a", b)
## @end group
## @end example
##
## @sc{Example 3:}  Preconditioned iteration, with full diagnostics.  The
## preconditioner (quite strange, because even the original matrix
## @var{A} is trivial) is defined as a function
##
## @example
## @group
## function y = apply_m (x)
##   k = floor (length (x) - 2);
##   y = x;
##   y(1:k) = x(1:k) ./ [1:k]';
## endfunction
##
## [x, flag, relres, iter, resvec] = ...
##                    pcr (A, b, [], [], "apply_m")
## semilogy ([1:iter+1], resvec);
## @end group
## @end example
##
## @sc{Example 4:} Finally, a preconditioner which depends on a
## parameter @var{k}.
##
## @example
## @group
## function y = apply_m (x, varargin)
##   k = varargin@{1@};
##   y = x;
##   y(1:k) = x(1:k) ./ [1:k]';
## endfunction
##
## [x, flag, relres, iter, resvec] = ...
##                    pcr (A, b, [], [], "apply_m"', [], 3)
## @end group
## @end example
##
## References:
##
##      [1] W. Hackbusch, @cite{Iterative Solution of Large Sparse Systems of
##      Equations}, section 9.5.4; Springer, 1994
##
## @seealso{sparse, pcg}
## @end deftypefn

## Author: Piotr Krzyzanowski <piotr.krzyzanowski@mimuw.edu.pl>

function [x, flag, relres, iter, resvec] = pcr (A, b, tol, maxit, m, x0, varargin)

  breakdown = false;

  if (nargin < 6 || isempty (x0))
    x = zeros (size (b));
  else
    x = x0;
  endif

  if (nargin < 5)
    m = [];
  endif

  if (nargin < 4 || isempty (maxit))
    maxit = 20;
  endif

  maxit += 2;

  if (nargin < 3 || isempty (tol))
    tol = 1e-6;
  endif

  if (nargin < 2)
    print_usage ();
  endif

  ##  init
  if (isnumeric (A))            # is A a matrix?
    r = b - A*x;
  else                          # then A should be a function!
    r = b - feval (A, x, varargin{:});
  endif

  if (isnumeric (m))            # is M a matrix?
    if (isempty (m))            # if M is empty, use no precond
      p = r;
    else                        # otherwise, apply the precond
      p = m \ r;
    endif
  else                          # then M should be a function!
    p = feval (m, r, varargin{:});
  endif

  iter = 2;

  b_bot_old = 1;
  q_old = p_old = s_old = zeros (size (x));

  if (isnumeric (A))            # is A a matrix?
    q = A * p;
  else                          # then A should be a function!
    q = feval (A, p, varargin{:});
  endif

  resvec(1) = abs (norm (r));

  ## iteration
  while (resvec(iter-1) > tol*resvec(1) && iter < maxit)

    if (isnumeric (m))          # is M a matrix?
      if (isempty (m))          # if M is empty, use no precond
        s = q;
      else                      # otherwise, apply the precond
        s = m \ q;
      endif
    else                        # then M should be a function!
      s = feval (m, q, varargin{:});
    endif
    b_top = r' * s;
    b_bot = q' * s;

    if (b_bot == 0.0)
      breakdown = true;
      break;
    endif
    lambda = b_top / b_bot;

    x += lambda*p;
    r -= lambda*q;

    if (isnumeric(A))           # is A a matrix?
      t = A*s;
    else                        # then A should be a function!
      t = feval (A, s, varargin{:});
    endif

    alpha0 = (t'*s) / b_bot;
    alpha1 = (t'*s_old) / b_bot_old;

    p_temp = p;
    q_temp = q;

    p = s - alpha0*p - alpha1*p_old;
    q = t - alpha0*q - alpha1*q_old;

    s_old = s;
    p_old = p_temp;
    q_old = q_temp;
    b_bot_old = b_bot;

    resvec(iter) = abs (norm (r));
    iter++;
  endwhile

  flag = 0;
  relres = resvec(iter-1) ./ resvec(1);
  iter -= 2;
  if (iter >= maxit-2)
    flag = 1;
    if (nargout < 2)
      warning ("pcr: maximum number of iterations (%d) reached\n", iter);
      warning ("the initial residual norm was reduced %g times.\n", 1.0/relres);
    endif
  elseif (nargout < 2 && ! breakdown)
    fprintf (stderr, "pcr: converged in %d iterations. \n", iter);
    fprintf (stderr, "the initial residual norm was reduced %g times.\n",
             1.0 / relres);
  endif

  if (breakdown)
    flag = 3;
    if (nargout < 2)
      warning ("pcr: breakdown occurred:\n");
      warning ("system matrix singular or preconditioner indefinite?\n");
    endif
  endif

endfunction


%!demo
%!  # Simplest usage of PCR (see also 'help pcr')
%!
%!  N = 20;
%!  A = diag (linspace (-3.1,3,N)); b = rand (N,1);
%!  y = A \ b;  # y is the true solution
%!  x = pcr (A,b);
%!  printf ("The solution relative error is %g\n", norm (x-y) / norm (y));
%!
%!  # You shouldn't be afraid if PCR issues some warning messages in this
%!  # example: watch out in the second example, why it takes N iterations
%!  # of PCR to converge to (a very accurate, by the way) solution

%!demo
%!  # Full output from PCR
%!  # We use this output to plot the convergence history
%!
%!  N = 20;
%!  A = diag (linspace(-3.1,30,N)); b = rand (N,1);
%!  X = A \ b;  # X is the true solution
%!  [x, flag, relres, iter, resvec] = pcr (A,b);
%!  printf ("The solution relative error is %g\n", norm (x-X) / norm (X));
%!  clf;
%!  title ("Convergence history");
%!  xlabel ("Iteration"); ylabel ("log(||b-Ax||/||b||)");
%!  semilogy ([0:iter], resvec/resvec(1), "o-g;relative residual;");

%!demo
%!  # Full output from PCR
%!  # We use indefinite matrix based on the Hilbert matrix, with one
%!  # strongly negative eigenvalue
%!  # Hilbert matrix is extremely ill conditioned, so is ours,
%!  # and that's why PCR WILL have problems
%!
%!  N = 10;
%!  A = hilb (N); A(1,1) = -A(1,1); b = rand (N,1);
%!  X = A \ b;  # X is the true solution
%!  printf ("Condition number of A is   %g\n", cond (A));
%!  [x, flag, relres, iter, resvec] = pcr (A,b,[],200);
%!  if (flag == 3)
%!    printf ("PCR breakdown.  System matrix is [close to] singular\n");
%!  end
%!  clf;
%!  title ("Convergence history");
%!  xlabel ("Iteration"); ylabel ("log(||b-Ax||)");
%!  semilogy ([0:iter], resvec, "o-g;absolute residual;");

%!demo
%!  # Full output from PCR
%!  # We use an indefinite matrix based on the 1-D Laplacian matrix for A,
%!  # and here we have cond(A) = O(N^2)
%!  # That's the reason we need some preconditioner; here we take
%!  # a very simple and not powerful Jacobi preconditioner,
%!  # which is the diagonal of A
%!
%!  # Note that we use here indefinite preconditioners!
%!
%!  N = 100;
%!  A = zeros (N,N);
%!  for i=1:N-1 # form 1-D Laplacian matrix
%!    A(i:i+1,i:i+1) = [2 -1; -1 2];
%!  endfor
%!  A = [A, zeros(size(A)); zeros(size(A)), -A];
%!  b = rand (2*N,1);
%!  X = A \ b;  # X is the true solution
%!  maxit = 80;
%!  printf ("System condition number is %g\n", cond (A));
%!  # No preconditioner: the convergence is very slow!
%!
%!  [x, flag, relres, iter, resvec] = pcr (A,b,[],maxit);
%!  clf;
%!  title ("Convergence history");
%!  xlabel ("Iteration"); ylabel ("log(||b-Ax||)");
%!  semilogy ([0:iter], resvec, "o-g;NO preconditioning: absolute residual;");
%!
%!  pause (1);
%!  # Test Jacobi preconditioner: it will not help much!!!
%!
%!  M = diag (diag (A)); # Jacobi preconditioner
%!  [x, flag, relres, iter, resvec] = pcr (A,b,[],maxit,M);
%!  hold on;
%!  semilogy ([0:iter],resvec,"o-r;JACOBI preconditioner: absolute residual;");
%!
%!  pause (1);
%!  # Test nonoverlapping block Jacobi preconditioner: this one should give
%!  # some convergence speedup!
%!
%!  M = zeros (N,N); k = 4;
%!  for i=1:k:N # get k x k diagonal blocks of A
%!    M(i:i+k-1,i:i+k-1) = A(i:i+k-1,i:i+k-1);
%!  endfor
%!  M = [M, zeros(size (M)); zeros(size(M)), -M];
%!  [x, flag, relres, iter, resvec] = pcr (A,b,[],maxit,M);
%!  semilogy ([0:iter], resvec, "o-b;BLOCK JACOBI preconditioner: absolute residual;");
%!  hold off;

%!test
%! # solve small indefinite diagonal system
%!
%! N = 10;
%! A = diag (linspace (-10.1,10,N)); b = ones (N,1);
%! X = A \ b;  # X is the true solution
%! [x, flag] = pcr (A,b,[],N+1);
%! assert (norm (x-X) / norm (X) < 1e-10);
%! assert (flag, 0);

%!test
%! # solve tridiagonal system, do not converge in default 20 iterations
%! # should perform max allowable default number of iterations
%!
%! N = 100;
%! A = zeros (N,N);
%! for i=1:N-1 # form 1-D Laplacian matrix
%!   A(i:i+1,i:i+1) = [2 -1; -1 2];
%! endfor
%! b = ones (N,1);
%! X = A \ b;  # X is the true solution
%! [x, flag, relres, iter, resvec] = pcr (A,b,1e-12);
%! assert (flag, 1);
%! assert (relres > 0.6);
%! assert (iter, 20);

%!test
%! # solve tridiagonal system with "perfect" preconditioner
%! # converges in one iteration
%!
%! N = 100;
%! A = zeros (N,N);
%! for i=1:N-1 # form 1-D Laplacian matrix
%!   A(i:i+1,i:i+1) = [2 -1; -1 2];
%! endfor
%! b = ones (N,1);
%! X = A \ b;  # X is the true solution
%! [x, flag, relres, iter] = pcr (A,b,[],[],A,b);
%! assert (norm (x-X) / norm(X) < 1e-6);
%! assert (relres < 1e-6);
%! assert (flag, 0);
%! assert (iter, 1); # should converge in one iteration
<|MERGE_RESOLUTION|>--- conflicted
+++ resolved
@@ -110,11 +110,7 @@
 ## @sc{Example 1:} Simplest use of @code{pcr}
 ##
 ## @example
-<<<<<<< HEAD
-##   x = pcr (A, b)
-=======
 ## x = pcr (A, b)
->>>>>>> 723992ec
 ## @end example
 ##
 ## @sc{Example 2:} @code{pcr} with a function which computes
