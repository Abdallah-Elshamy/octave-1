--- conflicted
+++ resolved
@@ -17,19 +17,11 @@
 ## <http://www.gnu.org/licenses/>.
 
 ## -*- texinfo -*-
-<<<<<<< HEAD
 ## @deftypefn  {Function File} {} ver
 ## @deftypefnx {Function File} {} ver Octave
 ## @deftypefnx {Function File} {} ver @var{package}
 ## @deftypefnx {Function File} {v =} ver (@dots{})
-## 
-=======
-## @deftypefn  {Function File} {} ver ()
-## @deftypefnx {Function File} {v =} ver ()
-## @deftypefnx {Function File} {v =} ver ("Octave")
-## @deftypefnx {Function File} {v =} ver (@var{package})
 ##
->>>>>>> 08e25cad
 ## Display a header containing the current Octave version number, license
 ## string, and operating system.  The header is followed by a list of installed
 ## packages, versions, and installation directories.
