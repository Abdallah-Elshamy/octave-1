--- conflicted
+++ resolved
@@ -19,21 +19,12 @@
 ## -*- texinfo -*-
 ## @deftypefn  {Function File} {@var{value} =} getappdata (@var{h}, @var{name})
 ## @deftypefnx {Function File} {@var{appdata} =} getappdata (@var{h})
-<<<<<<< HEAD
 ## Return the @var{value} of the application data @var{name} for the graphics
 ## object with handle @var{h}.
-## 
+##
 ## @var{h} may also be a vector of graphics handles.  If no second argument
 ## @var{name} is given then @code{getappdata} returns a structure,
 ## @var{appdata}, whose fields correspond to the appdata properties.
-=======
-##
-## Return the @var{value} for named application data for the object(s) with
-## handle(s) @var{h}.
-##
-## @code{getappdata(@var{h})} returns a structure, @var{appdata}, whose fields
-## correspond to the appdata properties.
->>>>>>> 08e25cad
 ##
 ## @seealso{setappdata, isappdata, rmappdata, guidata, get, set, getpref, setpref}
 ## @end deftypefn
