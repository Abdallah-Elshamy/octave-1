## Copyright (C) 2007-2013 David Bateman
##
## This file is part of Octave.
##
## Octave is free software; you can redistribute it and/or modify it
## under the terms of the GNU General Public License as published by
## the Free Software Foundation; either version 3 of the License, or (at
## your option) any later version.
##
## Octave is distributed in the hope that it will be useful, but
## WITHOUT ANY WARRANTY; without even the implied warranty of
## MERCHANTABILITY or FITNESS FOR A PARTICULAR PURPOSE.  See the GNU
## General Public License for more details.
##
## You should have received a copy of the GNU General Public License
## along with Octave; see the file COPYING.  If not, see
## <http://www.gnu.org/licenses/>.

## -*- texinfo -*-
## @deftypefn  {Command} {} run @var{script}
## @deftypefnx {Function File} {} run ("@var{script}")
## Run @var{script} in the current workspace.
##
## Scripts which reside in directories specified in Octave's load
## path, and which end with the extension @file{".m"}, can be run simply by
## typing their name.  For scripts not located on the load path, use @code{run}.
##
## The file name @var{script} can be a bare, fully qualified, or relative
## filename and with or without a file extension.  If no extension is specified,
## Octave will first search for a script with the @file{".m"} extension before
## falling back to the script name without an extension.
##
## Implementation Note: If @var{script} includes a path component, then
<<<<<<< HEAD
## @code{run} first changes the working directory to the directory where
## @var{script} is found.  Next, the script is executed.  Finally, @code{run}
## returns to the original working directory unless @code{script} has
## specifically changed directories.
=======
## @code{run} first changes the directory to the directory where @var{script}
## is found.  @code{run} then executes the script, and returns to the original
## directory.
>>>>>>> 08e25cad
## @seealso{path, addpath, source}
## @end deftypefn

function run (script)

  if (nargin != 1)
    print_usage ();
  endif

  [d, f, ext] = fileparts (script);
  if (! strcmp (ext, ".m"))
    ## prefer files with .m extension for compatibility with Matlab
    if (exist ([script ".m"], "file"))
      f = [f ext];
      ext = ".m";
      script = [script ".m"];
    endif
  endif

  if (! exist (script, "file"))
    error ("run: file SCRIPT must exist and be a valid Octave scriptfile");
  endif

  if (! isempty (d))
    if (exist (d, "dir"))
      startdir = pwd ();
      d = canonicalize_file_name (d);
      unwind_protect
        cd (d);
        evalin ("caller", sprintf ('source ("%s%s");', f, ext),
                "rethrow (lasterror ())");
      unwind_protect_cleanup
        if (strcmp (d, pwd ()))
          cd (startdir);
        endif
      end_unwind_protect
    else
      error ("run: the path %s doesn't exist", d);
    endif
  else
    if (! isempty (ext))
      script = which (script);
    else
      ## Search PATH with null extension ('.' will be stripped and ext = "")
      script = which ([script "."]);
    endif
    evalin ("caller", sprintf ('source ("%s");', script),
            "rethrow (lasterror ())");
  endif
endfunction


%% Test input validation
%!error run ()
%!error run ("a", "b")
%!error <SCRIPT must exist> run ("__A_very_#unlikely#_file_name__")
<|MERGE_RESOLUTION|>--- conflicted
+++ resolved
@@ -31,16 +31,10 @@
 ## falling back to the script name without an extension.
 ##
 ## Implementation Note: If @var{script} includes a path component, then
-<<<<<<< HEAD
 ## @code{run} first changes the working directory to the directory where
 ## @var{script} is found.  Next, the script is executed.  Finally, @code{run}
 ## returns to the original working directory unless @code{script} has
 ## specifically changed directories.
-=======
-## @code{run} first changes the directory to the directory where @var{script}
-## is found.  @code{run} then executes the script, and returns to the original
-## directory.
->>>>>>> 08e25cad
 ## @seealso{path, addpath, source}
 ## @end deftypefn
 
