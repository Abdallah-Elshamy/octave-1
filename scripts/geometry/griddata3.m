--- conflicted
+++ resolved
@@ -17,13 +17,9 @@
 ## <http://www.gnu.org/licenses/>.
 
 ## -*- texinfo -*-
-<<<<<<< HEAD
-## @deftypefn  {Function File} {@var{vi} =} griddata3 (@var{x}, @var{y}, @var{z}, @var{v} @var{xi}, @var{yi}, @var{zi})
-## @deftypefnx {Function File} {@var{vi} =} griddata3 (@var{x}, @var{y}, @var{z}, @var{v} @var{xi}, @var{yi}, @var{zi}, @var{method})
-## @deftypefnx {Function File} {@var{vi} =} griddata3 (@var{x}, @var{y}, @var{z}, @var{v} @var{xi}, @var{yi}, @var{zi}, @var{method}, @var{options})
-=======
-## @deftypefn {Function File} {@var{vi} =} griddata3 (@var{x}, @var{y}, @var{z}, @var{v}, @var{xi}, @var{yi}, @var{zi}, @var{method}, @var{options})
->>>>>>> 5fd0b22f
+## @deftypefn  {Function File} {@var{vi} =} griddata3 (@var{x}, @var{y}, @var{z}, @var{v}, @var{xi}, @var{yi}, @var{zi})
+## @deftypefnx {Function File} {@var{vi} =} griddata3 (@var{x}, @var{y}, @var{z}, @var{v}, @var{xi}, @var{yi}, @var{zi}, @var{method})
+## @deftypefnx {Function File} {@var{vi} =} griddata3 (@var{x}, @var{y}, @var{z}, @var{v}, @var{xi}, @var{yi}, @var{zi}, @var{method}, @var{options})
 ##
 ## Generate a regular mesh from irregular data using interpolation.
 ## The function is defined by @code{@var{v} = f (@var{x}, @var{y}, @var{z})}.
@@ -31,14 +27,11 @@
 ##
 ## The interpolation method can be @code{"nearest"} or @code{"linear"}.
 ## If method is omitted it defaults to @code{"linear"}.
-<<<<<<< HEAD
 ##
 ## The optional argument @var{options} is passed directly to Qhull when
 ## computing the Delaunay triangulation used for interpolation.  See
 ## @code{delaunayn} for information on the defaults and how to pass different
 ## values.
-=======
->>>>>>> 5fd0b22f
 ## @seealso{griddata, griddatan, delaunayn}
 ## @end deftypefn
 
