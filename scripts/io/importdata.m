--- conflicted
+++ resolved
@@ -573,9 +573,4 @@
 %!error <DELIMITER must be a single character> importdata ("foo", "ab")
 %!error <HEADER_ROWS must be an integer> importdata ("foo", " ", "1")
 %!error <HEADER_ROWS must be an integer> importdata ("foo", " ", 1.5)
-<<<<<<< HEAD
-%!error <not implemented for file format .avi> importdata ("foo.avi")
-=======
-%!error <not implemented for file format .au> importdata ("foo.au")
-%!error <not implemented for file format .avi> importdata ("foo.avi")
->>>>>>> 0b8d3ea4
+%!error <not implemented for file format .avi> importdata ("foo.avi")