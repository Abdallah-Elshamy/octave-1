dnl Process this file with autoconf to produce a configure script.
dnl
dnl Copyright (C) 1993-2012 John W. Eaton
### 
### This file is part of Octave.
### 
### Octave is free software; you can redistribute it and/or modify it
### under the terms of the GNU General Public License as published by the
### Free Software Foundation; either version 3 of the License, or (at
### your option) any later version.
### 
### Octave is distributed in the hope that it will be useful, but WITHOUT
### ANY WARRANTY; without even the implied warranty of MERCHANTABILITY or
### FITNESS FOR A PARTICULAR PURPOSE.  See the GNU General Public License
### for more details.
### 
### You should have received a copy of the GNU General Public License
### along with Octave; see the file COPYING.  If not, see
### <http://www.gnu.org/licenses/>.

AC_PREREQ([2.62])
AC_INIT([GNU Octave], [3.7.1+], [http://octave.org/bugs.html], [octave])

dnl PACKAGE_VERSION is set by the AC_INIT VERSION arg
OCTAVE_VERSION="$PACKAGE_VERSION"
OCTAVE_API_VERSION_NUMBER="48"
OCTAVE_API_VERSION="api-v$OCTAVE_API_VERSION_NUMBER+"
OCTAVE_RELEASE_DATE="2013-01-02"
OCTAVE_COPYRIGHT="Copyright (C) 2012 John W. Eaton and others."
AC_SUBST(OCTAVE_VERSION)
AC_SUBST(OCTAVE_API_VERSION_NUMBER)
AC_SUBST(OCTAVE_API_VERSION)
AC_SUBST(OCTAVE_RELEASE_DATE)
AC_SUBST(OCTAVE_COPYRIGHT)

dnl FIXME: We should auto-insert the Mercurial changeset ID into the
dnl        AC_REVISION field whenever configure.ac is modified.
dnl AC_REVISION($Revision: 1.603 $)
AC_CONFIG_SRCDIR([libinterp/octave.cc])
AC_CONFIG_HEADERS([config.h])
AC_CONFIG_AUX_DIR([build-aux])
AC_CONFIG_MACRO_DIR([m4])

AM_INIT_AUTOMAKE([1.11 tar-ustar])

OCTAVE_CANONICAL_HOST

AC_DEFINE(OCTAVE_SOURCE, 1, [Define to 1 if this is Octave.])
  
AC_USE_SYSTEM_EXTENSIONS

### Make configure args available for other uses.

config_opts=$ac_configure_args
AC_SUBST(config_opts)

### Set default file locations

OCTAVE_SET_DEFAULT([octlibdir], '$(libdir)/octave/$(version)')
OCTAVE_SET_DEFAULT([archlibdir],
  '$(libexecdir)/octave/$(version)/exec/$(canonical_host_type)')
OCTAVE_SET_DEFAULT([localarchlibdir],
  '$(libexecdir)/octave/site/exec/$(canonical_host_type)')
OCTAVE_SET_DEFAULT([localapiarchlibdir],
  '$(libexecdir)/octave/$(api_version)/site/exec/$(canonical_host_type)')
OCTAVE_SET_DEFAULT([localverarchlibdir],
  '$(libexecdir)/octave/$(version)/site/exec/$(canonical_host_type)')
OCTAVE_SET_DEFAULT([octfiledir],
  '$(libdir)/octave/$(version)/oct/$(canonical_host_type)')
OCTAVE_SET_DEFAULT([localoctfiledir],
  '$(libdir)/octave/site/oct/$(canonical_host_type)')
OCTAVE_SET_DEFAULT([localapioctfiledir],
  '$(libdir)/octave/site/oct/$(api_version)/$(canonical_host_type)')
OCTAVE_SET_DEFAULT([localveroctfiledir],
  '$(libdir)/octave/$(version)/site/oct/$(canonical_host_type)')
OCTAVE_SET_DEFAULT([octincludedir], '$(includedir)/octave-$(version)/octave')
OCTAVE_SET_DEFAULT([fcnfiledir], '$(datadir)/octave/$(version)/m')
OCTAVE_SET_DEFAULT([localfcnfiledir], '$(datadir)/octave/site/m')
OCTAVE_SET_DEFAULT([localapifcnfiledir],
  '$(datadir)/octave/site/$(api_version)/m')
OCTAVE_SET_DEFAULT([localverfcnfiledir], '$(datadir)/octave/$(version)/site/m')
OCTAVE_SET_DEFAULT([octetcdir], '$(datadir)/octave/$(version)/etc')
OCTAVE_SET_DEFAULT([doc_cache_file], '$(octetcdir)/doc-cache')
OCTAVE_SET_DEFAULT([texi_macros_file], '$(octetcdir)/macros.texi')
OCTAVE_SET_DEFAULT([imagedir], '$(datadir)/octave/$(version)/imagelib')
OCTAVE_SET_DEFAULT([man1dir], '$(mandir)/man1')
OCTAVE_SET_DEFAULT([man1ext], '.1')
OCTAVE_SET_DEFAULT([infofile], '$(infodir)/octave.info')

### Check for programs used in building, installing, and running Octave.

## Programs used in configuring Octave.
## Find pkg-config executable (sets $PKG_CONFIG)
PKG_PROG_PKG_CONFIG

## Programs used in Makefiles.
AC_PROG_AWK
OCTAVE_PROG_FIND
OCTAVE_PROG_SED
OCTAVE_PROG_PERL

## Programs used to build parts of Octave.
OCTAVE_PROG_GPERF

OCTAVE_PROG_FLEX
AC_SUBST([LEX_OUTPUT_ROOT], [lex.octave_])

OCTAVE_PROG_BISON

OCTAVE_PROG_MAKEINFO
OCTAVE_PROG_TEXI2DVI
OCTAVE_PROG_TEXI2PDF

## Programs used when installing Octave.
AC_PROG_LN_S
AC_PROG_MKDIR_P

AC_PROG_INSTALL
INSTALL_SCRIPT='${INSTALL}'
AC_SUBST(INSTALL_SCRIPT)

OCTAVE_PROG_DESKTOP_FILE_INSTALL

## Programs used when running Octave
OCTAVE_PROG_GHOSTSCRIPT
OCTAVE_PROG_GNUPLOT
OCTAVE_PROG_PAGER
OCTAVE_PROG_PYTHON

### Path separator.

sepchar=':'
AC_ARG_WITH([sepchar],
  [AS_HELP_STRING([--with-sepchar=<char>],
    [use <char> as the path separation character])])
case $with_sepchar in
  yes | "")
    case $host_os in
      mingw* | msdosmsvc)
        sepchar=';' ;;
    esac
    ;;
  no)
    AC_MSG_ERROR([You are required to define a path separation character])
    ;;
  *)
    sepchar=$with_sepchar
    ;;
esac
AC_SUBST(sepchar)
AC_DEFINE_UNQUOTED(SEPCHAR, ['$sepchar'],
  [Define this to be the path separator for your system, as a character constant.])
AC_DEFINE_UNQUOTED(SEPCHAR_STR, ["$sepchar"],
  [Define this to be the path separator for your system, as a string.])

### Define the path to the shell on the host system.  Most systems will
### ensure /bin/sh is the default shell so this can be safely ignored by
### almost everyone.  However, when building for Android, for example,
### this will need to be set.
SHELL_PATH=/bin/sh
AC_ARG_WITH([shell],
  [AS_HELP_STRING([--with-shell=SHELL],
    [use SHELL as the shell interpreter (default: /bin/sh)])])
case $with_shell in
  no)
    AC_MSG_ERROR([A shell interpreter is required])
  ;;
  yes | "")
  ;;
  *)
    SHELL_PATH=$with_shell
  ;;
esac
AC_DEFINE_UNQUOTED([SHELL_PATH], ["$SHELL_PATH"],
  [Define this to be the path to the shell command interpreter.])

### Enable bounds checking on element references within Octave's array and
### matrix classes.  This slows down some operations a bit, so it is turned off
### by default.

BOUNDS_CHECKING=false
AC_ARG_ENABLE([bounds-check],
  [AS_HELP_STRING([--enable-bounds-check],
    [enable bounds checking for indexing in internal array classes])],
  [if test "$enableval" = yes; then BOUNDS_CHECKING=true; fi], [])
if $BOUNDS_CHECKING; then
  AC_DEFINE(BOUNDS_CHECKING, 1, [Define to 1 to use internal bounds checking.])
fi

### Use Octave's built-in memory allocator rather than straightforward malloc.
### Disabled by default.

USE_OCTAVE_ALLOCATOR=false
AC_ARG_ENABLE([octave-allocator],
  [AS_HELP_STRING([--enable-octave-allocator],
    [use the obsolete octave_allocator class for many of Octave's objects (mostly octave_value types).  You probably do NOT want to enable this feature.])],
  [if test "$enableval" = yes; then USE_OCTAVE_ALLOCATOR=true; fi], [])
if $USE_OCTAVE_ALLOCATOR; then
  AC_DEFINE(USE_OCTAVE_ALLOCATOR, 1,
    [Define to 1 to use octave_allocator class.])
fi

### Use atomic operations for internal reference counting.  This is required
### for thread-safe behavior but incurs a significant slowdown, and is thus
### disabled by default.

USE_ATOMIC_REFCOUNT=false
AC_ARG_ENABLE([atomic-refcount],
  [AS_HELP_STRING([--enable-atomic-refcount],
    [use atomic operations for internal reference counting.  This is required for thread-safe behavior but does not by itself make Octave internals thread safe.])],
  [if test "$enableval" = yes; then USE_ATOMIC_REFCOUNT=true; fi], [])
if $USE_ATOMIC_REFCOUNT; then
  AC_DEFINE(USE_ATOMIC_REFCOUNT, 1,
    [Define to 1 to use atomic operations for reference counting.])
fi

### Disable running Make in the doc directory.
### This is useful, for example, when building Octave on systems without TeX.

DOCDIR=doc
AC_ARG_ENABLE([docs],
  [AS_HELP_STRING([--disable-docs], [don't build documentation files])],
  [if test "$enableval" = no; then
     DOCDIR=
     warn_docs="building documentation disabled; make dist will fail"
     OCTAVE_CONFIGURE_WARNING([warn_docs])
   fi],
  [])
AC_SUBST(DOCDIR)

### If possible, use a 64-bit integer type for array dimensions and indexing.

USE_64_BIT_IDX_T=false
OCTAVE_IDX_TYPE=int
AC_ARG_ENABLE(64,
  [AS_HELP_STRING([--enable-64],
    [(EXPERIMENTAL) use 64-bit integers for array dimensions and indexing])],
  [if test "$enableval" = yes; then USE_64_BIT_IDX_T=true; fi], [])
if $USE_64_BIT_IDX_T; then
  AC_CHECK_SIZEOF([void *])
  AC_CHECK_SIZEOF([int])
  AC_CHECK_SIZEOF([long])
  if test $ac_cv_sizeof_void_p -eq 8; then
    if test $ac_cv_sizeof_int -eq 8; then
      OCTAVE_IDX_TYPE=int
    elif test $ac_cv_sizeof_long -eq 8; then
      OCTAVE_IDX_TYPE=long
      AC_DEFINE(IDX_TYPE_LONG, 1, [Define to 1 if octave index type is long.])
    else
      warn_64_bit="no suitable type found for octave_idx_type so disabling 64-bit features"
      OCTAVE_CONFIGURE_WARNING([warn_64_bit])
      USE_64_BIT_IDX_T=false
    fi
  else
    warn_64_bit="pointers are not 64-bits wide; disabling 64-bit features"
    OCTAVE_CONFIGURE_WARNING([warn_64_bit])
    USE_64_BIT_IDX_T=false
  fi
fi
AC_SUBST(OCTAVE_IDX_TYPE)
AC_DEFINE_UNQUOTED(OCTAVE_IDX_TYPE, [$OCTAVE_IDX_TYPE],
  [Define to the type of octave_idx_type (64 or 32 bit signed integer).])
if $USE_64_BIT_IDX_T; then
  AC_DEFINE(USE_64_BIT_IDX_T, 1,
    [Define to 1 if using 64-bit integers for array dimensions and indexing.])
fi
AC_SUBST(USE_64_BIT_IDX_T)

### It seems that there are some broken inline assembly functions in
### the GNU libc.  Since I'm not sure how to test whether we are using
### GNU libc, just disable them for all platforms.

AC_MSG_NOTICE([defining __NO_MATH_INLINES avoids buggy GNU libc exp function])
AC_DEFINE(__NO_MATH_INLINES, 1,
  [Define to 1 if your version of GNU libc has buggy inline assembly code for math functions like exp.])

### Determine which C++ compiler to use (we expect to find g++).

AC_PROG_CXX
AC_PROG_CXXCPP

### Check version number when using g++.

GXX_VERSION=
if test "$GXX" = yes; then
  gxx_version=`$CXX -v 2>&1 | grep "^.*g.. version" | \
    sed -e 's/^.*g.. version *//' -e 's/cygnus-//' -e 's/egcs-//' -e 's/ .*//'`

  AX_COMPARE_VERSION([$gxx_version], [lt], [3.5],
    [AC_MSG_ERROR([g++ version $gxx_version will probably fail to compile Octave])])

  GXX_VERSION=$gxx_version
fi
AC_SUBST(GXX_VERSION)

## FIXME: CXX_VERSION is deprecated and should be removed in Octave version 3.12
CXX_VERSION=$gxx_version
AC_SUBST(CXX_VERSION)

### Determine which C compiler to use (we expect to find gcc).

AC_PROG_CC
AC_PROG_CPP
AC_PROG_GCC_TRADITIONAL

## Check for MSVC
have_msvc=no
case $host_os in
  msdosmsvc)
    have_msvc=yes
  ;;
  mingw*)
    AC_MSG_CHECKING([for MSVC compiler])
    AC_PREPROC_IFELSE([AC_LANG_SOURCE([[
        #ifndef _MSC_VER
        #error "Not MSVC compiler"
        #endif
        ]])],
      have_msvc=yes, have_msvc=no)
    AC_MSG_RESULT([$have_msvc])
  ;;
esac

### gnulib initialization: part 1
### Must take place immediately after a compiler is determined

gl_EARLY

### Check version number when using gcc.

GCC_VERSION=
if test "$GCC" = yes; then
  gcc_version=`$CC -v 2>&1 | grep "^.*gcc version" | \
    sed -e 's/^.*g.. version *//' -e 's/cygnus-//' -e 's/egcs-//' -e 's/ .*//'`

  AX_COMPARE_VERSION([$gcc_version], [lt], [3],
    [warn_gcc_version="gcc version $gcc_version is likely to cause problems"
     OCTAVE_CONFIGURE_WARNING([warn_gcc_version])])

  GCC_VERSION=$gcc_version
fi
AC_SUBST(CC_VERSION)

## FIXME: CC_VERSION is deprecated and should be removed in Octave version 3.12
CC_VERSION=$gcc_version
AC_SUBST(GCC_VERSION)

### Determine the compiler flag necessary to create dependencies

## Assume GCC.
INCLUDE_DEPS=true
DEPEND_FLAGS="-M"
DEPEND_EXTRA_SED_PATTERN=""
if test "$GCC" != yes; then
  case $canonical_host_type in
    sparc-sun-solaris2* | i386-pc-solaris2*)
      DEPEND_FLAGS="-xM1"
      DEPEND_EXTRA_SED_PATTERN="-e '/\/opt\/SUNWspro/d'"
    ;;
    *-*-msdosmsvc)
    ;;
    *-*-mingw*)
      if test $have_msvc = no; then
        INCLUDE_DEPS=false
      fi
    ;;
    *)
      INCLUDE_DEPS=false
    ;;
  esac
fi
AC_SUBST(INCLUDE_DEPS)
AC_SUBST(DEPEND_FLAGS)
AC_SUBST(DEPEND_EXTRA_SED_PATTERN)

### Check for pthread library

AX_PTHREAD
## Include pthread libs and flags early in case other tests need them.
## They seem to be required for the OpenGL tests on Debian systems.
LIBS="$PTHREAD_LIBS $LIBS"
CFLAGS="$CFLAGS $PTHREAD_CFLAGS"
CXXFLAGS="$CXXFLAGS $PTHREAD_CFLAGS"

### When compiling math for x87, problems may arise in some code comparing
### floating-point intermediate results.
### Generally, it helps to store the result in a local volatile variable,
### but it also degrades performance.
### Thus, we provide a FLOAT_TRUNCATE macro that may be defined to "volatile"
### when compiling for x87 target, or left empty for modern SSE math, that
### doesn't suffer from this problem at all.
AC_ARG_ENABLE([float-truncate],
  [AS_HELP_STRING([--enable-float-truncate],
    [enables truncating intermediate FP results.])],
  [if test "$enableval" = yes; then
     ac_float_truncate=volatile
   else
     ac_float_truncate=
   fi],
  [ac_float_truncate=])

AC_DEFINE_UNQUOTED(FLOAT_TRUNCATE, [$ac_float_truncate], 
  [Define to volatile if you need to truncate intermediate FP results.])

### Determine extra CFLAGS that may be necessary for Octave.

## On Intel systems with gcc, we may need to compile with -mieee-fp
## to get full support for IEEE floating point.
##
## On Alpha/OSF systems, we need -mieee.

ieee_fp_flag=
case $canonical_host_type in
  i[[3456789]]86-*-*)
    if test "$GCC" = yes; then
      OCTAVE_CC_FLAG([-mieee-fp], [
        ieee_fp_flag=-mieee-fp
        XTRA_CFLAGS="$XTRA_CFLAGS -mieee-fp"
        AC_MSG_NOTICE([adding -mieee-fp to XTRA_CFLAGS])])
    fi
    if test "$GXX" = yes; then
      OCTAVE_CXX_FLAG([-mieee-fp], [
        ieee_fp_flag=-mieee-fp
        XTRA_CXXFLAGS="$XTRA_CXXFLAGS -mieee-fp"
        AC_MSG_NOTICE([adding -mieee-fp to XTRA_CXXFLAGS])])
    fi
  ;;
  alpha*-*-*)
    if test "$GCC" = yes; then
      OCTAVE_CC_FLAG([-mieee], [
        ieee_fp_flag=-mieee
        XTRA_CFLAGS="$XTRA_CFLAGS -mieee"
        AC_MSG_NOTICE([adding -mieee to XTRA_CFLAGS])])
    else
      OCTAVE_CC_FLAG([-ieee], [
        ieee_fp_flag=-ieee
        XTRA_CFLAGS="$XTRA_CFLAGS -ieee"
        AC_MSG_NOTICE([adding -ieee to XTRA_CFLAGS])])
    fi
    if test "$GXX" = yes; then
      OCTAVE_CXX_FLAG([-mieee], [
        ieee_fp_flag=-mieee
        XTRA_CXXFLAGS="$XTRA_CXXFLAGS -mieee"
        AC_MSG_NOTICE([adding -mieee to XTRA_CXXFLAGS])])
    else
      OCTAVE_CXX_FLAG([-ieee], [
        ieee_fp_flag=-ieee
        XTRA_CXXFLAGS="$XTRA_CXXFLAGS -ieee"
        AC_MSG_NOTICE([adding -ieee to XTRA_CXXFLAGS])])
    fi
  ;;
  *ibm-aix4*)
    OCTAVE_CC_FLAG([-mminimal-toc], [
      XTRA_CFLAGS="$XTRA_CFLAGS -mminimal-toc"])

    OCTAVE_CXX_FLAG([-mminimal-toc], [
      XTRA_CXXFLAGS="$XTRA_CXXFLAGS -mminimal-toc"])
  ;;
esac

AC_SUBST(XTRA_CFLAGS)
AC_SUBST(XTRA_CXXFLAGS)

### Test whether the compiler supports OpenMP.  This is experimental so disable
### it by default.  Enable it with the flag --enable-openmp.

USE_OPENMP=false
AC_ARG_ENABLE([openmp],
  [AS_HELP_STRING([--enable-openmp],
    [(EXPERIMENTAL) use OpenMP SMP multi-threading])],
  [if test "$enableval" = yes; then USE_OPENMP=true; fi], [])
if $USE_OPENMP; then
  case $host_os in
    mingw* | cygwin* | *-gnu*)
      OCTAVE_CHECK_OPENMP(-fopenmp)
    ;;
    msdosmsvc)
      ## FIXME: is this the right flag for MSVC?
      OCTAVE_CHECK_OPENMP(-openmp)
    ;;
    ## Add other compilers supporting OpenMP here
  esac
fi

### Defaults for cross compiling.  BUILD_CC and BUILD_CXX are
### the compilers that we use for building tools on the build system.
### For now, we assume that the only cross compiling we can do is
### with gcc on a Unixy system, but the dedicated hacker can override these.

if test "$cross_compiling" = yes; then
  BUILD_CC="gcc"
  BUILD_CFLAGS="-O2 -g"
  BUILD_CXX="g++"
  BUILD_CXXFLAGS="-O2 -g"
  BUILD_LDFLAGS=""
  BUILD_EXEEXT=""
else
  BUILD_CC='$(CC)'
  BUILD_CFLAGS='$(CFLAGS)'
  BUILD_CXX='$(CXX)'
  BUILD_CXXFLAGS='$(CXXFLAGS)'
  BUILD_LDFLAGS='$(LDFLAGS)'
  BUILD_EXEEXT='$(EXEEXT)'
fi

AC_ARG_VAR([BUILD_CC],
  [build system C compiler (used if cross compiling)])
AC_ARG_VAR([BUILD_CFLAGS],
  [build system C compiler flags (used if cross compiling)])
AC_ARG_VAR([BUILD_CXX],
  [build system C++ compiler (used if cross compiling)])
AC_ARG_VAR([BUILD_CXXFLAGS],
  [build system C++ compiler flags (used if cross compiling)])
AC_ARG_VAR([BUILD_LDFLAGS],
  [build system C++ compiler link flags (used if cross compiling)])
AC_ARG_VAR([BUILD_EXEEXT],
  [build system executable extension (used if cross compiling)])


### Look for math library.  If found, this will add -lm to LIBS.

dnl Keep this check before the check for the Fortran compiler,
dnl in case -lm is needed to compile Fortran programs.
AC_CHECK_LIB(m, sin)

### Determine the Fortran compiler and how to invoke it

## Default FFLAGS is -O.
if test x"$FFLAGS" = x""; then
  FFLAGS="-O"
fi

## the F77 variable, if set, overrides AC_PROG_F77 automatically
AC_PROG_F77
AC_F77_LIBRARY_LDFLAGS
AC_F77_DUMMY_MAIN
AC_F77_WRAPPERS

F77_TOLOWER=true
F77_APPEND_UNDERSCORE=true
F77_APPEND_EXTRA_UNDERSCORE=true

case $ac_cv_f77_mangling in
  "upper case") F77_TOLOWER=false ;;
esac
case $ac_cv_f77_mangling in
  "no underscore") F77_APPEND_UNDERSCORE=false ;;
esac
case $ac_cv_f77_mangling in
  "no extra underscore") F77_APPEND_EXTRA_UNDERSCORE=false ;;
esac

case $canonical_host_type in
  i[[3456789]]86-*-*)
    if test $ac_cv_f77_compiler_gnu = yes; then
      OCTAVE_F77_FLAG([-mieee-fp])
    fi
  ;;
  alpha*-*-*)
    if test $ac_cv_f77_compiler_gnu = yes; then
      OCTAVE_F77_FLAG([-mieee])
    else
      OCTAVE_F77_FLAG([-ieee])
      OCTAVE_F77_FLAG([-fpe1])
    fi
  ;;
  powerpc-apple-machten*)
    FFLAGS=
  ;;
esac

if test -n "$FFLAGS"; then
  AC_MSG_NOTICE([defining FFLAGS to be $FFLAGS])
fi

AC_SUBST(F77_TOLOWER)
AC_SUBST(F77_APPEND_UNDERSCORE)
AC_SUBST(F77_APPEND_EXTRA_UNDERSCORE)

if test -z "$F77"; then
  AC_MSG_ERROR([in order to build Octave, you must have a compatible Fortran compiler or wrapper script for f2c that functions as a Fortran compiler installed and in your path.  See the file INSTALL for more information.])
fi

OCTAVE_CHECK_FUNC_FORTRAN_ISNAN
F77_ISNAN_MACRO=
if test $octave_cv_func_fortran_isnan = no; then
  AC_MSG_NOTICE([substituting ISNAN(X) with X.NE.X in Fortran sources])
  F77_ISNAN_MACRO="s|ISNAN(\(@<:@^)@:>@*\))|(\1.NE.\1)|"
fi
AC_SUBST(F77_ISNAN_MACRO)

OCTAVE_CHECK_SIZEOF_FORTRAN_INTEGER
if test $octave_cv_sizeof_fortran_integer = no; then
  if $USE_64_BIT_IDX_T; then
    case $F77 in
      *gfortran*)
        case $F77_INTEGER_8_FLAG in
          *-fdefault-integer-8*)
          ;;
          *)
            case $FFLAGS in
              *-fdefault-integer-8*)
                AC_MSG_NOTICE([setting -fdefault-integer-8 in F77_INTEGER_8_FLAG instead of FFLAGS])
                FFLAGS=`echo $FFLAGS | sed 's/-fdefault-integer-8//g'`
                F77_INTEGER_8_FLAG="-fdefault-integer-8"
              ;;
              *)
                AC_MSG_NOTICE([adding -fdefault-integer-8 to F77_INTEGER_8_FLAG])
                F77_INTEGER_8_FLAG="-fdefault-integer-8"
                ## Invalidate the cache and try again.
                $as_unset octave_cv_sizeof_fortran_integer
              ;;
            esac
          ;;
        esac
      ;;
    esac
    if test -z "$octave_cv_sizeof_fortran_integer"; then
      OCTAVE_CHECK_SIZEOF_FORTRAN_INTEGER
    fi
    if test $octave_cv_sizeof_fortran_integer = no; then
      AC_MSG_ERROR([in order to build Octave with 64-bit indexing support your Fortran compiler must have an option for setting the default integer size to 8 bytes.  See the file INSTALL for more information.])
    fi
  else
    AC_MSG_ERROR([your Fortran compiler must have an option to make integers the same size as octave_idx_type ($OCTAVE_IDX_TYPE).  See the file INSTALL for more information.])
  fi
fi
AC_SUBST(F77_INTEGER_8_FLAG)

## FIXME: Is this really used?  Makefile seems to use $F77 for compiler
FC=$F77
AC_SUBST(FC)

OCTAVE_F77_FLAG([-ffloat-store], [
  AC_MSG_RESULT([setting F77_FLOAT_STORE_FLAG to -ffloat-store])
  F77_FLOAT_STORE_FLAG=-ffloat-store
  AC_SUBST(F77_FLOAT_STORE_FLAG)
])

### Check for the Qhull library

OCTAVE_CHECK_LIB(qhull, QHull,
  [Qhull library not found -- this will result in loss of functionality of some geometry functions.],
  [libqhull/libqhull.h qhull/libqhull.h libqhull.h qhull/qhull.h qhull.h],
  [qh_qhull], [], [],
  [warn_qhull=
  OCTAVE_CHECK_QHULL_VERSION
  OCTAVE_CHECK_LIB_QHULL_OK(
    [TEXINFO_QHULL="@set HAVE_QHULL"
    AC_DEFINE(HAVE_QHULL, 1, [Define to 1 if Qhull is available.])],
    [warn_qhull="Qhull library found, but does not seem to work properly -- this will result in loss of functionality of some geometry functions.  Please try recompiling the library with -fno-strict-aliasing."])])

### Check for PCRE regex library.

REGEX_LIBS=

pcre_fail_msg="to build Octave, you must have the PCRE library and header files installed"

AC_CHECK_HEADERS([pcre.h pcre/pcre.h])

AC_CACHE_CHECK([whether pcre.h defines the macros we need],
  [ac_cv_pcre_h_macros_present],
  [AC_EGREP_CPP([PCRE_HAS_MACROS_WE_NEED], [
    #if defined (HAVE_PCRE_H)
    # include <pcre.h>
    #elif defined (HAVE_PCRE_PCRE_H)
    # include <pcre/pcre.h>
    #error "NO PCRE HEADER"
    #endif
    #if defined (PCRE_INFO_NAMECOUNT) \
      && defined (PCRE_INFO_NAMEENTRYSIZE) \
      && defined (PCRE_INFO_NAMETABLE)
      PCRE_HAS_MACROS_WE_NEED
    #endif],
    ac_cv_pcre_h_macros_present=yes, ac_cv_pcre_h_macros_present=no)])

if test $ac_cv_pcre_h_macros_present = yes; then
  ## check for pcre-config, and if so, set XTRA_CXXFLAGS appropriately
  AC_CHECK_PROG(HAVE_PCRE_CONFIG, pcre-config, [yes], [no])
  if test $HAVE_PCRE_CONFIG = yes; then
    XTRA_CXXFLAGS="$XTRA_CXXFLAGS `pcre-config --cflags`"
    REGEX_LIBS=`pcre-config --libs`
  else
    REGEX_LIBS="-lpcre"
  fi
  save_LIBS="$LIBS"
  LIBS="$REGEX_LIBS $LIBS"
  AC_CHECK_FUNCS([pcre_compile],
    [AC_SUBST(REGEX_LIBS)],
    [AC_MSG_ERROR([$pcre_fail_msg])])
  LIBS="$save_LIBS"
else
  AC_MSG_ERROR([$pcre_fail_msg])
fi

### Check for ZLIB library.

OCTAVE_CHECK_LIB(z, ZLIB,
  [ZLIB library not found.  Octave will not be able to save or load compressed data files or HDF5 files.],
  [zlib.h], [gzclearerr])

### Check for the LLVM library

build_jit=false
AC_ARG_ENABLE([jit],
  [AS_HELP_STRING([--enable-jit],
    [(EXPERIMENTAL) enable JIT compiler])],
  [if test "$enableval" = yes; then
     build_jit=true
   fi],
  [])

LLVM_CXXFLAGS=
LLVM_CPPFLAGS=
LLVM_LDFLAGS=
LLVM_LIBS=

if test $build_jit = true; then

  ## Find llvm-config program from environment variable or by searching
  AC_ARG_VAR([LLVM_CONFIG], [path to llvm-config utility])
  AC_CHECK_PROG([LLVM_CONFIG], llvm-config, llvm-config, [])

  if test -z "$LLVM_CONFIG"; then
    warn_llvm="llvm-config utility not found.  JIT compiler is disabled."
  else
    dnl Preset warning message in case compile fails
    warn_llvm="LLVM was not found or is to old.  JIT compiler is disabled."

    save_CPPFLAGS="$CPPFLAGS"
    save_CXXFLAGS="$CXXFLAGS"

    ## Use -isystem if available because we don't want to see warnings in LLVM
    LLVM_INCLUDE_FLAG=-I
    OCTAVE_CC_FLAG([-isystem .], [
      LLVM_INCLUDE_FLAG=-isystem
      AC_MSG_NOTICE([using -isystem for LLVM headers])])

    dnl Use -isystem so we don't get warnings from llvm headers
    LLVM_CPPFLAGS="$LLVM_INCLUDE_FLAG `$LLVM_CONFIG --includedir`"
    LLVM_CXXFLAGS=
    LLVM_LDFLAGS="-L`$LLVM_CONFIG --libdir`"
    LLVM_LIBS=`$LLVM_CONFIG --libs`

    dnl
    dnl Define some extra flags that LLVM requires in order to include headers.
    dnl Ideally we should get these from llvm-config, but llvm-config isn't
    dnl very helpful.
    dnl
    CPPFLAGS="-D__STDC_CONSTANT_MACROS -D__STDC_LIMIT_MACROS $LLVM_CPPFLAGS $CPPFLAGS"
    CXXFLAGS="$LLVM_CXXFLAGS $CXXFLAGS"
    AC_LANG_PUSH(C++)
    AC_CHECK_HEADER([llvm/Support/TargetSelect.h], [
      warn_llvm=
      XTRA_CXXFLAGS="$XTRA_CXXFLAGS $LLVM_CXXFLAGS $LLVM_CPPFLAGS"])
    AC_LANG_POP(C++)
    CPPFLAGS="$save_CPPFLAGS"
    CXXFLAGS="$save_CXXFLAGS"
  fi

  if test -z "$warn_llvm"; then
    AC_DEFINE(HAVE_LLVM, 1, [Define to 1 if LLVM is available.])
  else
    build_jit=false
    LLVM_CPPFLAGS=
    LLVM_CXXFLAGS=
    LLVM_LDFLAGS=
    LLVM_LIBS=
    OCTAVE_CONFIGURE_WARNING([warn_llvm])
  fi
dnl FIXME: Re-instate when JIT is enabled by default
dnl else
dnl   ## JIT build disabled
dnl   warn_llvm="JIT compiler disabled, some performance loss for loops"
dnl   OCTAVE_CONFIGURE_WARNING([warn_llvm])
fi

AC_SUBST(LLVM_CPPFLAGS)
AC_SUBST(LLVM_CXXFLAGS)
AC_SUBST(LLVM_LDFLAGS)
AC_SUBST(LLVM_LIBS)

### Check for HDF5 library.

save_CPPFLAGS="$CPPFLAGS"
save_LIBS="$LIBS"
CPPFLAGS="$Z_CPPFLAGS $CPPFLAGS"
LIBS="$Z_LDFLAGS $Z_LIBS $LIBS"
OCTAVE_CHECK_LIB(hdf5, HDF5,
  [HDF5 library not found.  Octave will not be able to save or load HDF5 data files.],
  [hdf5.h], [H5Gget_num_objs], [], [],
  [warn_hdf5=
   OCTAVE_CHECK_HDF5_HAS_VER_16_API
   TEXINFO_HDF5="@set HAVE_HDF5"
   AC_DEFINE(HAVE_HDF5, 1,
     [Define to 1 if HDF5 is available and newer than version 1.6.])
   if test $have_msvc = yes; then
     OCTAVE_CHECK_LIB_HDF5_DLL
   fi
  ])
CPPFLAGS="$save_CPPFLAGS"
LIBS="$save_LIBS"

### Check for FFTW library.  Default to Fortran FFTPACK if it is not available.

## Check for FFTW header and library.
OCTAVE_CHECK_LIB(fftw3, FFTW3,
  [FFTW3 library not found.  The slower FFTPACK library will be used instead.],
  [fftw3.h], [fftw_plan_dft_1d])

OCTAVE_CHECK_LIB(fftw3f, FFTW3F,
  [FFTW3F library not found.  The slower FFTPACK library will be used instead.],
  [fftw3.h], [fftwf_plan_dft_1d])

AM_CONDITIONAL([AMCOND_HAVE_FFTW],
  [test -n "$FFTW3_LIBS" && test -n "$FFTW3F_LIBS"])

## Subdirectory of liboctave/cruft to build if FFTW is not found.
FFT_DIR="fftpack"
AC_SUBST(FFT_DIR)

### Check for GLPK library and header.

save_CPPFLAGS="$CPPFLAGS"
save_LIBS="$LIBS"
CPPFLAGS="$Z_CPPFLAGS $CPPFLAGS"
LIBS="$Z_LDFLAGS $Z_LIBS $LIBS"
OCTAVE_CHECK_LIB(glpk, GLPK,
  [GLPK library not found.  The glpk function for solving linear programs will be disabled.],
  [glpk/glpk.h glpk.h], [_glp_lpx_simplex])
LIBS="$save_LIBS"
CPPFLAGS="$save_CPPFLAGS"

### Checks for cURL header and library.

save_CPPFLAGS="$CPPFLAGS"
save_LIBS="$LIBS"
CPPFLAGS="$Z_CPPFLAGS $CPPFLAGS"
LIBS="$Z_LDFLAGS $Z_LIBS $LIBS"
OCTAVE_CHECK_LIB(curl, cURL,
  [cURL library not found.  The ftp objects, urlread and urlwrite functions will be disabled.],
  [curl/curl.h], [curl_easy_escape])
if test -z "$warn_curl"; then
  ## Additional check on cURL library that was found
  AC_CACHE_CHECK([for CURLOPT_DIRLISTONLY in curl/curl.h],
    [octave_cv_header_define_curlopt_dirlistonly],
    [AC_COMPILE_IFELSE([AC_LANG_PROGRAM([[
      #include <curl/curl.h>
      ]], [[
      curl_easy_setopt ((CURL*)NULL, CURLOPT_DIRLISTONLY, 0);
      ]])],
      [octave_cv_header_define_curlopt_dirlistonly=no],
      [octave_cv_header_define_curlopt_dirlistonly=yes])
    ])
  if test $octave_cv_header_define_curlopt_dirlistonly = yes; then
    AC_DEFINE(CURLOPT_DIRLISTONLY, CURLOPT_FTPLISTONLY,
      [Define to the legacy option name if using an older version of cURL.])]
  fi
fi
LIBS="$save_LIBS"
CPPFLAGS="$save_CPPFLAGS"

### Check for either of Graphics/ImageMagick++ libraries

AC_ARG_WITH([magick],
  [AS_HELP_STRING([--with-magick=LIB],
    [select library to use for image I/O (options: GraphicsMagick(default) or ImageMagick)])],
  [magick="$withval"],
  [magick="GraphicsMagick"])

warn_magick="$magick++ library not found.  The imread function for reading image files will not be fully functional."

MAGICK_CPPFLAGS=
MAGICK_LDFLAGS=
MAGICK_LIBS=

PKG_CHECK_EXISTS([$magick++], [
  ## Make sure we only get -I, -L, and -l flags.  Some Graphics/ImageMagick++
  ## packages add extra flags that are useful when building
  ## Graphics/ImageMagick++ extentions.  These extra flags break the
  ## Octave build. 
  MAGICK_LDFLAGS=`$PKG_CONFIG --libs-only-L $magick++`
  MAGICK_LIBS=`$PKG_CONFIG --libs-only-l $magick++`
  MAGICK_CPPFLAGS=`$PKG_CONFIG --cflags-only-I $magick++`

  warn_magick="$magick++ library fails tests.  The imread function for reading image files will not be fully functional."

  save_CPPFLAGS="$CPPFLAGS"
  save_LIBS="$LIBS"
  CPPFLAGS="$MAGICK_CPPFLAGS $CPPFLAGS"
  LIBS="$MAGICK_LDFLAGS $MAGICK_LIBS $LIBS"
  AC_LANG_PUSH(C++)
  AC_CHECK_HEADER([Magick++.h], [
    AC_CACHE_CHECK([for Magick::ColorRGB in Magick++.h],
      [octave_cv_func_magick_colorrgb],
      [AC_PREPROC_IFELSE([AC_LANG_SOURCE([[
        #include <Magick++.h>
        ]], [[
        Magick::ColorRGB c;
        ]])],
        octave_cv_func_magick_colorrgb=yes,
        octave_cv_func_magick_colorrgb=no)
      ])
    if test $octave_cv_func_magick_colorrgb = yes; then
      warn_magick=
    fi
  ])
  AC_LANG_POP(C++)
  CPPFLAGS="$save_CPPFLAGS"
  LIBS="$save_LIBS"

  AC_CHECK_FUNCS([setlocale], [],
                 [warn_magick="$magick++ requires setlocale function.  The imread function for reading image files will not be fully functional."])
])

if test -z "$warn_magick"; then
  AC_DEFINE(HAVE_MAGICK, 1,
    [Define to 1 if Graphics/ImageMagick++ is available.])
else
  MAGICK_CPPFLAGS=
  MAGICK_LDFLAGS=
  MAGICK_LIBS=
fi
AC_SUBST(MAGICK_CPPFLAGS)
AC_SUBST(MAGICK_LDFLAGS)
AC_SUBST(MAGICK_LIBS)

### Check for X11 libraries

AC_PATH_X
if test "$have_x" = yes; then
  AC_DEFINE(HAVE_X_WINDOWS, 1, [Define to 1 if you have X11.])

  if test "$x_includes" != "NONE"; then
    X11_INCFLAGS="$x_includes"
  fi
  AC_SUBST(X11_INCFLAGS)

  if test -z "$x_libraries"; then
    AC_CHECK_LIB([X11], XrmInitialize, [X11_LIBS="-lX11"], [X11_LIBS=])
  elif test $x_libraries != "NONE"; then
    AC_CHECK_LIB([X11], XrmInitialize, 
      [X11_LIBS="-L$x_libraries -lX11"], [X11_LIBS=], "-L$x_libraries")
  fi
  AC_SUBST(X11_LIBS)
fi

### Check for the Carbon framework on MacOSX systems
OCTAVE_HAVE_FRAMEWORK([Carbon],
  [[#include <Carbon/Carbon.h>]], [[CGMainDisplayID ()]],
  [have_framework_carbon=yes], [have_framework_carbon=no])
if test $have_framework_carbon = yes; then
  AC_DEFINE(HAVE_FRAMEWORK_CARBON, 1,
    [Define to 1 if framework CARBON is available.])
  CARBON_LIBS="-Wl,-framework -Wl,Carbon"
  AC_MSG_NOTICE([adding -Wl,-framework -Wl,Carbon to CARBON_LIBS])
  AC_SUBST(CARBON_LIBS)
fi

### Check for list of libraries needed for native graphics renderer.

native_graphics=true
warn_freetype=""

check_opengl=false
AC_ARG_WITH([opengl],
  [AS_HELP_STRING([--without-opengl],
    [don't use OpenGL libraries, disable native graphics])],
  [if test x"$withval" = x"no"; then
     native_graphics=false
     warn_opengl="--without-opengl specified.  Native graphics will be disabled."
     OCTAVE_CONFIGURE_WARNING([warn_opengl])
   else
     check_opengl=true
   fi],
  [check_opengl=true])

## Check for OpenGL library
if $check_opengl; then
  OCTAVE_CHECK_LIB_OPENGL
fi

GRAPHICS_LIBS=
GRAPHICS_CFLAGS=

if test -z "$OPENGL_LIBS"; then
  if $check_opengl; then
    native_graphics=false
    warn_fltk_opengl="OpenGL libs (GL and GLU) not found.  Native graphics will be disabled."
    OCTAVE_CONFIGURE_WARNING([warn_fltk_opengl])
  fi
fi

if test -n "$OPENGL_LIBS"; then
  AC_DEFINE(HAVE_OPENGL, 1, [Define to 1 if OpenGL is available.])

  ## Check for FreeType 2 library

  PKG_CHECK_MODULES([FT2], [freetype2], [
    min_ft2_version=9.03
    AC_MSG_CHECKING([for FreeType -- version >= $min_ft2_version])
    $PKG_CONFIG freetype2 --atleast-version=$min_ft2_version
    ac_status=$?
    if test $ac_status = 0; then
      AC_MSG_RESULT(yes)
      AC_DEFINE(HAVE_FREETYPE, 1, [Define to 1 if you have Freetype library.])
      XTRA_CXXFLAGS="$XTRA_CXXFLAGS $FT2_CFLAGS"
    else
      AC_MSG_RESULT(no)
      warn_freetype="FreeType library not found.  Native graphics will be disabled."
    fi])

  if test -n "$warn_freetype"; then
    OCTAVE_CONFIGURE_WARNING([warn_freetype])
    native_graphics=false
  fi

  ## Check for fontconfig library

  warn_fontconfig=""
  if test -z "$warn_freetype"; then
    PKG_CHECK_MODULES(FONTCONFIG, [fontconfig],
      [have_fontconfig=yes
       OPENGL_LIBS="$FONTCONFIG_LIBS $OPENGL_LIBS"
       XTRA_CXXFLAGS="$XTRA_CXXFLAGS $FONTCONFIG_CFLAGS"
       AC_DEFINE(HAVE_FONTCONFIG, 1, [Define to 1 if fontconfig is present.])],
      [have_fontconfig=no
       warn_fontconfig="Fontconfig library not found.  Native graphics will be disabled."])
  fi

  if test -n "$warn_fontconfig"; then
    native_graphics=false
    OCTAVE_CONFIGURE_WARNING([warn_fontconfig])
  fi

  ## Check for FLTK (www.fltk.org) library

  AC_ARG_WITH([fltk-prefix], [
    AS_HELP_STRING([--with-fltk-prefix=PFX],
      [prefix where FLTK is installed (optional)])],
    [fltk_prefix="$withval"],
    [fltk_prefix=""])

  AC_ARG_WITH([fltk-exec-prefix], [
    AS_HELP_STRING([--with-fltk-exec-prefix=PFX],
      [exec prefix where FLTK is installed (optional)])],
    [fltk_exec_prefix="$withval"],
    [fltk_exec_prefix=""])

  if test x"$fltk_exec_prefix" != x""; then
    fltk_args="$fltk_args --exec-prefix=$fltk_exec_prefix"
    if test "x${FLTK_CONFIG+set}" != xset ; then
      FLTK_CONFIG="$fltk_exec_prefix/bin/fltk-config"
    fi
  fi

  if test x"$fltk_prefix" != x""; then
    fltk_args="$fltk_args --prefix=$fltk_prefix"
    if test x${FLTK_CONFIG+set} != xset ; then
      FLTK_CONFIG="$fltk_prefix/bin/fltk-config"
    fi
  fi

  AC_PATH_PROG([FLTK_CONFIG], [fltk-config], [no])

  warn_fltk_config=""
  warn_fltk_opengl=""

  if test "$FLTK_CONFIG" = no; then
    native_graphics=false
    warn_fltk_config="FLTK config script not found.  Native graphics will be disabled."
    OCTAVE_CONFIGURE_WARNING([warn_fltk_config])
  else
    FLTK_CFLAGS=`$FLTK_CONFIG $fltkconf_args --use-gl --cflags`
    FLTK_LDFLAGS=`$FLTK_CONFIG $fltkconf_args --use-gl --ldflags`

    case $host_os in
      mingw*)
        FLTK_LDFLAGS=`echo $FLTK_LDFLAGS | sed -e 's/-mwindows//g'`
      ;;
    esac

    AC_CACHE_CHECK([for OpenGL support in FLTK],
      [octave_cv_fltk_opengl_support],
      [save_CFLAGS="$CFLAGS"
      CFLAGS="$CFLAGS $FLTK_CFLAGS"
      AC_COMPILE_IFELSE([AC_LANG_PROGRAM([[
        #include <FL/gl.h>
        ]], [[
        int nothing = 0;
        ]])],
        octave_cv_fltk_opengl_support=no,
        octave_cv_fltk_opengl_support=yes)
      CFLAGS="$save_CFLAGS"
      ])
    if test $octave_cv_fltk_opengl_support = no; then
      warn_fltk_opengl="FLTK does not have OpenGL support.  Native graphics will be disabled."
    else
      AC_DEFINE(HAVE_FLTK, 1, [Define to 1 if FLTK is available.])
    fi 

    if test -z "$warn_fltk_opengl"; then
      GRAPHICS_CFLAGS="$FLTK_CFLAGS"
      GRAPHICS_LIBS="$FLTK_LDFLAGS"
    else
      native_graphics=false
      OCTAVE_CONFIGURE_WARNING([warn_fltk_opengl])
    fi
  fi
fi

AC_SUBST(GRAPHICS_CFLAGS)
AC_SUBST(GRAPHICS_LIBS)

### Start determination of shared vs. static libraries

## Use -static if compiling on Alpha OSF/1 1.3 systems.
case $canonical_host_type in
  alpha*-dec-osf1.3)
    LD_STATIC_FLAG=-static
  ;;
esac
if test -n "$LD_STATIC_FLAG"; then
  AC_MSG_NOTICE([defining LD_STATIC_FLAG to be $LD_STATIC_FLAG])
fi
AC_SUBST(LD_STATIC_FLAG)

OCTAVE_PROG_AR

ifdef([LT_INIT], [], [
  errprint([error: you must have libtool 2.2.2 or a more recent version
])
  m4exit([1])])

LT_PREREQ([2.2.2])
LT_INIT([disable-static dlopen win32-dll])

if test x"$enable_shared" = x"yes"; then
  SHARED_LIBS=true
else
  SHARED_LIBS=false
fi

if test x"$enable_static" = x"yes"; then
  STATIC_LIBS=true
else
  STATIC_LIBS=false
fi

XTRA_CRUFT_SH_LDFLAGS=
if test $have_msvc = yes; then
  FLIBS="$FLIBS -lkernel32"
  XTRA_CRUFT_SH_LDFLAGS="-Wl,-def:cruft/cruft.def"
fi
AC_SUBST(XTRA_CRUFT_SH_LDFLAGS)

### Check for BLAS and LAPACK libraries:

## Need to adjust FFLAGS to include correct integer size.
save_FFLAGS="$FFLAGS"
FFLAGS="$FFLAGS $F77_INTEGER_8_FLAG"

AX_BLAS_WITH_F77_FUNC([:], [:])
AX_LAPACK([:], [:])

## Restore FFLAGS.
FFLAGS="$save_FFLAGS"

## If necessary, try again with -ff2c in FFLAGS
if test $ax_blas_f77_func_ok = no; then
  save_FFLAGS="$FFLAGS"
  FFLAGS="-ff2c $FFLAGS $F77_INTEGER_8_FLAG"

  AX_BLAS_WITH_F77_FUNC([:], [:])
  AX_LAPACK([:], [:])

  ## Restore FFLAGS, with -ff2c if that was helpful

  if test $ax_blas_f77_func_ok = no; then
    FFLAGS="$save_FFLAGS"
  else
    FFLAGS="-ff2c $save_FFLAGS"
  fi
fi

## On OSX, try again with a wrapper library (without -ff2c!)
if test $ax_blas_f77_func_ok = no; then
  case $host_os in
    darwin*)
      ## test if wrapper functions help
      octave_blaswrap_save_CFLAGS="$CFLAGS"
      CFLAGS="$CFLAGS -DUSE_BLASWRAP"
      AC_LANG_PUSH(C)
      AC_COMPILE_IFELSE([AC_LANG_SOURCE([[
          #include "liboctave/cruft/misc/blaswrap.c"
        ]])],
        [mv conftest.$ac_objext blaswrap.$ac_objext
         octave_blaswrap_save_BLAS_LIBS="$BLAS_LIBS"
         BLAS_LIBS="blaswrap.$ac_objext -framework vecLib"

         save_FFLAGS="$FFLAGS"
         FFLAGS="$FFLAGS $F77_INTEGER_8_FLAG"

         AX_BLAS_WITH_F77_FUNC([:], [:])
         AX_LAPACK([:], [:])

         ## Restore FFLAGS.
         FFLAGS="$save_FFLAGS"

         ## remove temp file
         rm -f blaswrap.$ac_objext],
        [AC_MSG_FAILURE([cannot compile liboctave/cruft/misc/blaswrap.c])])
      AC_LANG_POP(C)
      CFLAGS="$octave_blaswrap_save_CFLAGS"

      if test $ax_blas_f77_func_ok = no; then
        BLAS_LIBS="$octave_blaswrap_save_BLAS_LIBS"
      else
        ## wrapper in cruft, remove from BLAS_LIBS
        BLAS_LIBS=`echo $BLAS_LIBS | sed -e 's/blaswrap.[[^ ]]* //g'`
        AC_DEFINE(USE_BLASWRAP, 1,
          [Define to 1 if BLAS functions need to be wrapped (potentially needed for 64-bit OSX only).])
      fi
    ;;
  esac
fi

if test $ax_blas_f77_func_ok = no; then
  if $USE_64_BIT_IDX_T && test $ax_blas_integer_size_ok = no; then
    ## Attempt to be more informative.
    AC_MSG_ERROR([BLAS doesn't seem to support 64-bit integers.  This is incompatible with --enable-64.])
  else
    AC_MSG_ERROR([A BLAS library was detected but found incompatible with your Fortran 77 compiler settings.])
  fi
fi

if test $ax_blas_ok = no || test $ax_lapack_ok = no; then
  AC_MSG_ERROR([BLAS and LAPACK libraries are required])
fi

### Check for the qrupdate library

## No need to adjust FFLAGS because only link is attempted. 
## Must supply proper LIBS, however.
save_LIBS="$LIBS"
LIBS="$LAPACK_LIBS $BLAS_LIBS $FLIBS $LIBS"
OCTAVE_CHECK_LIB(qrupdate, qrupdate,
  [qrupdate not found.  The QR & Cholesky updating functions will be slow.],
  [],
  [sqr1up],
  [Fortran 77], [don't use qrupdate, disable QR & Cholesky updating functions])

if test $octave_cv_lib_qrupdate = yes; then
  AC_CACHE_CHECK([for slup1up in $QRUPDATE_LIBS],
    [octave_cv_func_slup1up],
    [LIBS="$LIBS $QRUPDATE_LIBS"
    AC_LANG_PUSH([Fortran 77])
    AC_LINK_IFELSE([AC_LANG_CALL([], [slup1up])],
      octave_cv_func_slup1up=yes, octave_cv_func_slup1up=no)
    AC_LANG_POP([Fortran 77])
  ])
  if test $octave_cv_func_slup1up = yes; then
    AC_DEFINE(HAVE_QRUPDATE_LUU, 1, [Define to 1 if qrupdate supports LU updates.])
  fi
fi
LIBS="$save_LIBS"

### Check for AMD library

OCTAVE_CHECK_LIB(amd, AMD,
  [AMD library not found.  This will result in some lack of functionality for sparse matrices.],
  [suitesparse/amd.h ufsparse/amd.h amd/amd.h amd.h],
  [amd_postorder],
  [], [don't use AMD library, disable some sparse matrix functionality])

### Check for CAMD library

OCTAVE_CHECK_LIB(camd, CAMD,
  [CAMD library not found.  This will result in some lack of functionality for sparse matrices.],
  [suitesparse/camd.h ufsparse/camd.h amd/camd.h camd.h],
  [camd_postorder],
  [], [don't use CAMD library, disable some sparse matrix functionality])

### Check for COLAMD library

OCTAVE_CHECK_LIB(colamd, COLAMD,
  [COLAMD library not found.  This will result in some lack of functionality for sparse matrices.],
  [suitesparse/colamd.h ufsparse/colamd.h amd/colamd.h colamd.h],
  [colamd],
  [], [don't use COLAMD library, disable some sparse matrix functionality])

### Check for CCOLAMD library

OCTAVE_CHECK_LIB(ccolamd, CCOLAMD,
  [CCOLAMD library not found.  This will result in some lack of functionality for sparse matrices.],
  [suitesparse/ccolamd.h ufsparse/ccolamd.h amd/ccolamd.h ccolamd.h],
  [ccolamd],
  [], [don't use CCOLAMD library, disable some sparse matrix functionality])

### Check for CHOLMOD library.
### If your cholmod library requires cblas, then you will need to
### configure with --with-cholmod="-lcholmod -lcblas".

save_LIBS="$LIBS"
LIBS="$COLAMD_LDFLAGS $COLAMD_LIBS $AMD_LDFLAGS $AMD_LIBS $LAPACK_LIBS $BLAS_LIBS $FLIBS $LIBS"
OCTAVE_CHECK_LIB(cholmod, CHOLMOD,
  [CHOLMOD library not found.  This will result in some lack of functionality for sparse matrices.],
  [suitesparse/cholmod.h ufsparse/cholmod.h cholmod/cholmod.h cholmod.h],
  [cholmod_start],
  [], [don't use CHOLMOD library, disable some sparse matrix functionality])
LIBS="$save_LIBS"

### Check for CXSparse library

OCTAVE_CHECK_LIB(cxsparse, CXSparse,
  [CXSparse library not found.  This will result in some lack of functionality for sparse matrices.],
  [suitesparse/cs.h ufsparse/cs.h amd/cs.h cs.h],
  [cs_di_sqr],
  [C++], [don't use CXSparse library, disable some sparse matrix functionality])

### Check for UMFPACK library.

save_LIBS="$LIBS"
save_CPPFLAGS="$CPPFLAGS"
LIBS="$AMD_LDFLAGS $AMD_LIBS $BLAS_LIBS $FLIBS $LIBS"
CPPFLAGS="$AMD_CPPFLAGS $CPPFLAGS"
OCTAVE_CHECK_LIB([umfpack], UMFPACK,
  [UMFPACK not found.  This will result in some lack of functionality for sparse matrices.],
  [suitesparse/umfpack.h ufsparse/umfpack.h umfpack/umfpack.h umfpack.h],
  [umfpack_zi_get_determinant],
  [], [don't use UMFPACK, disable some sparse matrix functionality])
CPPFLAGS="$save_CPPFLAGS"
LIBS="$save_LIBS"

if test -z "$UMFPACK_LIBS"; then
  ## Invalidate the cache and try again with -lcblas.
  $as_unset ac_cv_lib_umfpack_umfpack_zi_get_determinant
  $as_unset octave_cv_lib_umfpack
  save_LIBS="$LIBS"
  LIBS="-lcblas $AMD_LDFLAGS $AMD_LIBS $BLAS_LIBS $FLIBS $LIBS"
  OCTAVE_CHECK_LIB([umfpack], UMFPACK,
    [UMFPACK not found.  This will result in some lack of functionality for sparse matrices.],
    [suitesparse/umfpack.h ufsparse/umfpack.h umfpack/umfpack.h umfpack.h],
    [umfpack_zi_get_determinant],
    [], [don't use UMFPACK, disable some sparse matrix functionality])
  if test -n "$UMFPACK_LIBS"; then
    UMFPACK_LIBS="$UMFPACK_LIBS -lcblas"
  fi
  LIBS="$save_LIBS"
fi

## Test features of the installed UMFPACK library

if test -n "$UMFPACK_LIBS"; then
  ## SuiteSparse >= 4.0 needs additional link library for SuiteSparse_time()
  save_LIBS="$LIBS";
  LIBS="$UMFPACK_LIBS $AMD_LDFLAGS $AMD_LIBS $BLAS_LIBS $FLIBS $LIBS"
  xtra_libs=
  OCTAVE_UMFPACK_NEED_SUITESPARSE_TIME
  if test $octave_cv_umfpack_need_suitesparse_time = yes; then
    AC_CHECK_LIB([rt], [clock_gettime], [xtra_libs="-lrt"], [xtra_libs=])
    ## FIXME: This library list is only accurate for Linux, Mac OS X.
    ##        Possibly need other library names for MinGW, Cygwin.
    AC_SEARCH_LIBS([SuiteSparse_time],
                   [suitesparseconfig SuiteSparse],
                   [], [], [$xtra_libs])
    case $ac_cv_search_SuiteSparse_time in
      -l*)  
        UMFPACK_LIBS="$UMFPACK_LIBS $ac_cv_search_SuiteSparse_time"
      ;;
      no)
        UMFPACK_LIBS=
        AC_MSG_WARN([UMFPACK library found but is missing SuiteSparse_time functionality.])
        AC_MSG_WARN([UMFPACK library will be disabled.])
      ;;
    esac
  fi
  LIBS="$save_LIBS"

  ## Check for UMFPACK separately split complex matrix and RHS.
  if test -n "$UMFPACK_LIBS"; then
    save_LIBS="$LIBS";
    LIBS="$UMFPACK_LIBS $CHOLMOD_LDFLAGS $CHOLMOD_LIBS $AMD_LDFLAGS $AMD_LIBS $COLAMD_LDFLAGS $COLAMD_LIBS $LAPACK_LIBS $BLAS_LIBS $FLIBS $LIBS $xtra_libs"
    OCTAVE_UMFPACK_SEPARATE_SPLIT
    LIBS="$save_LIBS"
  fi
fi

### Check for ARPACK library.

save_LIBS="$LIBS"
LIBS="$LAPACK_LIBS $BLAS_LIBS $FLIBS $LIBS"
OCTAVE_CHECK_LIB([arpack], ARPACK,
  [ARPACK not found.  The eigs function will be disabled.],
  [],
  [dseupd],
  [Fortran 77], [don't use the ARPACK library, disable eigs function],
  [warn_arpack=
   OCTAVE_CHECK_LIB_ARPACK_OK(
     [AC_DEFINE(HAVE_ARPACK, 1, [Define to 1 if ARPACK is available.])],
     [warn_arpack="ARPACK library found, but does not seem to work properly -- disabling eigs function"])])
LIBS="$save_LIBS"

### Check for readline library.

OCTAVE_ENABLE_READLINE

### Enable dynamic linking.  --enable-shared implies this, so
### --enable-dl is only need if you are only building static libraries
### and want to try dynamic linking too (works on some systems, for
### example, OS X and Windows).

AC_ARG_ENABLE([dl],
  [AS_HELP_STRING([--disable-dl],
    [disable loading of dynamically linked modules])],
  [case $enableval in
     yes) ENABLE_DYNAMIC_LINKING=true ;;
     no) ENABLE_DYNAMIC_LINKING=false ;;
     *) AC_MSG_ERROR([bad value $enableval for --enable-dl]) ;;
   esac],
  [ENABLE_DYNAMIC_LINKING=true])

if ! $STATIC_LIBS && ! $SHARED_LIBS; then
  AC_MSG_ERROR([You can't disable building both static AND shared libraries!])
fi

CPICFLAG=-fPIC
CXXPICFLAG=-fPIC
FPICFLAG=-fPIC
SHLEXT=so
SHLLIB='$(SHLEXT)'
SHLBIN=
SHLEXT_VER='$(SHLEXT).$(version)'
SHLLIB_VER='$(SHLLIB).$(version)'
SHLBIN_VER='$(SHLBIN).$(version)'
SHLLINKEXT=
LIBPRE=lib
SHLPRE=lib
SHLLIBPRE=lib
SHLBINPRE=lib
SH_LD='$(CXX)'
SH_LDFLAGS=-shared
DL_LD='$(SH_LD)'
DL_LDFLAGS='$(SH_LDFLAGS)'
MKOCTFILE_DL_LDFLAGS='$(DL_LDFLAGS)'
SONAME_FLAGS=
NO_OCT_FILE_STRIP=false
TEMPLATE_AR='$(AR)'
TEMPLATE_ARFLAGS="$ARFLAGS"
CRUFT_DLL_DEFS=
OCTAVE_DLL_DEFS=
OCTINTERP_DLL_DEFS=
OCTGUI_DLL_DEFS=
OCTGRAPHICS_DLL_DEFS=
library_path_var=LD_LIBRARY_PATH
ldpreloadsep=" "
BUILD_COMPILED_AUX_PROGRAMS=false
case $canonical_host_type in
  *-*-386bsd* | *-*-netbsd*)
    SH_LD=ld
    SH_LDFLAGS=-Bshareable
  ;;
  *-*-openbsd*)
    SH_LDFLAGS='-shared -fPIC'
  ;;
  *-*-freebsd*)
    SH_LDFLAGS="-shared -Wl,-x"
  ;;
  alpha*-dec-osf*)
    CPICFLAG=
    CXXPICFLAG=
    FPICFLAG=
    SH_LDFLAGS="-shared -Wl,-expect_unresolved -Wl,'*'"
  ;;
  *-*-darwin*)
    DL_LDFLAGS='-bundle -bundle_loader $(top_builddir)/libinterp/octave $(LDFLAGS)'
    MKOCTFILE_DL_LDFLAGS='-bundle -bundle_loader $$BINDIR/octave-$$OCTAVE_VERSION$$EXEEXT'
    SH_LDFLAGS='-dynamiclib -single_module $(LDFLAGS)'
    case $canonical_host_type in
      powerpc-*)
        CXXPICFLAG=
        CPICFLAG=
        FPICFLAG=
      ;;
    esac
    SHLEXT=dylib 
    SHLLIB='$(SHLEXT)'
    SHLEXT_VER='$(version).$(SHLEXT)'
    SHLLIB_VER='$(version).$(SHLLIB)'
    NO_OCT_FILE_STRIP=true
    SONAME_FLAGS='-install_name $(octlibdir)/$@'
    library_path_var=DYLD_LIBRARY_PATH  
  ;;
  *-*-cygwin*)
    CPICFLAG=
    CXXPICFLAG=
    FPICFLAG=
    LIBPRE=lib
    SHLPRE=cyg
    SHLBINPRE=cyg
    SHLEXT=dll
    SHLLIB=dll.a
    SHLBIN=dll    
    DL_LDFLAGS="-shared -Wl,--export-all-symbols -Wl,--enable-auto-import -Wl,--enable-runtime-pseudo-reloc"
    SH_LDFLAGS="-shared -Wl,--export-all-symbols -Wl,--enable-auto-import -Wl,--enable-auto-image-base"
    SONAME_FLAGS='-Wl,--out-implib=$(patsubst $(SHLPRE)%,$(LIBPRE)%,$@).a'
    ldpreloadsep=":"
  ;;
  *-*-mingw*)
    BUILD_COMPILED_AUX_PROGRAMS=true
    if test $have_msvc = yes; then
      DL_LDFLAGS="-shared"
      CPICFLAG=
      CXXPICFLAG=
      FPICFLAG=
      SHLEXT=dll
      SHLLIB=lib
      SHLBIN=dll
      LIBPRE=
      SHLPRE=
      SHLLIBPRE=
      SHLBINPRE=
      SH_LDFLAGS="-shared"
      if test -n "`echo $CFLAGS | grep -e '-g'`" || test -n "`echo $CXXFLAGS | grep -e '-g'`"; then
        DL_LDFLAGS="$DL_LDFLAGS -g"
        SH_LDFLAGS="$SH_LDFLAGS -g"
      fi
      NO_OCT_FILE_STRIP=true
      library_path_var=PATH
      NO_OCT_FILE_STRIP=true
      ## Extra compilation flags.
      CRUFT_DLL_DEFS="-DCRUFT_DLL"
      OCTAVE_DLL_DEFS="-DOCTAVE_DLL"
      OCTINTERP_DLL_DEFS="-DOCTINTERP_DLL"
      OCTGUI_DLL_DEFS="-DOCTGUI_DLL"
      OCTGRAPHICS_DLL_DEFS="-DOCTGRAPHICS_DLL"
    else
      CPICFLAG=
      CXXPICFLAG=
      FPICFLAG=
      SHLEXT=dll
      SHLLIB=dll.a
      SHLBIN=dll
      DL_LDFLAGS="-shared -Wl,--export-all-symbols -Wl,--enable-auto-import -Wl,--enable-runtime-pseudo-reloc"
      SH_LDFLAGS="-shared -Wl,--export-all-symbols -Wl,--enable-auto-import -Wl,--enable-auto-image-base"
      SONAME_FLAGS='-Wl,--out-implib=$@.a'
      library_path_var=PATH
    fi
  ;;

  *-*-msdosmsvc)
    BUILD_COMPILED_AUX_PROGRAMS=true
    DL_LDFLAGS="-shared"
    CPICFLAG=
    CXXPICFLAG=
    FPICFLAG=
    SHLEXT=dll
    SHLLIB=lib
    SHLBIN=dll
    LIBPRE=
    SHLPRE=
    SHLLIBPRE=
    SHLBINPRE=
    SH_LDFLAGS="-shared"
    if test -n "`echo $CFLAGS | grep -e '-g'`" || test -n "`echo $CXXFLAGS | grep -e '-g'`"; then
      DL_LDFLAGS="$DL_LDFLAGS -g"
      SH_LDFLAGS="$SH_LDFLAGS -g"
    fi
    NO_OCT_FILE_STRIP=true
    library_path_var=PATH
    NO_OCT_FILE_STRIP=true
    ## Extra compilation flags.
    CRUFT_DLL_DEFS="-DCRUFT_DLL"
    OCTAVE_DLL_DEFS="-DOCTAVE_DLL"
    OCTGUI_DLL_DEFS="-DOCTGUI_DLL"
    OCTGRAPHICS_DLL_DEFS="-DOCTGRAPHICS_DLL"
  ;;
  *-*-linux* | *-*-gnu*)
    MKOCTFILE_DL_LDFLAGS="-shared -Wl,-Bsymbolic"
    SONAME_FLAGS='-Wl,-soname -Wl,$@'
  ;;
  i[[3456]]86-*-sco3.2v5*)
    SONAME_FLAGS='-Wl,-h -Wl,$@'
    SH_LDFLAGS=-G
  ;;
  rs6000-ibm-aix* | powerpc-ibm-aix*)
    CPICFLAG=
    CXXPICFLAG=
    FPICFLAG=
    library_path_var=LIBPATH
  ;;
  hppa*-hp-hpux*)
    if test $ac_cv_f77_compiler_gnu = yes; then
      FPICFLAG=-fPIC
    else
      FPICFLAG=+Z
    fi
    SHLEXT=sl
    SH_LDFLAGS="-shared -fPIC"
    library_path_var=SHLIB_PATH
  ;;
  ia64*-hp-hpux*)
    if test $ac_cv_f77_compiler_gnu = yes; then
      FPICFLAG=-fPIC
    else
      FPICFLAG=+Z
    fi
    SH_LDFLAGS="-shared -fPIC"
  ;;
  *-sgi-*)
    CPICFLAG=
    CXXPICFLAG=
    FPICFLAG=
  ;;
  sparc-sun-sunos4*)
    if test $ac_cv_f77_compiler_gnu = yes; then
      FPICFLAG=-fPIC
    else
      FPICFLAG=-PIC
    fi
    SH_LD=ld
    SH_LDFLAGS="-assert nodefinitions"
  ;;
  sparc-sun-solaris2* | i386-pc-solaris2*)
    if test $ac_cv_f77_compiler_gnu = yes; then
      FPICFLAG=-fPIC
    else
      FPICFLAG=-KPIC
    fi
    if test "$GCC" = yes; then
      CPICFLAG=-fPIC
    else
      CPICFLAG=-KPIC
    fi
    if test "$GXX" = yes; then
      CXXPICFLAG=-fPIC
      SH_LDFLAGS=-shared
    else
      CXXPICFLAG=-KPIC
      SH_LDFLAGS=-G
    fi
    ## Template closures in archive libraries need a different mechanism.
    if test "$GXX" != yes; then
      TEMPLATE_AR='$(CXX)'
      TEMPLATE_ARFLAGS="-xar -o"
    fi
  ;;
esac

AM_CONDITIONAL([AMCOND_BUILD_COMPILED_AUX_PROGRAMS],
  [test x$BUILD_COMPILED_AUX_PROGRAMS = xtrue])

AC_MSG_NOTICE([defining FPICFLAG to be $FPICFLAG])
AC_MSG_NOTICE([defining CPICFLAG to be $CPICFLAG])
AC_MSG_NOTICE([defining CXXPICFLAG to be $CXXPICFLAG])
AC_MSG_NOTICE([defining SHLEXT to be $SHLEXT])
AC_MSG_NOTICE([defining SHLLIB to be $SHLLIB])
AC_MSG_NOTICE([defining SHLBIN to be $SHLBIN])
AC_MSG_NOTICE([defining SHLEXT_VER to be $SHLEXT_VER])
AC_MSG_NOTICE([defining SHLLIB_VER to be $SHLLIB_VER])
AC_MSG_NOTICE([defining SHLBIN_VER to be $SHLBIN_VER])
AC_MSG_NOTICE([defining SHLLINKEXT to be $SHLLINKEXT])
AC_MSG_NOTICE([defining LIBPRE to be $LIBPRE])
AC_MSG_NOTICE([defining SHLPRE to be $SHLPRE])
AC_MSG_NOTICE([defining SHLLIBPRE to be $SHLLIBPRE])
AC_MSG_NOTICE([defining SHLBINPRE to be $SHLBINPRE])
AC_MSG_NOTICE([defining SH_LD to be $SH_LD])
AC_MSG_NOTICE([defining SH_LDFLAGS to be $SH_LDFLAGS])
AC_MSG_NOTICE([defining DL_LD to be $DL_LD])
AC_MSG_NOTICE([defining DL_LDFLAGS to be $DL_LDFLAGS])
AC_MSG_NOTICE([defining MKOCTFILE_DL_LDFLAGS to be $MKOCTFILE_DL_LDFLAGS])
AC_MSG_NOTICE([defining SONAME_FLAGS to be $SONAME_FLAGS])
AC_MSG_NOTICE([defining NO_OCT_FILE_STRIP to be $NO_OCT_FILE_STRIP])
AC_MSG_NOTICE([defining TEMPLATE_AR to be $TEMPLATE_AR])
AC_MSG_NOTICE([defining TEMPLATE_ARFLAGS to be $TEMPLATE_ARFLAGS])
AC_MSG_NOTICE([defining CRUFT_DLL_DEFS to be $CRUFT_DLL_DEFS])
AC_MSG_NOTICE([defining OCTAVE_DLL_DEFS to be $OCTAVE_DLL_DEFS])
AC_MSG_NOTICE([defining OCTINTERP_DLL_DEFS to be $OCTINTERP_DLL_DEFS])
AC_MSG_NOTICE([defining OCTGUI_DLL_DEFS to be $OCTGUI_DLL_DEFS])
AC_MSG_NOTICE([defining OCTGRAPHICS_DLL_DEFS to be $OCTGRAPHICS_DLL_DEFS])
AC_MSG_NOTICE([defining library_path_var to be $library_path_var])
AC_SUBST(FPICFLAG)
AC_SUBST(CPICFLAG)
AC_SUBST(CXXPICFLAG)
AC_SUBST(SHLEXT)
AC_SUBST(SHLLIB)
AC_SUBST(SHLBIN)
AC_SUBST(SHLEXT_VER)
AC_SUBST(SHLLIB_VER)
AC_SUBST(SHLBIN_VER)
AC_SUBST(SHLLINKEXT)
AC_SUBST(LIBPRE)
AC_SUBST(SHLPRE)
AC_SUBST(SHLLIBPRE)
AC_SUBST(SHLBINPRE)
AC_SUBST(SH_LD)
AC_SUBST(SH_LDFLAGS)
AC_SUBST(DL_LD)
AC_SUBST(DL_LDFLAGS)
AC_SUBST(MKOCTFILE_DL_LDFLAGS)
AC_SUBST(SONAME_FLAGS)
AC_SUBST(NO_OCT_FILE_STRIP)
AC_SUBST(TEMPLATE_AR)
AC_SUBST(TEMPLATE_ARFLAGS)
AC_SUBST(CRUFT_DLL_DEFS)
AC_SUBST(OCTAVE_DLL_DEFS)
AC_SUBST(OCTINTERP_DLL_DEFS)
AC_SUBST(OCTGUI_DLL_DEFS)
AC_SUBST(OCTGRAPHICS_DLL_DEFS)
AC_SUBST(library_path_var)
AC_SUBST(ldpreloadsep)

### More configure argument checking related to linking

AC_ARG_ENABLE([no-undefined],
  [AS_HELP_STRING([--disable-no-undefined],
    [don't pass -no-undefined to libtool when linking Octave and its shared libraries])],
  [case $enableval in
     yes) NO_UNDEFINED_LDFLAG="-no-undefined" ;;
     no)  NO_UNDEFINED_LDFLAG="" ;;
     *) AC_MSG_ERROR([bad value $enableval for --disable-no-undefined]) ;;
   esac],
  [NO_UNDEFINED_LDFLAG="-no-undefined"])
AC_SUBST(NO_UNDEFINED_LDFLAG)

AC_ARG_ENABLE([link-all-dependencies],
  [AS_HELP_STRING([--enable-link-all-dependencies],
    [link Octave and its shared libraries with all dependencies, not just those immediately referenced (should not be needed on most systems)])],
  [case $enableval in
     yes) link_all_deps=true ;;
     no)  link_all_deps=false ;;
     *) AC_MSG_ERROR([bad value $enableval for --enable-link-all-depenencies])
     ;;
   esac],
  [link_all_deps=false])
AM_CONDITIONAL([AMCOND_LINK_ALL_DEPS], [test $link_all_deps = true])

## Dynamic linking is now enabled only if we are building shared
## libs and some API for dynamic linking has been detected.

## FIXME: A lot of the following duplicates the functionality of
## code generated by the dlopen option for LT_INIT.

LD_CXX='$(CXX)'
RDYNAMIC_FLAG=
DL_API_MSG=""
dlopen_api=false
shl_load_api=false
loadlibrary_api=false
dyld_api=false

if $SHARED_LIBS || $ENABLE_DYNAMIC_LINKING; then

  case $lt_cv_dlopen in
    dlopen)
      dlopen_api=true
      DL_API_MSG="(dlopen)"
      AC_DEFINE(HAVE_DLOPEN_API, 1,
        [Define to 1 if your system has dlopen, dlsym, dlerror, and dlclose for dynamic linking.])
      OCTAVE_CXX_FLAG([-rdynamic], [RDYNAMIC_FLAG=-rdynamic])
    ;;
    shl_load)
      shl_load_api=true
      DL_API_MSG="(shl_load)"
      AC_DEFINE(HAVE_SHL_LOAD_API, 1,
        [Define to 1 if your system has shl_load and shl_findsym for dynamic linking.])
    ;;
    LoadLibrary)
      loadlibrary_api=true
      DL_API_MSG="(LoadLibrary)"
      AC_DEFINE(HAVE_LOADLIBRARY_API, 1,
        [Define to 1 if your system has LoadLibrary for dynamic linking.])
    ;;
    dyld)
      dyld_api=true
      DL_API_MSG="(dyld)"
      AC_DEFINE(HAVE_DYLD_API, 1,
        [Define to 1 if your system has dyld for dynamic linking.])
    ;;
  esac

  DL_LIBS="$lt_cv_dlopen_libs"
  AC_SUBST(DL_LIBS)

  ## Disable dynamic linking if capability is not present.
  if $dlopen_api || $shl_load_api || $loadlibrary_api || $dyld_api; then
    :  # some form of dynamic linking present
  else
    ENABLE_DYNAMIC_LINKING=false
  fi
fi

if $ENABLE_DYNAMIC_LINKING; then
  AC_DEFINE(ENABLE_DYNAMIC_LINKING, 1, [Define to 1 if using dynamic linking.])
fi

AM_CONDITIONAL([AMCOND_ENABLE_DYNAMIC_LINKING],
  [test x"$ENABLE_DYNAMIC_LINKING" = x"true"])

if $SHARED_LIBS; then
  LIBOCTINTERP="-loctinterp$SHLLINKEXT"
  LIBOCTAVE="-loctave$SHLLINKEXT"
else
  LIBOCTINTERP='$(top_builddir)/libinterp/liboctinterp.$(LIBEXT)'
  LIBOCTAVE='$(top_builddir)/liboctave/liboctave.$(LIBEXT)'
fi

AC_SUBST(LD_CXX)
AC_SUBST(RDYNAMIC_FLAG)
AC_SUBST(ENABLE_DYNAMIC_LINKING)
AC_SUBST(LIBOCTINTERP)
AC_SUBST(LIBOCTAVE)


<<<<<<< HEAD
=======
OCTAVE_CMATH_FUNC(isnan)
OCTAVE_CMATH_FUNC(isinf)
OCTAVE_CMATH_FUNC(isfinite)

>>>>>>> 51e8ba74
if test "$cross_compiling" = yes && test -n "$ac_tool_prefix"; then
  CROSS_TOOL_PREFIX="$ac_tool_prefix"
  MKOCTFILE_CC='$(shell echo $(CC) | sed "s,$(CROSS_TOOL_PREFIX),,")'
  MKOCTFILE_CXX='$(shell echo $(CXX) | sed "s,$(CROSS_TOOL_PREFIX),,")'
  MKOCTFILE_DL_LD='$(shell echo $(DL_LD) | sed "s,$(CROSS_TOOL_PREFIX),,")'
  MKOCTFILE_F77='$(shell echo $(F77) | sed "s,$(CROSS_TOOL_PREFIX),,")'
  MKOCTFILE_LD_CXX='$(shell echo $(LD_CXX) | sed "s,$(CROSS_TOOL_PREFIX),,")'
else
  MKOCTFILE_CC="$CC"
  MKOCTFILE_CXX="$CXX"
  MKOCTFILE_DL_LD="$DL_LD"
  MKOCTFILE_F77="$F77"
  MKOCTFILE_LD_CXX="$LD_CXX"
fi
AC_MSG_NOTICE([defining CROSS_TOOL_PREFIX to be $CROSS_TOOL_PREFIX])
AC_MSG_NOTICE([defining MKOCTFILE_CC to be $MKOCTFILE_CC])
AC_MSG_NOTICE([defining MKOCTFILE_CXX to be $MKOCTFILE_CXX])
AC_MSG_NOTICE([defining MKOCTFILE_DL_LD to be $MKOCTFILE_DL_LD])
AC_MSG_NOTICE([defining MKOCTFILE_F77 to be $MKOCTFILE_F77])
AC_MSG_NOTICE([defining MKOCTFILE_LD_CXX to be $MKOCTFILE_LD_CXX])
AC_SUBST(CROSS_TOOL_PREFIX)
AC_SUBST(MKOCTFILE_CC)
AC_SUBST(MKOCTFILE_CXX)
AC_SUBST(MKOCTFILE_DL_LD)
AC_SUBST(MKOCTFILE_F77)
AC_SUBST(MKOCTFILE_LD_CXX)

### Check for existence of various libraries

<<<<<<< HEAD
## OS-specific test for dirent, opendir.
case $host_os in
  mingw*)
    if test $have_msvc = yes; then
      AC_CHECK_LIB([dirent], [opendir])
      LIBS="$LIBS -ladvapi32 -lgdi32 -lws2_32 -luser32 -lkernel32"
    else
      LIBS="$LIBS -lgdi32 -lws2_32 -luser32 -lkernel32"
    fi
    LIBS="$LIBS -lgdi32 -lws2_32 -luser32 -lkernel32"
=======
dnl Would like to get rid of this cruft, and just have
dnl
dnl   AC_CHECK_FUNCS(finite isnan isinf)
dnl
dnl instead, but that used to fail on some systems...
dnl
dnl Also just using AC_CHECK_FUNCS doesn't seem to work to find isinf
dnl and isnan on Linux systems, so we use AC_CHECK_FUNC, and if that
dnl fails, we try again by including math.h and invoking the function
dnl with an argument. 

### I am told that Inf and NaN don't work on m68k HP sytems.

case "$canonical_host_type" in
  m68k-hp-hpux*)
>>>>>>> 51e8ba74
  ;;
  msdosmsvc)
    AC_CHECK_LIB([dirent], [opendir])
    LIBS="$LIBS -ladvapi32 -lgdi32 -lws2_32 -luser32 -lkernel32"
  ;;
esac

## Find a termlib to use.
OCTAVE_CHECK_LIB_TERMLIB

### Checks for header files.

AC_HEADER_DIRENT
AC_HEADER_SYS_WAIT

## C headers

dnl Use multiple AC_CHECKs to avoid line continuations '\' in list
AC_CHECK_HEADERS([curses.h direct.h dlfcn.h floatingpoint.h grp.h])
AC_CHECK_HEADERS([ieeefp.h inttypes.h locale.h memory.h ncurses.h])
AC_CHECK_HEADERS([poll.h pthread.h pwd.h sunmath.h sys/ioctl.h])
AC_CHECK_HEADERS([sys/param.h sys/poll.h sys/resource.h ])
AC_CHECK_HEADERS([sys/select.h sys/utsname.h termcap.h])

## C++ headers

AC_LANG_PUSH(C++)

AC_CHECK_HEADERS([sstream])
OCTAVE_UNORDERED_MAP_HEADERS

AC_LANG_POP(C++)

## Find a termio header to include.

AC_CHECK_HEADERS([termios.h], have_termios_h=yes, have_termios_h=no)
AC_CHECK_HEADERS([termio.h], have_termio_h=yes, have_termio_h=no)
AC_CHECK_HEADERS([sgtty.h], have_sgtty_h=yes, have_sgtty_h=no)
AC_CHECK_HEADERS([fnmatch.h], have_fnmatch_h=yes, have_fnmatch_h=no)
AC_CHECK_HEADERS([conio.h], have_conio_h=yes, have_conio_h=no)

if test $have_termios_h != yes \
    && test $have_termio_h != yes \
    && test $have_sgtty_h != yes; then
  AC_MSG_WARN([I couldn't find termios.h, termio.h, or sgtty.h!])
fi

## For MSVC compilers, avoid #define of min/max from windows.h header
if test $have_msvc = yes; then
  AC_DEFINE(NOMINMAX, 1, [Define to 1 if you want to avoid min/max macro definition in Windows headers.])
fi

### Determine types and size of types.

AC_TYPE_INT64_T
AC_TYPE_MODE_T
AC_TYPE_OFF_T
AC_TYPE_PID_T
AC_TYPE_SIZE_T
AC_TYPE_SSIZE_T
AC_TYPE_UID_T
AC_TYPE_UINT64_T
AC_CHECK_TYPES([dev_t, ino_t])
AC_CHECK_TYPES([long long int, unsigned long long int])
AC_CHECK_TYPES([ptrdiff_t])

## How big are ints and how are they oriented?
## These could probably be eliminated in favor of run-time checks.

AC_CHECK_SIZEOF([short])
AC_CHECK_SIZEOF([int])
AC_CHECK_SIZEOF([long])
AC_CHECK_SIZEOF([long long])
## Check for long double type (for 64-bit integers)
AC_CHECK_SIZEOF([long double])

### Check structures and existence of necessary members

AC_CHECK_MEMBERS([struct stat.st_blksize, struct stat.st_blocks,
                  struct stat.st_rdev])
AC_CHECK_MEMBERS([struct group.gr_passwd])

AC_STRUCT_TIMEZONE

### Check compiler characteristics.

## Does compiler have support for new friend template declarations?
OCTAVE_CXX_NEW_FRIEND_TEMPLATE_DECL

## Does reinterpret_cast fail for function pointers?
OCTAVE_CXX_BROKEN_REINTERPRET_CAST

## Check if C++ compiler allows placement delete.
OCTAVE_CXX_PLACEMENT_DELETE

## Check if C++ compiler can auto allocate variable sized arrays.
OCTAVE_CXX_DYNAMIC_AUTO_ARRAYS

## Check that C compiler and libraries support IEEE754 data format.
OCTAVE_IEEE754_DATA_FORMAT

## Is C++ runtime library ISO compliant?
OCTAVE_CXX_ISO_COMPLIANT_LIBRARY

## Are bit_and, bit_or, and bit_xor defined as templated operators?
OCTAVE_CXX_BITWISE_OP_TEMPLATES

## Can complex class set components independently?
OCTAVE_CXX_COMPLEX_SETTERS

## Are there functions to access real/imag parts of numbers via references?
OCTAVE_CXX_COMPLEX_REFERENCE_ACCESSORS

## Check if fast integer arithmetics based on bit tricks is available.
OCTAVE_FAST_INT_OPS

## Does the C compiler handle alloca() and const correctly?
AC_FUNC_ALLOCA

## Does the C compiler support Automake subdir-objects option?
AM_PROG_CC_C_O 

### gnulib initialization: part 2
### After all include and path modifications have taken place
### and at the same priority level as function checks.

gl_INIT

### Checks for functions and variables.

dnl These checks define/undefine HAVE_FUNCNAME in config.h.
dnl Code tests HAVE_FUNCNAME and either uses function or provides workaround.
dnl Use multiple AC_CHECKs to avoid line continuations '\' in list
AC_CHECK_FUNCS([canonicalize_file_name dup2])
AC_CHECK_FUNCS([endgrent endpwent execvp expm1 expm1f fork])
AC_CHECK_FUNCS([getegid geteuid getgid getgrent getgrgid getgrnam])
AC_CHECK_FUNCS([getpgrp getpid getppid getpwent getpwuid getuid])
AC_CHECK_FUNCS([isascii kill])
AC_CHECK_FUNCS([lgamma lgammaf lgamma_r lgammaf_r])
AC_CHECK_FUNCS([log1p log1pf pipe])
AC_CHECK_FUNCS([realpath resolvepath roundl])
AC_CHECK_FUNCS([select setgrent setpwent siglongjmp strsignal])
AC_CHECK_FUNCS([tempnam tgammaf toascii])
AC_CHECK_FUNCS([umask uname waitpid])
AC_CHECK_FUNCS([_kbhit])

dnl There are no workarounds in the code for missing these functions.
AC_CHECK_FUNCS([modf pow sqrt sqrtf], [],
               [AC_MSG_ERROR([Missing function required to build Octave])])

## exp2, round, tgamma function checks
AC_LANG_PUSH(C++)
AC_CHECK_DECLS([exp2, round, tgamma], [], [], [[#include <cmath>]])
AC_CHECK_FUNCS([exp2 round tgamma])
AH_VERBATIM([Z_FUNCS_AND_DECLS], [
#if defined (__cplusplus)
extern "C" {
#endif
#if HAVE_EXP2 && ! HAVE_DECL_EXP2
double exp2 (double);
#endif
#if HAVE_ROUND && ! HAVE_DECL_ROUND
double round (double);
#endif
#if HAVE_TGAMMA && ! HAVE_DECL_TGAMMA
double tgamma (double);
#endif
#if defined (__cplusplus)
}
#endif
])
AC_LANG_POP(C++)

## Look in <cmath> for the IEEE functions isnan, isinf, isfinite that we need.

OCTAVE_CHECK_FUNC_CMATH(isnan)
OCTAVE_CHECK_FUNC_CMATH(isinf)
OCTAVE_CHECK_FUNC_CMATH(isfinite)

## Check for Inf and NaN functions

case $canonical_host_type in
  m68k-hp-hpux*)
    ## I am told that Inf and NaN don't work on m68k HP sytems.
  ;;
  *)
    AC_CHECK_FUNCS([finite isnan isinf signbit])
    AC_CHECK_FUNCS([_finite _isnan])
    AC_CHECK_DECLS([signbit], , , [#include <math.h>])
  ;;
esac

## Check for nonstandard, but common math functions, that we need.

dnl Use multiple AC_CHECKs to avoid line continuations '\' in list
AC_CHECK_FUNCS([acosh acoshf asinh asinhf atanh atanhf cbrt cbrtf])
AC_CHECK_FUNCS([erf erff erfc erfcf exp2f hypotf _hypotf log2 log2f])

## Check for math defines such as M_LN2 in math.h
AC_CACHE_CHECK([for MATH DEFINES in math.h],
  [octave_cv_header_math_defines],
  [AC_COMPILE_IFELSE([AC_LANG_PROGRAM([[
    #include <math.h>
    ]], [[
    double x = M_LN2;]])],
    octave_cv_header_math_defines=yes,
    octave_cv_header_math_defines=no)
  ])

if test $octave_cv_header_math_defines = no; then
  ## Check again and try defining _USE_MATH_DEFINES
  AC_CACHE_CHECK([whether _USE_MATH_DEFINES needs to be defined],
    [octave_cv_header__use_math_defines],
    [save_CPPFLAGS="$CPPFLAGS"
    CPPFLAGS="$CPPFLAGS -D_USE_MATH_DEFINES"
    AC_COMPILE_IFELSE([AC_LANG_PROGRAM([[
      #include <math.h>
      ]], [[
      double x = M_LN2;]])],
      octave_cv_header__use_math_defines=yes,
      octave_cv_header__use_math_defines=no)
    CPPFLAGS="$save_CPPFLAGS"
    ])
  if test $octave_cv_header__use_math_defines = yes; then
    octave_cv_header_math_defines=yes
    AC_DEFINE(_USE_MATH_DEFINES, 1,
      [Define to 1 if _USE_MATH_DEFINES is required to get math constants like M_LN2.])
    CPPFLAGS="$CPPFLAGS -D_USE_MATH_DEFINES"
  fi
fi 

if test $octave_cv_header_math_defines = yes; then
  AC_DEFINE(HAVE_MATH_DEFINES, 1,
    [Define to 1 if defines such as M_PI are available in math.h])
else
  AC_MSG_ERROR([MATH DEFINES in math.h such as M_PI are required to build Octave])
fi

## Windows-specific tests for extra #defines
case $host_os in
  msdosmsvc | mingw*)
    AC_MSG_CHECKING([for required _WIN32_WINNT])
    AC_COMPILE_IFELSE([AC_LANG_PROGRAM([[
        #include <windows.h>
        #if _WIN32_WINNT < 0x0403
        #error "Wrong version"
        #endif
        ]], [])],
      [AC_MSG_RESULT([none])],
      [AC_DEFINE(_WIN32_WINNT, 0x0403,
        [Define to 0x0403 to access InitializeCriticalSectionAndSpinCount.])
       AC_MSG_RESULT([0x0403])])
  ;;
esac

## Windows-specific use of functions
case $host_os in
  msdosmsvc | mingw*)
    AC_CHECK_FUNCS([setvbuf], [],
                   [AC_MSG_ERROR([Missing function required to build Octave])])
    ;;
esac

## Cygwin kluge for getrusage.
AC_CHECK_FUNCS([getrusage])
case $host_os in
  cygwin*)
    AC_DEFINE(RUSAGE_TIMES_ONLY, 1,
      [Define to 1 if your struct rusage only has time information.])
  ;;
esac

## Check for CGDisplayBitsPerPixel function on Mac OSX systems with Carbon
if test $have_framework_carbon = yes; then
  OCTAVE_CARBON_CGDISPLAYBITSPERPIXEL
fi

AC_CHECK_FUNCS([getpwnam], [], [AC_CHECK_LIB([sun], [getpwnam])])

AC_FUNC_CLOSEDIR_VOID

## Check return type of matherr() 
AC_CACHE_CHECK([for struct exception in math.h],
  [octave_cv_func_matherr_type],
  [AC_COMPILE_IFELSE([AC_LANG_PROGRAM([[
      #include <math.h>
      ]], [[
      struct exception *x;
      x->type;
      x->name;
      ]])],
    octave_cv_func_matherr_type=yes,
    octave_cv_func_matherr_type=no)
  ])
if test $octave_cv_func_matherr_type = yes; then
  AC_DEFINE(EXCEPTION_IN_MATH, 1,
    [Define to 1 if math.h declares struct exception for matherr().])
fi
 
## Signal stuff.

AC_CHECK_DECLS([sys_siglist], [], [],
[[#include <signal.h>
/* NetBSD declares sys_siglist in unistd.h.  */
#if HAVE_UNISTD_H
# include <unistd.h>
#endif
]])

### Need to disable building documentation if gnuplot was not found,
### unless it was already disabled previously.

if test -n "$DOCDIR" && test -n "$warn_gnuplot"; then
  DOCDIR=
  warn_docs="building documentation disabled because gnuplot was not found; make dist will fail"
  OCTAVE_CONFIGURE_WARNING([warn_docs])
fi
AM_CONDITIONAL([AMCOND_BUILD_DOCS], [test -n "$DOCDIR"])

### Maybe add -Wall, -W, and -Wshadow to compiler flags now that we're
### done feature testing. 

GCC_EXTRA_FLAGS="-Wall -W -Wshadow -Wformat -Wpointer-arith -Wmissing-prototypes -Wstrict-prototypes -Wwrite-strings -Wcast-align -Wcast-qual"

GXX_EXTRA_FLAGS="-Wall -W -Wshadow -Wold-style-cast -Wformat -Wpointer-arith -Wwrite-strings -Wcast-align -Wcast-qual"

try_extra_warning_flags=true

AC_ARG_ENABLE([extra-warning-flags],
  [AS_HELP_STRING([--disable-extra-warning-flags],
    [don't add -Wall, -W, -Wshadow, and -Wold-style-cast options to CFLAGS and CXXFLAGS])],
  [if test "$enableval" = no; then
     try_extra_warning_flags=false
   fi],
  [])

if $try_extra_warning_flags; then
  for flag in $GCC_EXTRA_FLAGS; do
    OCTAVE_CC_FLAG([$flag], [
      WARN_CFLAGS="$WARN_CFLAGS $flag";
      AC_MSG_RESULT([adding $flag to WARN_CFLAGS])])
  done
  for flag in $GXX_EXTRA_FLAGS; do
    OCTAVE_CXX_FLAG([$flag], [
      WARN_CXXFLAGS="$WARN_CXXFLAGS $flag";
      AC_MSG_RESULT([adding $flag to WARN_CXXFLAGS])])
  done
fi

GCC_STRICT_FLAGS="-Wconversion"

GXX_STRICT_FLAGS="-Wconversion -Weffc++"

try_strict_warning_flags=false

AC_ARG_ENABLE([strict-warning-flags],
  [AS_HELP_STRING([--enable-strict-warning-flags],
    [add extra strict warning options to CFLAGS and CXXFLAGS])],
  [if test "$enableval" = yes; then
     try_strict_warning_flags=true
   fi],
  [])

if $try_strict_warning_flags; then
  for flag in $GCC_STRICT_FLAGS; do
    OCTAVE_CC_FLAG([$flag], [
      WARN_CFLAGS="$WARN_CFLAGS $flag";
      AC_MSG_RESULT([adding $flag to WARN_CFLAGS])])
  done
  for flag in $GXX_STRICT_FLAGS; do
    OCTAVE_CXX_FLAG([$flag], [
      WARN_CXXFLAGS="$WARN_CXXFLAGS $flag";
      AC_MSG_RESULT([adding $flag to WARN_CXXFLAGS])])
  done
fi

AC_SUBST(WARN_CFLAGS)
AC_SUBST(WARN_CXXFLAGS)

### Check for Java.

build_java=true
AC_ARG_ENABLE([java],
  [AS_HELP_STRING([--disable-java],
    [disable Java interface])],
  [if test "$enableval" = no; then
     build_java=false
   fi],
  [])

AC_ARG_WITH([java-homedir],
  [AS_HELP_STRING([--with-java-homedir=DIR],
    [Java JDK directory in DIR])],
  [JAVA_HOMEDIR="$withval"])

AC_ARG_WITH([java-includedir],
  [AS_HELP_STRING([--with-java-includedir=DIR],
    [look for java include file <jni.h> in DIR])],
  [JAVA_CPPFLAGS="$withval"], [JAVA_CPPFLAGS=""])

AC_ARG_WITH([java-libdir],
  [AS_HELP_STRING([--with-java-libdir=DIR],
    [look for java library libjvm in DIR])],
  [JAVA_LDPATH="$withval"], [JAVA_LDPATH=""])

## Grab JAVA_HOME from environment variable if it exists
AC_ARG_VAR([JAVA_HOME], [path to Java JDK installation])
## But --with-java-homedir option overrides environment variable
if test -n "$JAVA_HOMEDIR"; then
  JAVA_HOME=$JAVA_HOMEDIR
fi
JAVA=
JAVAC=
JAR=
JAVA_LIBS=

## Fake loop so that "break" can be used to skip code blocks.
while test $build_java = true
do
  ## Unset build_java.  Variable is set only if all configuration tests pass.
  build_java=false

  ## Warn if JAVA_HOME is unset.  It is *strongly* advised to specify JAVA_HOME.
  if test -z "$JAVA_HOME"; then
    AC_MSG_WARN([JAVA_HOME environment variable not initialized.])
    AC_MSG_WARN([Auto-detection will proceed but is unreliable.])
  fi

  ## Search for a viable Java executable.
  if test -z "$JAVA_HOME"; then
    JAVA_PATH="$PATH"
  else
    JAVA_PATH="${JAVA_HOME}$PATH_SEPARATOR${JAVA_HOME}/jre/bin$PATH_SEPARATOR${JAVA_HOME}/bin$PATH_SEPARATOR${JAVA_HOME}/../bin$PATH_SEPARATOR${PATH}"
  fi
  AC_PATH_PROG(JAVA, java, [], [$JAVA_PATH])

  if test -z "$JAVA"; then
    AC_MSG_WARN([No Java executable found.  Octave will not be able to call Java methods.])   
    break
  fi

  if test -z "$JAVA_HOME"; then
    ## Find JAVA_HOME for JRE by running java and querying properties.
    JAVA_TMP_HOME=`"$JAVA" -classpath ${srcdir}/build-aux OctJavaQry JAVA_HOME`
    ## Strip directory back to top-level installation dir (JAVA_HOME for JDK).
    JAVA_HOME=`echo $JAVA_TMP_HOME | sed -e 's|[[/\\]]bin[[/\\]]\?$||' | sed -e 's|[[/\\]]jre[[/\\]]\?$||'`
  fi

  case $host_os in
    mingw* | msdosmsvc)
      ## Under Win32 platform, we want JAVA_HOME to be in MSYS format, that is
      ## without colon and backslashes, as it is also used as path separator.
      ## Use quoted paths as Java may be installed in a path with whitespaces
      ## (e.g. C:\Program Files\Java\...).
      if test -n "$JAVA_HOME"; then
        JAVA_HOME=`cd "$JAVA_HOME" && pwd`
        ## Maybe this will be useful in the future, as native Java won't
        ## understand MSYS paths.
        JAVA_HOME_NATIVE=`cd "$JAVA_HOME" && pwd -W`
      fi
    ;;
    *)
      JAVA_HOME_NATIVE="$JAVA_HOME"
    ;;
  esac

  ## Amend search path for JAVAC and JAR.
  if test -z "$JAVA_HOME"; then
    JAVA_PATH="$PATH"
  else
    JAVA_PATH="${JAVA_HOME}$PATH_SEPARATOR${JAVA_HOME}/bin$PATH_SEPARATOR${JAVA_HOME}/../bin$PATH_SEPARATOR${PATH}"
  fi

  AC_PATH_PROG(JAVAC, javac, [], [$JAVA_PATH])
  AC_PATH_PROG(JAR, jar, [], [$JAVA_PATH])

  if test -z "$JAVAC" || test -z "$JAR"; then
    AC_MSG_WARN([No javac compiler or jar executable found.  Octave will not be able to call Java methods.])
    break
  fi

  ## Check Java version is recent enough.
  AC_MSG_CHECKING([for Java version])
  java_version=[`"$JAVA" -version 2>&1 | sed -n -e 's/^java version[^0-9"]*"\([^"]*\)"/\1/p'`]
  AC_MSG_RESULT([$java_version])
  java_major=[`echo $java_version | sed -e 's/^\([0-9][0-9]*\)\.\([0-9][0-9]*\)\..*$/\1/'`]
  java_minor=[`echo $java_version | sed -e 's/^\([0-9][0-9]*\)\.\([0-9][0-9]*\)\..*$/\2/'`]
  if test $java_major -ge 1 && test $java_minor -ge 5; then
    :  # Version is ok.  Do nothing.
  else
    AC_MSG_WARN([Java version is too old (< 1.5).  Octave will not be able to call Java methods.])
    break
  fi

  ## At this point Win32/MSVC systems have enough configuration data.  We
  ## assume that all appropriate variables (e.g. INCLUDE and LIB) already have
  ## the required paths to compile and link against JDK.
  case $host_os in
    msdosmsvc)
      build_java=true
      JAVA_LIBS=-ladvapi32
      AC_DEFINE(HAVE_JAVA, 1,
        [Define to 1 if Java is available and is at least version 1.5])
      break
    ;;
    mingw*)
      if test $have_msvc = yes; then
        build_java=true
        JAVA_LIBS=-ladvapi32
        AC_DEFINE(HAVE_JAVA, 1,
          [Define to 1 if Java is available and is at least version 1.5])
        break
      fi
    ;;
  esac

  ## Determine which library file name to search for.
  case $host_os in
    darwin*)
      jvmlib=libjvm.dylib
    ;;
    mingw* | cygwin*)
      jvmlib=jvm.dll
    ;;
    *)
      jvmlib=libjvm.so
    ;;
  esac

  AC_MSG_CHECKING([for $jvmlib])

  if test -z "$JAVA_LDPATH"; then
    ## Run Java to try and determine library path to libjvm.so.
    JAVA_TMP_LDPATH=`$JAVA -classpath ${srcdir}/build-aux OctJavaQry JAVA_LDPATH`
    JAVA_TMP_LDPATH=`echo $JAVA_TMP_LDPATH | sed -e "s/${PATH_SEPARATOR}/ /g"`
    for dir in $JAVA_TMP_LDPATH; do
      if test -f "$dir/$jvmlib"; then
        JAVA_LDPATH=$dir
        break
      fi
    done
  fi

  if test -z "$JAVA_LDPATH"; then
    ## Nothing found.  Try Java again using bootpath argument. 
    JAVA_TMP_LDPATH=`$JAVA -classpath ${srcdir}/build-aux OctJavaQry JAVA_BOOTPATH`
    JAVA_TMP_LDPATH="${JAVA_TMP_LDPATH} ${JAVA_TMP_LDPATH}/client ${JAVA_TMP_LDPATH}/server"
    for dir in $JAVA_TMP_LDPATH; do
      if test -f "$dir/$jvmlib"; then
        JAVA_LDPATH=$dir
        break
      fi
    done
  fi

  if test -z "$JAVA_LDPATH"; then
    ## Java failed to find it's own library path.  Guess wildly.
    JAVA_TMP_LDPATH=`ls -d $JAVA_HOME/jre/lib/*/client`
    JAVA_TMP_LDPATH="${JAVA_TMP_LDPATH} `ls -d $JAVA_HOME/jre/lib/*/server`"
    ## Add some paths that might work on Macs.
    JAVA_TMP_LDPATH="${JAVA_TMP_LDPATH} ${JAVA_HOME}/../Libraries ${JAVA_HOME}/Libraries"
    ## Add some paths that might work on MinGW
    JAVA_TMP_LDPATH="${JAVA_TMP_LDPATH} ${JAVA_HOME}/bin/client ${JAVA_HOME}/bin/server"
    for dir in $JAVA_TMP_LDPATH; do
      if test -f "$dir/$jvmlib"; then
        JAVA_LDPATH=$dir
        break
      fi
    done
  fi

  ## Verify value passed in option --with-java-libdir
  if test -n "$JAVA_LDPATH"; then
    if test -f "${JAVA_LDPATH}/$jvmlib"; then
      :  # libjvm found
    else
      JAVA_LDPATH=""
    fi 
  fi

  if test -z "$JAVA_LDPATH"; then
    AC_MSG_RESULT([not found])
    AC_MSG_WARN([Library $jvmlib not found.  Octave will not be able to call Java methods.])
    break
  else
    AC_MSG_RESULT([$JAVA_LDPATH])
  fi

  AC_MSG_CHECKING([for include file <jni.h>])

  ## Java and JVM found.  Set up flags.
  case $host_os in
    darwin*)
      ## Sneak the -framework flag into mkoctfile via LDFLAGS
      LDFLAGS="$LDFLAGS -framework JavaVM"
      ## According to: http://developer.apple.com/unix/crossplatform.html
      ## one must explicitly set the include path.
      ## Unfortunately, the include path keeps moving around.
      if test -n "$JAVA_CPPFLAGS"; then
        JAVA_CPPFLAGS="-I${JAVA_CPPFLAGS}"
      else
        JAVA_CPPFLAGS="-I${JAVA_HOME}/include -I/System/Library/Frameworks/JavaVM.framework/Home/include -I/System/Library/Frameworks/JavaVM.framework/Versions/CurrentJDK/Headers -I/System/Library/Frameworks/JavaVM.framework/Versions/Current/Headers"
      fi
      JAVA_LIBS="-framework JavaVM"
    ;;
    mingw* | cygwin*)
      if test -n "$JAVA_CPPFLAGS"; then
        JAVA_CPPFLAGS="-I${JAVA_CPPFLAGS}/include -I${JAVA_CPPFLAGS}/include/win32"
      else
        JAVA_CPPFLAGS="-I${JAVA_HOME}/include -I${JAVA_HOME}/include/win32"
      fi
      JAVA_LIBS=-ladvapi32
    ;;
    *)
      if test -n "$JAVA_CPPFLAGS"; then
        JAVA_CPPFLAGS="-I${JAVA_CPPFLAGS}/include -I${JAVA_CPPFLAGS}/include/linux"
      else
        JAVA_CPPFLAGS="-I${JAVA_HOME}/include -I${JAVA_HOME}/include/linux"
      fi
    ;;
  esac

  ## Verify jni.h include file exists.
  JNI_PATH=`echo $JAVA_CPPFLAGS | sed -e 's/-I//g'`
  have_jni=false
  for dir in $JNI_PATH; do 
    if test -f "${dir}/jni.h"; then have_jni=true; break; fi
  done
  if test $have_jni = true; then
    AC_MSG_RESULT([$dir])
  else
    AC_MSG_RESULT([not found])
    AC_MSG_WARN([Include file <jni.h> not found.  Octave will not be able to call Java methods.])
    break
  fi

  ## Passed all configuration tests.  A workable Java installation was found.
  build_java=true
  AC_DEFINE(HAVE_JAVA, 1,
    [Define to 1 if Java is available and is at least version 1.5])
  break
done

AM_CONDITIONAL([AMCOND_HAVE_JAVA], [test $build_java = true])
AC_SUBST(JAVA)
AC_SUBST(JAVAC)
AC_SUBST(JAR)
AC_SUBST(JAVA_CPPFLAGS)
AC_SUBST(JAVA_LIBS)
AC_DEFINE_UNQUOTED([JAVA_HOME], ["$JAVA_HOME"], [Java home (top-level installation dir)])
AC_DEFINE_UNQUOTED([JAVA_LDPATH], ["$JAVA_LDPATH"], [Java library path (libjvm)])

### GUI/Qt related tests.

QT_CPPFLAGS=
QT_LDFLAGS=
QT_LIBS=
win32_terminal=no
build_gui=yes
GUIDIR=libgui
AC_ARG_ENABLE([gui],
  [AS_HELP_STRING([--disable-gui], [don't build the GUI])],
  [if test "$enableval" = no; then build_gui=no; fi], [])

if test $build_gui = yes; then
  ## Check for Qt libraries
  PKG_CHECK_MODULES(QT, [QtCore, QtGui, QtNetwork],
    [],
    [AC_MSG_WARN([Qt libraries not found -- disabling GUI])
     build_gui=no])

  if test $build_gui = yes; then
    ## Retrieve Qt compilation and linker flags
    QT_CPPFLAGS="`$PKG_CONFIG --cflags-only-I QtCore QtGui QtNetwork`"
    QT_LDFLAGS="`$PKG_CONFIG --libs-only-L QtCore QtGui QtNetwork`"
    QT_LIBS="`$PKG_CONFIG --libs-only-l QtCore QtGui QtNetwork`"

    ## Check for Qt4
    if ! `$PKG_CONFIG --atleast-version=4.0.0 QtCore`; then
      AC_MSG_WARN([Qt >= 4.0.0 not found -- disabling GUI])
      build_gui=no
    fi
  fi

  if test $build_gui = yes; then
    AC_CHECK_PROGS(MOC, [moc-qt5 moc-qt4 moc])
    AC_CHECK_PROGS(UIC, [uic-qt5 uic-qt4 uic])
    AC_CHECK_PROGS(RCC, [rcc])
    if test -n "$MOC" && test -n "$UIC" && test -n "$RCC"; then
      AC_DEFINE(HAVE_QT, 1, 
        [Define to 1 if Qt is available (libraries, developer header files, utility programs (moc, uic, and rcc))])
    else
      AC_MSG_WARN([Qt utility programs moc, uic, and rcc not found -- disabling GUI])
      build_gui=no
    fi
  fi

  if test $build_gui = yes; then
    OCTAVE_CHECK_FUNC_SETPLACEHOLDERTEXT
  fi

  if test $build_gui = yes; then
    ## Check for Qscintilla library which is used in the GUI editor. 
    AC_CACHE_CHECK([whether Qscintilla library is installed],
      [octave_cv_lib_qscintilla],
      [save_CPPFLAGS="$CPPFLAGS"
      save_LDFLAGS="$LDFLAGS"
      save_LIBS="$LIBS"
      CPPFLAGS="$QT_CPPFLAGS $CPPFLAGS"
      LDFLAGS="$QT_LDFLAGS $LDFLAGS"
      LIBS="$QT_LIBS -lqscintilla2"
      AC_LANG_PUSH(C++)
      AC_LINK_IFELSE([AC_LANG_PROGRAM([[
        #include <Qsci/qscilexersql.h>
        ]], [[
        QsciLexerSQL sqlLexer(0);
        ]])],
        octave_cv_lib_qscintilla=yes,
        octave_cv_lib_qscintilla=no)
      CPPFLAGS="$save_CPPFLAGS"
      LDFLAGS="$save_LDFLAGS"
      LIBS="$save_LIBS"
      AC_LANG_POP([C++])
    ])
    if test $octave_cv_lib_qscintilla = no; then
      AC_MSG_WARN([Qscintilla library not found -- disabling built-in GUI editor])
    else
      ## Let's assume Qscintilla library is at the same location as
      ## other regular Qt libraries.
      QT_LIBS="$QT_LIBS -lqscintilla2"
      OCTAVE_CHECK_FUNC_FINDFIRST_MODERN
      AC_DEFINE(HAVE_QSCINTILLA, 1, 
        [Define to 1 if the QScintilla library and header files are available])
    fi

    AC_CHECK_FUNCS([setlocale], [],
      [AC_MSG_WARN([setlocale not found -- disabling GUI])
       build_gui=no])

    if test $build_gui = yes; then
      case $host_os in
        mingw* | msdosmsvc*)
          AC_CHECK_FUNCS([setvbuf], [win32_terminal=yes],
            [AC_MSG_WARN([setvbuf not found -- disabling GUI])
             build_gui=no])
          ;;
        *)
          AC_CHECK_HEADERS([pty.h libutil.h util.h])
          AC_SEARCH_LIBS([openpty], [util],
            [AC_DEFINE(HAVE_OPENPTY, [], [Define whether openpty exists])])
          AC_CHECK_FUNCS([chmod chown ftruncate mmap munmap], [],
            [AC_MSG_ERROR([At least one of chmod, chown, ftruncate, mmap, and munmap not found -- disabling GUI])
             build_gui=no])
          ;;
      esac
    fi
  fi
fi

if test $build_gui = no; then
  ## GUI disabled.  Eliminate building GUIDIR directory
  GUIDIR=
fi
AM_CONDITIONAL([AMCOND_BUILD_GUI], [test $build_gui = yes])
AM_CONDITIONAL([WIN32_TERMINAL], [test $win32_terminal = yes])
AC_SUBST(QT_CPPFLAGS)
AC_SUBST(QT_LDFLAGS)
AC_SUBST(QT_LIBS)
AC_SUBST(GUIDIR)

### Run configure in subdirectories.

export CC
export CXX
export F77

### Some things to add to the bottom of config.h.

dnl ------------------------------------------------------------

AH_BOTTOM([
#if !defined (GNULIB_NAMESPACE)
#define GNULIB_NAMESPACE gnulib
#endif

#if defined (__GNUC__)
#define GCC_ATTR_DEPRECATED __attribute__ ((__deprecated__))
#define HAVE_ATTR_DEPRECATED

#define GCC_ATTR_NORETURN __attribute__ ((__noreturn__))
#define HAVE_ATTR_NORETURN

#define GCC_ATTR_UNUSED __attribute__ ((__unused__))
#define HAVE_ATTR_UNUSED
#else
#define GCC_ATTR_DEPRECATED
#define GCC_ATTR_NORETURN
#define GCC_ATTR_UNUSED
#endif

#define X_CAST(T, E) (T) (E)

#if defined (CXX_BROKEN_REINTERPRET_CAST)
#define FCN_PTR_CAST(T, E) (T) (E)
#else
#define FCN_PTR_CAST(T, E) reinterpret_cast<T> (E)
#endif

#if ! defined (HAVE_DEV_T)
typedef short dev_t;
#endif

#if ! defined (HAVE_INO_T)
typedef unsigned long ino_t;
#endif

#if defined (_MSC_VER)
#define __WIN32__
#define WIN32
/* missing parameters in macros */
#pragma warning (disable: 4003)
/* missing implementations in template instantiation */
#pragma warning (disable: 4996)
/* deprecated function names (FIXME?) */
#pragma warning (disable: 4661)
#endif

#if defined (__WIN32__) && ! defined (__CYGWIN__)
#define OCTAVE_HAVE_WINDOWS_FILESYSTEM 1
#elif defined (__CYGWIN__)
#define OCTAVE_HAVE_WINDOWS_FILESYSTEM 1
#define OCTAVE_HAVE_POSIX_FILESYSTEM 1
#else
#define OCTAVE_HAVE_POSIX_FILESYSTEM 1
#endif

/* Define to 1 if we expect to have <windows.h>, Sleep, etc. */
#if defined (__WIN32__) && ! defined (__CYGWIN__)
#define OCTAVE_USE_WINDOWS_API 1
#endif

#if defined (__APPLE__) && defined (__MACH__)
#define OCTAVE_USE_OS_X_API 1
#endif

/* sigsetjmp is a macro, not a function. */
#if defined (sigsetjmp) && defined (HAVE_SIGLONGJMP)
#define OCTAVE_HAVE_SIG_JUMP
#endif

#if defined (_UNICOS)
#define F77_USES_CRAY_CALLING_CONVENTION
#endif

#if 0
#define F77_USES_VISUAL_FORTRAN_CALLING_CONVENTION
#endif

#ifdef USE_64_BIT_IDX_T
#define SIZEOF_OCTAVE_IDX_TYPE 8
#else
#define SIZEOF_OCTAVE_IDX_TYPE SIZEOF_INT
#endif

/* To be able to use long doubles for 64-bit mixed arithmetics, we need
   them at least 80 bits wide and we need roundl declared in math.h.
   FIXME: Maybe substitute this by a more precise check in the future?  */
#if (SIZEOF_LONG_DOUBLE >= 10) && defined (HAVE_ROUNDL)
#define OCTAVE_INT_USE_LONG_DOUBLE
#endif

#define OCTAVE_EMPTY_CPP_ARG

/* Octave is currently unable to use FFTW unless both float
   and double versions are available.  */
#if defined (HAVE_FFTW3) && defined (HAVE_FFTW3F)
#define HAVE_FFTW
#endif

/* Backward compatibility.  */
#if defined (HAVE_Z)
#define HAVE_ZLIB
#endif

/* oct-dlldefs.h */

#if defined (_MSC_VER)
#define OCTAVE_EXPORT __declspec(dllexport)
#define OCTAVE_IMPORT __declspec(dllimport)
#else
/* All other compilers, at least for now. */
#define OCTAVE_EXPORT
#define OCTAVE_IMPORT
#endif

/* API macro for libcruft */
#ifdef CRUFT_DLL
#define CRUFT_API OCTAVE_EXPORT
#else
#define CRUFT_API OCTAVE_IMPORT
#endif

/* API macro for liboctave */
#ifdef OCTAVE_DLL
#define OCTAVE_API OCTAVE_EXPORT
#else
#define OCTAVE_API OCTAVE_IMPORT
#endif

/* API macro for libinterp */
#ifdef OCTINTERP_DLL
#define OCTINTERP_API OCTAVE_EXPORT
#else
#define OCTINTERP_API OCTAVE_IMPORT
#endif

/* API macro for libinterp/graphics */
#ifdef OCTGRAPHICS_DLL
#define OCTGRAPHICS_API OCTAVE_EXPORT
#else
#define OCTGRAPHICS_API OCTAVE_IMPORT
#endif

/* API macro for libgui */
#ifdef OCTGUI_DLL
#define OCTGUI_API OCTAVE_EXPORT
#else
#define OCTGUI_API OCTAVE_IMPORT
#endif

/* oct-types.h */

typedef OCTAVE_IDX_TYPE octave_idx_type;

#include <stdint.h>

/* Tag indicating Octave config.h has been included */
#define OCTAVE_CONFIG_INCLUDED 1
])

dnl end of AH_BOTTOM
dnl ------------------------------------------------------------

### Make all AC_DEFINES available to testif feature of test.m function.
### This must reside at the bottom of configure.ac after all AC_DEFINES
### have been made.
### Use UGLY_DEFS to hold all the -D options.  These are ultimately placed
### in the DEFS field of the struct returned by octave_config_info, which
### is used by test.m.

AC_OUTPUT_MAKE_DEFS

## We have to insert extra levels of backslash quoting here so that
## the right thing ends up in oct-conf.h.
UGLY_DEFS=`echo $DEFS | $SED 's,\\",\\\\\\\\\\\\\\\\\\",g'`
AC_MSG_NOTICE([defining UGLY_DEFS to be $UGLY_DEFS])
AC_SUBST(UGLY_DEFS)

### Do the substitutions in all the Makefiles.

AC_SUBST(ac_config_files)
AC_SUBST(ac_config_headers)

AC_CONFIG_FILES([
  Makefile 
  doc/Makefile
  doc/icons/Makefile
  doc/interpreter/Makefile
  doc/liboctave/Makefile
  doc/refcard/Makefile
  examples/Makefile
  libgnu/Makefile
  libgui/Makefile
  libinterp/Makefile
  liboctave/Makefile
  liboctave/cruft/Makefile
  liboctave/cruft/mkf77def
  scripts/Makefile
  src/Makefile
  test/Makefile])

AC_OUTPUT

### Print a summary so that important information isn't missed.

AC_MSG_NOTICE([

Octave is now configured for $canonical_host_type

  Source directory:            $srcdir
  Installation prefix:         $prefix
  C compiler:                  $CC $XTRA_CFLAGS $WARN_CFLAGS $CFLAGS
  C++ compiler:                $CXX $XTRA_CXXFLAGS $WARN_CXXFLAGS $CXXFLAGS
  Fortran compiler:            $F77 $FFLAGS
  Fortran libraries:           $FLIBS
  Lex libraries:               $LEXLIB
  LIBS:                        $LIBS

  AMD CPPFLAGS:                $AMD_CPPFLAGS
  AMD LDFLAGS:                 $AMD_LDFLAGS
  AMD libraries:               $AMD_LIBS
  ARPACK CPPFLAGS:             $ARPACK_CPPFLAGS
  ARPACK LDFLAGS:              $ARPACK_LDFLAGS
  ARPACK libraries:            $ARPACK_LIBS
  BLAS libraries:              $BLAS_LIBS
  CAMD CPPFLAGS:               $CAMD_CPPFLAGS
  CAMD LDFLAGS:                $CAMD_LDFLAGS
  CAMD libraries:              $CAMD_LIBS
  CARBON libraries:            $CARBON_LIBS
  CCOLAMD CPPFLAGS:            $CCOLAMD_CPPFLAGS
  CCOLAMD LDFLAGS:             $CCOLAMD_LDFLAGS
  CCOLAMD libraries:           $CCOLAMD_LIBS
  CHOLMOD CPPFLAGS:            $CHOLMOD_CPPFLAGS
  CHOLMOD LDFLAGS:             $CHOLMOD_LDFLAGS
  CHOLMOD libraries:           $CHOLMOD_LIBS
  COLAMD CPPFLAGS:             $COLAMD_CPPFLAGS
  COLAMD LDFLAGS:              $COLAMD_LDFLAGS
  COLAMD libraries:            $COLAMD_LIBS
  CURL CPPFLAGS:               $CURL_CPPFLAGS
  CURL LDFLAGS:                $CURL_LDFLAGS
  CURL libraries:              $CURL_LIBS
  CXSPARSE CPPFLAGS:           $CXSPARSE_CPPFLAGS
  CXSPARSE LDFLAGS:            $CXSPARSE_LDFLAGS
  CXSPARSE libraries:          $CXSPARSE_LIBS
  DL libraries:                $DL_LIBS
  FFTW3 CPPFLAGS:              $FFTW3_CPPFLAGS
  FFTW3 LDFLAGS:               $FFTW3_LDFLAGS
  FFTW3 libraries:             $FFTW3_LIBS
  FFTW3F CPPFLAGS:             $FFTW3F_CPPFLAGS
  FFTW3F LDFLAGS:              $FFTW3F_LDFLAGS
  FFTW3F libraries:            $FFTW3F_LIBS
  fontconfig CFLAGS:           $FONTCONFIG_CFLAGS
  fontconfig libraries:        $FONTCONFIG_LIBS
  FreeType2 CFLAGS:            $FT2_CFLAGS
  FreeType2 libraries:         $FT2_LIBS
  GLPK CPPFLAGS:               $GLPK_CPPFLAGS
  GLPK LDFLAGS:                $GLPK_LDFLAGS
  GLPK libraries:              $GLPK_LIBS
  graphics CFLAGS:             $GRAPHICS_CFLAGS
  graphics libraries:          $GRAPHICS_LIBS
  HDF5 CPPFLAGS:               $HDF5_CPPFLAGS
  HDF5 LDFLAGS:                $HDF5_LDFLAGS
  HDF5 libraries:              $HDF5_LIBS
  Java home:                   $JAVA_HOME
  Java JVM path:               $JAVA_LDPATH
  Java CPPFLAGS:               $JAVA_CPPFLAGS
  Java libraries:              $JAVA_LIBS
  LAPACK libraries:            $LAPACK_LIBS
  LLVM CPPFLAGS:               $LLVM_CPPFLAGS
  LLVM LDFLAGS:                $LLVM_LDFLAGS
  LLVM libraries:              $LLVM_LIBS
  Magick++ CPPFLAGS:           $MAGICK_CPPFLAGS
  Magick++ LDFLAGS:            $MAGICK_LDFLAGS
  Magick++ libraries:          $MAGICK_LIBS
  OPENGL libraries:            $OPENGL_LIBS
  PTHREAD flags:               $PTHREAD_CFLAGS
  PTHREAD libraries:           $PTHREAD_LIBS
  QHULL CPPFLAGS:              $QHULL_CPPFLAGS
  QHULL LDFLAGS:               $QHULL_LDFLAGS
  QHULL libraries:             $QHULL_LIBS
  QRUPDATE CPPFLAGS:           $QRUPDATE_CPPFLAGS
  QRUPDATE LDFLAGS:            $QRUPDATE_LDFLAGS
  QRUPDATE libraries:          $QRUPDATE_LIBS
  Qt CPPFLAGS:                 $QT_CPPFLAGS
  Qt LDFLAGS:                  $QT_LDFLAGS
  Qt libraries:                $QT_LIBS
  READLINE libraries:          $READLINE_LIBS
  REGEX libraries:             $REGEX_LIBS
  TERM libraries:              $TERM_LIBS
  UMFPACK CPPFLAGS:            $UMFPACK_CPPFLAGS
  UMFPACK LDFLAGS:             $UMFPACK_LDFLAGS
  UMFPACK libraries:           $UMFPACK_LIBS
  X11 include flags:           $X11_INCFLAGS
  X11 libraries:               $X11_LIBS
  Z CPPFLAGS:                  $Z_CPPFLAGS
  Z LDFLAGS:                   $Z_LDFLAGS
  Z libraries:                 $Z_LIBS

  Default pager:               $DEFAULT_PAGER
  gnuplot:                     $GNUPLOT

  Build Octave GUI:                   $build_gui
  JIT compiler for loops:             $build_jit
  Build Java interface:               $build_java
  Do internal array bounds checking:  $BOUNDS_CHECKING
  Use octave_allocator:               $USE_OCTAVE_ALLOCATOR
  Build static libraries:             $STATIC_LIBS
  Build shared libraries:             $SHARED_LIBS
  Dynamic Linking:                    $ENABLE_DYNAMIC_LINKING $DL_API_MSG
  Include support for GNU readline:   $USE_READLINE
  64-bit array dims and indexing:     $USE_64_BIT_IDX_T
])

warn_msg_printed=false

OCTAVE_CONFIGURE_WARNING_SUMMARY

if $ENABLE_DYNAMIC_LINKING; then
  if test $SHARED_LIBS = false; then
    AC_MSG_WARN([You used --enable-dl but not --enable-shared.])
    AC_MSG_WARN([Are you sure that is what you want to do?])
    warn_msg_printed=true
  fi
fi

if $USE_64_BIT_IDX_T; then
  AC_MSG_WARN([])
  AC_MSG_WARN([You used the EXPERIMENTAL --enable-64 option.])
  AC_MSG_WARN([Are you sure that is what you want to do?])
  AC_MSG_WARN([])
  AC_MSG_WARN([Your Fortran compiler must have an option to generate])
  AC_MSG_WARN([code with 8 byte signed INTEGER values.  This option])
  AC_MSG_WARN([should be specified in the F77_INTEGER_8_FLAG variable])
  AC_MSG_WARN([Make.  This should work automatically for gfortran.  If])
  AC_MSG_WARN([you use another compiler, you will need to set this])
  AC_MSG_WARN([variable on the configure command line.  You must also])
  AC_MSG_WARN([compile the ARPACK, BLAS, LAPACK, QRUPDATE, and SuiteSparse])
  AC_MSG_WARN([libraries to use 8 byte signed integers for array indexing.])
  AC_MSG_WARN([])
  warn_msg_printed=true
fi

if $USE_OPENMP; then
  AC_MSG_WARN([])
  AC_MSG_WARN([You used the EXPERIMENTAL --enable-openmp option.])
  AC_MSG_WARN([Are you sure that is what you want to do?])
  AC_MSG_WARN([])
  AC_MSG_WARN([This option enables experimental SMP multithreding])
  AC_MSG_WARN([code that has had very little testing.  There is no])
  AC_MSG_WARN([certainity that the results returned by Octave with])
  AC_MSG_WARN([this option enabled will be correct.])
  AC_MSG_WARN([])
  warn_msg_printed=true
fi

if test $native_graphics = false; then
  AC_MSG_WARN([])
  AC_MSG_WARN([I didn't find the necessary libraries to compile native])
  AC_MSG_WARN([graphics.  It isn't necessary to have native graphics,])
  AC_MSG_WARN([but you will need to have gnuplot installed or you won't])
  AC_MSG_WARN([be able to use any of Octave's plotting commands])
  AC_MSG_WARN([])
  warn_msg_printed=true
fi

if test -n "$warn_gnuplot"; then
  if $native_graphics; then
    AC_MSG_WARN([])
    AC_MSG_WARN([I didn't find gnuplot.  Plotting commands will use the])
    AC_MSG_WARN([native graphics toolkit.])
  else
    AC_MSG_WARN([I didn't find gnuplot.  It isn't necessary to have gnuplot])
    AC_MSG_WARN([installed, but you won't be able to use any of Octave's])
    AC_MSG_WARN([plotting commands without it.])
  fi
  AC_MSG_WARN([])
  AC_MSG_WARN([If gnuplot is installed, but isn't in your path, you can])
  AC_MSG_WARN([tell Octave where to find it by using the gnuplot_binary])
  AC_MSG_WARN([function.  For example,])
  AC_MSG_WARN([])
  AC_MSG_WARN([gnuplot_binary ("/full/path/and/name/of/gnuplot/binary")])
  AC_MSG_WARN([])
  AC_MSG_WARN([at the Octave prompt.])
  AC_MSG_WARN([])
  AC_MSG_WARN([Setting default value to $GNUPLOT])
  AC_MSG_WARN([])

  warn_msg_printed=true
fi

if $USE_ATOMIC_REFCOUNT; then
  AC_MSG_WARN([])
  AC_MSG_WARN([Using atomic reference counting.])
  AC_MSG_WARN([This feature allows access to Octave data safely from])
  AC_MSG_WARN([another thread, for instance from a GUI.  However this])
  AC_MSG_WARN([results in a small performance penalty in the Octave])
  AC_MSG_WARN([interpreter.])
  AC_MSG_WARN([])
  if $USE_OCTAVE_ALLOCATOR; then
    AC_MSG_WARN([Thread-safe behavior is not guaranteed unless you also])
    AC_MSG_WARN([disable the use of the octave_allocator class.])
    AC_MSG_WARN([])
  fi
  warn_msg_printed=true
fi

if $warn_msg_printed; then
  AC_MSG_NOTICE([])
  AC_MSG_NOTICE([NOTE: Libraries or auxiliary programs may be skipped if they are])
  AC_MSG_NOTICE([NOTE: not found OR if they are missing required features on your])
  AC_MSG_NOTICE([NOTE: system. ])
fi

### End of configure.<|MERGE_RESOLUTION|>--- conflicted
+++ resolved
@@ -1812,13 +1812,6 @@
 AC_SUBST(LIBOCTAVE)
 
 
-<<<<<<< HEAD
-=======
-OCTAVE_CMATH_FUNC(isnan)
-OCTAVE_CMATH_FUNC(isinf)
-OCTAVE_CMATH_FUNC(isfinite)
-
->>>>>>> 51e8ba74
 if test "$cross_compiling" = yes && test -n "$ac_tool_prefix"; then
   CROSS_TOOL_PREFIX="$ac_tool_prefix"
   MKOCTFILE_CC='$(shell echo $(CC) | sed "s,$(CROSS_TOOL_PREFIX),,")'
@@ -1848,7 +1841,9 @@
 
 ### Check for existence of various libraries
 
-<<<<<<< HEAD
+
+### Check for existence of various libraries
+
 ## OS-specific test for dirent, opendir.
 case $host_os in
   mingw*)
@@ -1859,23 +1854,6 @@
       LIBS="$LIBS -lgdi32 -lws2_32 -luser32 -lkernel32"
     fi
     LIBS="$LIBS -lgdi32 -lws2_32 -luser32 -lkernel32"
-=======
-dnl Would like to get rid of this cruft, and just have
-dnl
-dnl   AC_CHECK_FUNCS(finite isnan isinf)
-dnl
-dnl instead, but that used to fail on some systems...
-dnl
-dnl Also just using AC_CHECK_FUNCS doesn't seem to work to find isinf
-dnl and isnan on Linux systems, so we use AC_CHECK_FUNC, and if that
-dnl fails, we try again by including math.h and invoking the function
-dnl with an argument. 
-
-### I am told that Inf and NaN don't work on m68k HP sytems.
-
-case "$canonical_host_type" in
-  m68k-hp-hpux*)
->>>>>>> 51e8ba74
   ;;
   msdosmsvc)
     AC_CHECK_LIB([dirent], [opendir])
