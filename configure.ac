--- conflicted
+++ resolved
@@ -1,10 +1,6 @@
 dnl Process this file with autoconf to produce a configure script.
 dnl
-<<<<<<< HEAD
-dnl Copyright (C) 1993-2013 John W. Eaton
-=======
 dnl Copyright (C) 1993-2014 John W. Eaton
->>>>>>> 4e03c0c2
 ###
 ### This file is part of Octave.
 ###
