--- conflicted
+++ resolved
@@ -515,15 +515,10 @@
 
 dnl Define here since it is skipped if the first argument to
 dnl AX_OPENMP is not empty.
-<<<<<<< HEAD
 if test $ENABLE_OPENMP = yes; then
-  AC_DEFINE(OCTAVE_ENABLE_OPENMP, 1, [Define if OpenMP is enabled.])
-=======
-if test $USE_OPENMP = yes; then
   AC_CHECK_HEADERS([omp.h])
   AC_CHECK_FUNCS([omp_get_num_threads])
-  AC_DEFINE(HAVE_OPENMP, 1, [Define if OpenMP is enabled])
->>>>>>> 060c861a
+  AC_DEFINE(OCTAVE_ENABLE_OPENMP, 1, [Define if OpenMP is enabled])
 fi
 
 ### When compiling math for x87, problems may arise in some code comparing
