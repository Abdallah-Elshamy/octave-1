--- conflicted
+++ resolved
@@ -3031,14 +3031,11 @@
   Magick++ LDFLAGS:            $MAGICK_LDFLAGS
   Magick++ libraries:          $MAGICK_LIBS
   OPENGL libraries:            $OPENGL_LIBS
-<<<<<<< HEAD
+  PCRE CPPFLAGS:               $PCRE_CPPFLAGS
+  PCRE libraries:              $PCRE_LIBS
   PortAudio CPPFLAGS:          $PORTAUDIO_CPPFLAGS
   PortAudio LDFLAGS:           $PORTAUDIO_LDFLAGS
   PortAudio libraries:         $PORTAUDIO_LIBS
-=======
-  PCRE CPPFLAGS:               $PCRE_CPPFLAGS
-  PCRE libraries:              $PCRE_LIBS
->>>>>>> 1fddfd11
   PTHREAD flags:               $PTHREAD_CFLAGS
   PTHREAD libraries:           $PTHREAD_LIBS
   QHULL CPPFLAGS:              $QHULL_CPPFLAGS
@@ -3051,13 +3048,9 @@
   Qt LDFLAGS:                  $QT_LDFLAGS
   Qt libraries:                $QT_LIBS
   READLINE libraries:          $READLINE_LIBS
-<<<<<<< HEAD
-  REGEX libraries:             $REGEX_LIBS
   Sndfile CPPFLAGS:            $SNDFILE_CPPFLAGS
   Sndfile LDFLAGS:             $SNDFILE_LDFLAGS
   Sndfile libraries:           $SNDFILE_LIBS
-=======
->>>>>>> 1fddfd11
   TERM libraries:              $TERM_LIBS
   UMFPACK CPPFLAGS:            $UMFPACK_CPPFLAGS
   UMFPACK LDFLAGS:             $UMFPACK_LDFLAGS
