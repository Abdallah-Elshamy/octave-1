dnl Process this file with autoconf to produce a configure script.
dnl
dnl Copyright (C) 1993-2018 John W. Eaton
###
### This file is part of Octave.
###
### Octave is free software: you can redistribute it and/or modify it
### under the terms of the GNU General Public License as published by
### the Free Software Foundation, either version 3 of the License, or
### (at your option) any later version.
###
### Octave is distributed in the hope that it will be useful, but
### WITHOUT ANY WARRANTY; without even the implied warranty of
### MERCHANTABILITY or FITNESS FOR A PARTICULAR PURPOSE.  See the
### GNU General Public License for more details.
###
### You should have received a copy of the GNU General Public License
### along with Octave; see the file COPYING.  If not, see
### <https://www.gnu.org/licenses/>.

### Initialize Autoconf
AC_PREREQ([2.65])
<<<<<<< HEAD
AC_INIT([GNU Octave], [5.0.0], [https://octave.org/bugs.html], [octave],
=======
AC_INIT([GNU Octave], [4.4.1-rc2], [https://octave.org/bugs.html], [octave],
>>>>>>> f55758da
        [https://www.gnu.org/software/octave/])

### Declare version numbers

dnl Note that the version number is duplicated here and in AC_INIT because
dnl AC_INIT requires it to be static, not computed from shell variables.

<<<<<<< HEAD
## The description of the Octave version number in the etc/HACKING.md
## explains how to update these numbers for release and development
## versions.

OCTAVE_MAJOR_VERSION=5
OCTAVE_MINOR_VERSION=0
OCTAVE_PATCH_VERSION=0
=======
OCTAVE_MAJOR_VERSION=4
OCTAVE_MINOR_VERSION=4
OCTAVE_PATCH_VERSION=1-rc2
>>>>>>> f55758da

dnl PACKAGE_VERSION is set by the AC_INIT VERSION argument.
OCTAVE_VERSION="$PACKAGE_VERSION"

OCTAVE_COPYRIGHT="Copyright (C) 2018 John W. Eaton and others."

OCTAVE_RELEASE_DATE="2018-07-30"

## The "API version" is used as a way of checking that interfaces in the
## liboctave and libinterp libraries haven't changed in a backwardly
## incompatible way when loading .oct files.  A better way to do this is with
## library versioning, but not all systems support it.
##
## NOTE: This macro will be removed in a future version of Octave!
## If you insist on checking for features using a version number, use the
## OCTAVE_MAJOR_VERSION, OCTAVE_MINOR_VERSION, and OCTAVE_PATCH_VERSION
## macros instead.
dnl
dnl FIXME: Since we also set libtool versions for liboctave and libinterp,
dnl perhaps we should be computing the "api version" from those versions numbers
dnl in some way instead of setting it independently here.
OCTAVE_API_VERSION="api-v52+"

AC_SUBST(OCTAVE_MAJOR_VERSION)
AC_SUBST(OCTAVE_MINOR_VERSION)
AC_SUBST(OCTAVE_PATCH_VERSION)
AC_SUBST(OCTAVE_VERSION)
AC_SUBST(OCTAVE_COPYRIGHT)
AC_SUBST(OCTAVE_RELEASE_DATE)
AC_SUBST(OCTAVE_API_VERSION)

dnl FIXME: We should auto-insert the Mercurial changeset ID into the
dnl        AC_REVISION field whenever configure.ac is modified.
dnl AC_REVISION($Revision: 1.603 $)
AC_CONFIG_SRCDIR([libinterp/octave.cc])
AC_CONFIG_HEADERS([config.h:config.in.h])
AC_CONFIG_AUX_DIR([build-aux])
AC_CONFIG_MACRO_DIR([m4])

### Initialize Automake
AM_INIT_AUTOMAKE([1.14 -Wno-portability -Wno-override tar-ustar subdir-objects dist-lzip dist-xz])

## Add option to enable silent rules and make silent the default behavior.
AM_SILENT_RULES([yes])

OCTAVE_CANONICAL_HOST

AC_DEFINE(OCTAVE_SOURCE, 1, [Define to 1 if this is Octave.])

AC_USE_SYSTEM_EXTENSIONS

### Make configure args available in variable form for other uses.

config_opts=$ac_configure_args
AC_SUBST(config_opts)

### Set default file locations.

## Where to install libraries like liboctave.a, liboctinterp.a, and other
## architecture-dependent binaries.
OCTAVE_SET_DEFAULT([octlibdir], '${libdir}/octave/${version}')

## Where to put executables to be run by Octave, rather than the user.
## This path usually includes the Octave version and configuration name, so
## that configurations for multiple versions of Octave may be installed at once.
OCTAVE_SET_DEFAULT([archlibdir],
  '${libexecdir}/octave/${version}/exec/${canonical_host_type}')

## Where to put executables to be run by Octave, rather than the user, that
## are specific to this site.
OCTAVE_SET_DEFAULT([localarchlibdir],
  '${libexecdir}/octave/site/exec/${canonical_host_type}')

OCTAVE_SET_DEFAULT([localapiarchlibdir],
  '${libexecdir}/octave/${api_version}/site/exec/${canonical_host_type}')

OCTAVE_SET_DEFAULT([localverarchlibdir],
  '${libexecdir}/octave/${version}/site/exec/${canonical_host_type}')

## Where to put object files that will by dynamically loaded.
## This path includes the Octave version and configuration name, so that
## configurations for multiple versions of Octave may be installed at once.
OCTAVE_SET_DEFAULT([octfiledir],
  '${libdir}/octave/${version}/oct/${canonical_host_type}')

## Directories that Octave should search for object files that will be
## dynamically loaded and that are specific to this site (i.e. customizations),
## before consulting ${octfiledir}.  This should be a colon-separated list of
## directories.
OCTAVE_SET_DEFAULT([localoctfiledir],
  '${libdir}/octave/site/oct/${canonical_host_type}')

OCTAVE_SET_DEFAULT([localapioctfiledir],
  '${libdir}/octave/site/oct/${api_version}/${canonical_host_type}')

OCTAVE_SET_DEFAULT([localveroctfiledir],
  '${libdir}/octave/${version}/site/oct/${canonical_host_type}')

## Where to install Octave's include files.
OCTAVE_SET_DEFAULT([octincludedir], '${includedir}/octave-${version}/octave')

## Where to install the function files distributed with Octave.
## This includes the Octave version, so that the function files for different
## versions of Octave will be installed in separate directories.
OCTAVE_SET_DEFAULT([fcnfiledir], '${datadir}/octave/${version}/m')

## Directories that Octave should search for function files specific to this
## site (i.e. customizations), before consulting ${fcnfiledir}.
## This should be a colon-separated list of directories.
OCTAVE_SET_DEFAULT([localfcnfiledir], '${datadir}/octave/site/m')

OCTAVE_SET_DEFAULT([localapifcnfiledir],
  '${datadir}/octave/site/${api_version}/m')

OCTAVE_SET_DEFAULT([localverfcnfiledir], '${datadir}/octave/${version}/site/m')

## Where to install extra files like NEWS and doc-cache.
OCTAVE_SET_DEFAULT([octetcdir], '${datadir}/octave/${version}/etc')

## Where to install the language files for the GUI.
OCTAVE_SET_DEFAULT([octlocaledir], '${datadir}/octave/${version}/locale')

## The full path to the default doc-cache file.
OCTAVE_SET_DEFAULT([doc_cache_file], '${octetcdir}/doc-cache')

## Where to install test files.
OCTAVE_SET_DEFAULT([octtestsdir], '${octetcdir}/tests')

## The full path to the default texi macros file.
OCTAVE_SET_DEFAULT([texi_macros_file], '${octetcdir}/macros.texi')

## Where Octave will search to find image files.
OCTAVE_SET_DEFAULT([imagedir], '${datadir}/octave/${version}/imagelib')

## Where Octave will search for example data files shipped with distribution.
OCTAVE_SET_DEFAULT([octdatadir], '${datadir}/octave/${version}/data')

## Where Octave will search for Qt help files shipped with distribution.
OCTAVE_SET_DEFAULT([octdocdir], '${datadir}/octave/${version}/doc')

## Where Octave will search for fallback font files shipped with distribution.
OCTAVE_SET_DEFAULT([octfontsdir], '${datadir}/octave/${version}/fonts')

## Where Octave will look for startup files.
OCTAVE_SET_DEFAULT([startupfiledir], '${fcnfiledir}/startup')
OCTAVE_SET_DEFAULT([localstartupfiledir], '${localfcnfiledir}/startup')

## Where Octave will look for man and info files.
OCTAVE_SET_DEFAULT([man1dir], '${mandir}/man1')
OCTAVE_SET_DEFAULT([man1ext], '.1')
OCTAVE_SET_DEFAULT([infofile], '${infodir}/octave.info')

### Check for programs used in building, installing, and running Octave.

## Programs used in configuring Octave.
dnl Find pkg-config executable (sets $PKG_CONFIG)
PKG_PROG_PKG_CONFIG
## And where we will install our own .pc files.
PKG_INSTALLDIR
AC_SUBST([liboctave_pkgconfigdir], [$pkgconfigdir])
AC_SUBST([libinterp_pkgconfigdir], [$pkgconfigdir])

## Programs used in Makefiles.
AC_PROG_AWK
AC_PROG_GREP
OCTAVE_PROG_FIND
OCTAVE_PROG_SED
OCTAVE_PROG_PERL

## Programs used to build parts of Octave.
OCTAVE_PROG_GPERF

OCTAVE_PROG_FLEX
AC_SUBST([LEX_OUTPUT_ROOT], [lex.octave_])

OCTAVE_PROG_BISON

OCTAVE_PROG_MAKEINFO
OCTAVE_PROG_TEXI2DVI
OCTAVE_PROG_TEXI2PDF

OCTAVE_PROG_TAR_REPRODUCIBLE

## Programs used when installing Octave.
AC_PROG_LN_S
AC_PROG_MKDIR_P

AC_PROG_INSTALL
INSTALL_SCRIPT="${INSTALL}"
AC_SUBST(INSTALL_SCRIPT)

## Programs used when running Octave.
OCTAVE_PROG_GHOSTSCRIPT
OCTAVE_PROG_GNUPLOT
OCTAVE_PROG_PAGER
OCTAVE_PROG_PYTHON

## Programs used to generate icons file formats.
OCTAVE_PROG_ICOTOOL
OCTAVE_PROG_RSVG_CONVERT
AM_CONDITIONAL([AMCOND_HAVE_ICON_TOOLS],
  [test -n "$ICOTOOL" && test -n "$RSVG_CONVERT"])

### Path separator.

sepchar=':'
AC_ARG_WITH([sepchar],
  [AS_HELP_STRING([--with-sepchar=<char>],
    [use <char> as the path separation character])])
case $with_sepchar in
  yes | "")
    case $host_os in
      mingw* | msdosmsvc)
        sepchar=';' ;;
    esac
  ;;
  no)
    AC_MSG_ERROR([You are required to define a path separation character])
    ;;
  *)
    sepchar=$with_sepchar
  ;;
esac
AC_SUBST(sepchar)
AC_DEFINE_UNQUOTED(SEPCHAR, ['$sepchar'],
  [Define this to be the path separator for your system, as a character constant.])
AC_DEFINE_UNQUOTED(SEPCHAR_STR, ["$sepchar"],
  [Define this to be the path separator for your system, as a string.])

### Define the path to the shell on the host system.
### Most systems will ensure /bin/sh is the default shell so this can be safely
### ignored by almost everyone.  However, when building for Android, for
### example, this will need to be set.
SHELL_PATH=/bin/sh
AC_ARG_WITH([shell],
  [AS_HELP_STRING([--with-shell=SHELL],
    [use SHELL as the shell interpreter (default: /bin/sh)])])
case $with_shell in
  no)
    AC_MSG_ERROR([A shell interpreter is required])
  ;;
  yes | "")
  ;;
  *)
    SHELL_PATH=$with_shell
  ;;
esac
AC_DEFINE_UNQUOTED([SHELL_PATH], ["$SHELL_PATH"],
  [Define this to be the path to the shell command interpreter.])

### Use the system-wide installation of GNU FreeFont if the user requests it.
### By default, Octave includes its own copy of the FreeSans font, which it
### installs in its own directory for use as a fallback default font.  If this
### configuration option is used, then do not install our own copy of the fonts
### and assume they can be found in the provided system directory.
SYSTEM_FREEFONT_DIR=
AC_ARG_WITH([system-freefont],
  [AS_HELP_STRING([--with-system-freefont=DIR],
    [use FreeSans fonts in DIR (default: install and use internal copy)])])
case $with_system_freefont in
  no | "")
    SYSTEM_FREEFONT_DIR=
    ;;
  yes)
    AC_MSG_ERROR([directory argument required for --with-system-freefont])
    ;;
  *)
    SYSTEM_FREEFONT_DIR=$with_system_freefont
    ;;
esac
if test -n "$SYSTEM_FREEFONT_DIR"; then
  AC_MSG_NOTICE([configuring Octave to use system fonts in $SYSTEM_FREEFONT_DIR])
  AC_DEFINE_UNQUOTED([SYSTEM_FREEFONT_DIR], ["$SYSTEM_FREEFONT_DIR"],
    [Define this to be the system directory containing the GNU FreeFont fonts.])
fi
AM_CONDITIONAL([AMCOND_INSTALL_INTERNAL_FONT_FILES],
  [test -z "$SYSTEM_FREEFONT_DIR"])

### Determine which C++ compiler to use (we expect to find g++).

AC_PROG_CXX
AC_PROG_CXXCPP

## Ensure that the C++ compiler fully supports C++11.
dnl Test must occur after calling AC_PROG_CXX, which tests for language
dnl features and sets the shell variable ac_cv_prog_cxx_cxx11 appropriately.

if test x"$ac_cv_prog_cxx_cxx11" = xno; then
  AC_MSG_ERROR([a compiler that fully supports C++11 is required to build Octave])
fi

### Determine which C compiler to use (we expect to find gcc).

AC_PROG_CC
AC_PROG_CPP
AC_PROG_GCC_TRADITIONAL

## Save and restore CFLAGS and CXXFLAGS globally.
dnl These variables are for users, so we shouldn't be touching them.
dnl Instead, we should set the corresponding AM_ flags (currently by way of the
dnl XTRA_ variables).  However, for the duration of the configure script, we
dnl may set CFLAGS and CXXFLAGS so that subsequent tests succeed.  Temporary
dnl settings like this are currently done for pthreads and openmp, for example.
original_octave_configure_CFLAGS="$CFLAGS"
original_octave_configure_CXXFLAGS="$CXXFLAGS"

## Check for MSVC
have_msvc=no
case $host_os in
  msdosmsvc)
    have_msvc=yes
  ;;
  mingw*)
    AC_MSG_CHECKING([for MSVC compiler])
    AC_PREPROC_IFELSE([AC_LANG_SOURCE([[
        #if ! defined (_MSC_VER)
        #error "Not MSVC compiler"
        #endif
        ]])],
      have_msvc=yes, have_msvc=no)
    AC_MSG_RESULT([$have_msvc])
  ;;
esac

### gnulib initialization: part 1
dnl Must take place immediately after a compiler is determined

gl_EARLY

### Check version number when using g++.

GXX_VERSION=
if test "$GXX" = yes; then
  AC_MSG_CHECKING([C++ compiler version number])
  gxx_version=`$CXX -v 2>&1 | $GREP "^.*g.. version" | \
    $SED -e 's/^.*g.. version *//' -e 's/cygnus-//' -e 's/egcs-//' -e 's/ .*//'`

  AX_COMPARE_VERSION([$gxx_version], [lt], [4.1],
    [warn_gxx_version="g++ version $gxx_version is likely to cause problems"
     OCTAVE_CONFIGURE_WARNING([warn_gxx_version])])

  GXX_VERSION=$gxx_version
  AC_MSG_RESULT([$GXX_VERSION])
fi
AC_SUBST(GXX_VERSION)

## Workaround for broken STL algorithm library.
OCTAVE_CHECK_BROKEN_STL_ALGO_H
AM_CONDITIONAL([AMCOND_HAVE_BROKEN_STL_ALGO_H],
  [test $octave_cv_broken_stl_algo_h = yes])

if test $octave_cv_broken_stl_algo_h = yes; then
  warn_stl_algo_h="Found nth_element broken in g++ $GXX_VERSION.  Attempting to repair by using local patched version of bits/stl_algo.h."
  OCTAVE_CONFIGURE_WARNING([warn_stl_algo_h])
fi

### Check version number when using gcc.
dnl It might be different from the g++ version number.

GCC_VERSION=
if test "$GCC" = yes; then
  AC_MSG_CHECKING([C compiler version number])
  gcc_version=`$CC -v 2>&1 | $GREP "^.*gcc version" | \
    $SED -e 's/^.*g.. version *//' -e 's/cygnus-//' -e 's/egcs-//' -e 's/ .*//'`

  AX_COMPARE_VERSION([$gcc_version], [lt], [3],
    [warn_gcc_version="gcc version $gcc_version is likely to cause problems"
     OCTAVE_CONFIGURE_WARNING([warn_gcc_version])])

  GCC_VERSION=$gcc_version
  AC_MSG_RESULT([$GCC_VERSION])
fi
AC_SUBST(GCC_VERSION)

## It seems that there are some broken inline assembly functions in GNU libc.
## Since it is uncertain how to test whether Octave is linked against GNU libc,
## just disable them for all platforms.

AC_MSG_NOTICE([defining __NO_MATH_INLINES avoids buggy GNU libc exp function])
AC_DEFINE(__NO_MATH_INLINES, 1,
  [Define to 1 if your version of GNU libc has buggy inline assembly code for math functions like exp.])

### Determine the compiler flag necessary to create dependencies.

## Assume GCC.
INCLUDE_DEPS=yes
DEPEND_FLAGS="-M"
DEPEND_EXTRA_SED_PATTERN=""
if test "$GCC" != yes; then
  case $canonical_host_type in
    sparc-sun-solaris2* | i386-pc-solaris2*)
      DEPEND_FLAGS="-xM1"
      DEPEND_EXTRA_SED_PATTERN="-e '/\/opt\/SUNWspro/d'"
    ;;
    *-*-msdosmsvc)
    ;;
    *-*-mingw*)
      if test $have_msvc = no; then
        INCLUDE_DEPS=no
      fi
    ;;
    *)
      INCLUDE_DEPS=no
    ;;
  esac
fi
AC_SUBST(INCLUDE_DEPS)
AC_SUBST(DEPEND_FLAGS)
AC_SUBST(DEPEND_EXTRA_SED_PATTERN)

### Check for math library.
dnl If found, this will add -lm to LIBS.

dnl Keep this check before the check for the Fortran compiler,
dnl in case -lm is needed to compile Fortran programs.
AC_CHECK_LIB(m, sin)

### Determine the Fortran compiler and how to invoke it

## Prefer gfortran, but the user's F77 environment variable will override.
AC_PROG_F77([gfortran])
if test -z "$F77"; then
  ## No gfortran found, search for any other installed compiler.
  AC_PROG_F77
fi
if test "$F77" = g77; then
  AC_MSG_ERROR([g77 is not a supported Fortran compiler.  Select another compiler by setting the environment variable F77 and re-running configure.])
fi

AC_MSG_CHECKING([whether a usable Fortran compiler was found])
if test -n "$F77"; then
  AC_MSG_RESULT(yes)
else
  AC_MSG_RESULT(no)
  AC_MSG_ERROR([a Fortran compiler is required to build Octave])
fi

AC_F77_LIBRARY_LDFLAGS
AC_F77_DUMMY_MAIN
AC_F77_WRAPPERS

### Must appear after checks for Fortran compiler.
OCTAVE_CHECK_FORTRAN_SYMBOL_AND_CALLING_CONVENTIONS

### Must appear after checks for compilers.
OCTAVE_DEFINE_MKOCTFILE_DYNAMIC_LINK_OPTIONS

### Use a 64-bit integer type for array dimensions and indexing, if possible.

AC_CHECK_SIZEOF([void *])
if test $ac_cv_sizeof_void_p -ge 8; then
  ENABLE_64=yes
else
  ENABLE_64=no
fi

AC_ARG_ENABLE(64,
  [AS_HELP_STRING([--disable-64],
    [don't use 64-bit integers for array dimensions and indexing])],
  [case $enableval in
     yes) ENABLE_64=yes ;;
     no) ENABLE_64=no ;;
     *) AC_MSG_ERROR([bad value $enableval for --enable-64]) ;;
   esac])

if test $ENABLE_64 = yes; then
  if test $ac_cv_sizeof_void_p -ge 8; then
    OCTAVE_IDX_TYPE=int64_t
  else
    warn_64_bit="--enable-64 option given but pointers are less than 64-bits wide; disabling 64-bit indexing"
    OCTAVE_CONFIGURE_WARNING([warn_64_bit])
    OCTAVE_IDX_TYPE=int32_t
    ENABLE_64=no
  fi
else
  OCTAVE_IDX_TYPE=int32_t
fi

AC_SUBST(ENABLE_64)
if test $ENABLE_64 = yes; then
  octave_sizeof_octave_idx_type=8
  AC_DEFINE(OCTAVE_ENABLE_64, 1,
    [Define to 1 to use 64-bit integers for array dimensions and indexing.])
else
  octave_sizeof_octave_idx_type=4
fi

AC_DEFINE_UNQUOTED(OCTAVE_SIZEOF_IDX_TYPE, [$octave_sizeof_octave_idx_type],
  [Define to the size of the octave_idx_type (8 or 4).])

AC_SUBST(OCTAVE_IDX_TYPE)
AC_DEFINE_UNQUOTED(OCTAVE_IDX_TYPE, [$OCTAVE_IDX_TYPE],
  [Define to the type of octave_idx_type (64 or 32 bit signed integer).])

### Enable bounds checking on element references within Octave's array and
### matrix classes.
dnl This slows down some operations a bit, so it is turned off by default.

ENABLE_BOUNDS_CHECK=no
AC_ARG_ENABLE([bounds-check],
  [AS_HELP_STRING([--enable-bounds-check],
    [OBSOLETE: use --enable-address-sanitizer-flags instead])],
  [if test "$enableval" = yes; then ENABLE_BOUNDS_CHECK=yes; fi], [])
if test $ENABLE_BOUNDS_CHECK = yes; then
  warn_bounds_check="--enable-bounds-check is obsolete; use --enable-address-sanitizer-flags instead"
  OCTAVE_CONFIGURE_WARNING([warn_bounds_check])
fi

### Use atomic operations for internal reference counting.
### This is required for thread-safe behavior (Qt Handles) but incurs a
### significant slowdown.  Enabled by default until a higher performing
### solution can be found.

ENABLE_ATOMIC_REFCOUNT=yes
AC_ARG_ENABLE([atomic-refcount],
  [AS_HELP_STRING([--disable-atomic-refcount],
    [Do not use atomic operations for internal reference counting.  This option is required for thread-safe behavior as used in the GUI's Qt plotting toolkit.  Performance for CLI-only builds is improved by disabling this feature.])],
  [if test "$enableval" = no; then ENABLE_ATOMIC_REFCOUNT=no; fi], [])
if test $ENABLE_ATOMIC_REFCOUNT = yes; then
  AC_DEFINE(OCTAVE_ENABLE_ATOMIC_REFCOUNT, 1,
    [Define to 1 to use atomic operations for reference counting.])
fi

### Check for pthread library

AX_PTHREAD
dnl Include pthread libs and flags early in case other config tests need them.
dnl They seem to be required for the OpenGL tests on Debian systems.
LIBS="$PTHREAD_LIBS $LIBS"
XTRA_CFLAGS="$XTRA_CFLAGS $PTHREAD_CFLAGS"
XTRA_CXXFLAGS="$XTRA_CXXFLAGS $PTHREAD_CFLAGS"
dnl Set these for any other tests that may require them.
dnl They will be reset before output files are generated.
CFLAGS="$CFLAGS $PTHREAD_CFLAGS"
CXXFLAGS="$CXXFLAGS $PTHREAD_CFLAGS"

### Test whether the compiler supports OpenMP.
dnl This is enabled by default to allow the option of using OpenMP in
dnl loadable modules.

ENABLE_OPENMP=no
check_for_openmp=yes
AC_ARG_ENABLE([openmp],
  [AS_HELP_STRING([--disable-openmp],
    [disable OpenMP SMP multi-threading])],
  [if test "$enableval" = no; then check_for_openmp=no; fi], [])
if test $check_for_openmp = yes; then
  AC_LANG_PUSH(C)
  AX_OPENMP([XTRA_CFLAGS="$XTRA_CFLAGS $OPENMP_CFLAGS"; ENABLE_OPENMP=yes], [])
  AC_LANG_POP(C)
  AC_LANG_PUSH(C++)
  AX_OPENMP([XTRA_CXXFLAGS="$XTRA_CXXFLAGS $OPENMP_CXXFLAGS"; ENABLE_OPENMP=yes], [])
  AC_LANG_POP(C++)
fi

dnl Set these for any other tests that may require them.
dnl They will be reset before output files are generated.
CFLAGS="$CFLAGS $OPENMP_CFLAGS"
CXXFLAGS="$CXXFLAGS $OPENMP_CXXFLAGS"

dnl Define here since it is skipped if the first argument to AX_OPENMP
dnl is not empty.
if test $ENABLE_OPENMP = yes; then
  AC_CHECK_HEADERS([omp.h])
  AC_CHECK_FUNCS([omp_get_num_threads])
  AC_DEFINE(OCTAVE_ENABLE_OPENMP, 1, [Define to 1 if OpenMP is enabled])
fi

### Start determination of shared vs. static libraries

## Use -static if compiling on Alpha OSF/1 1.3 systems.
case $canonical_host_type in
  alpha*-dec-osf1.3)
    LD_STATIC_FLAG=-static
  ;;
esac
if test -n "$LD_STATIC_FLAG"; then
  AC_MSG_NOTICE([defining LD_STATIC_FLAG to be $LD_STATIC_FLAG])
fi
AC_SUBST(LD_STATIC_FLAG)

## Check for programs necessary for shared libraries (ar, libtool)
OCTAVE_PROG_AR

ifdef([LT_INIT], [], [
  errprint([error: you must have libtool 2.2.2 or a more recent version
])
  m4exit([1])])

LT_PREREQ([2.2.2])
LT_INIT([disable-static dlopen win32-dll])

if test $enable_shared = yes; then
  SHARED_LIBS=yes
else
  SHARED_LIBS=no
fi
AC_SUBST(SHARED_LIBS)

if test $enable_static = yes; then
  STATIC_LIBS=yes
else
  STATIC_LIBS=no
fi
AC_SUBST(STATIC_LIBS)

XTRA_EXTERNAL_SH_LDFLAGS=
if test $have_msvc = yes; then
  FLIBS="$FLIBS -lkernel32"
  XTRA_EXTERNAL_SH_LDFLAGS="-Wl,external/external.def"
fi
AC_SUBST(XTRA_EXTERNAL_SH_LDFLAGS)

### Enable dynamic linking.
### --enable-shared implies this, thus --enable-dl is only needed if you are
### only building static libraries and want to try dynamic linking too
### (works on some systems, for example, OS X and Windows).

AC_ARG_ENABLE([dl],
  [AS_HELP_STRING([--disable-dl],
    [disable loading of dynamically linked modules])],
  [case $enableval in
     yes) ENABLE_DYNAMIC_LINKING=yes ;;
     no) ENABLE_DYNAMIC_LINKING=no ;;
     *) AC_MSG_ERROR([bad value $enableval for --enable-dl]) ;;
   esac],
  [ENABLE_DYNAMIC_LINKING=no])

if test $STATIC_LIBS = no && test $SHARED_LIBS = no; then
  AC_MSG_ERROR([You can't disable building both static AND shared libraries!])
fi


### More configure argument checking related to linking

AC_ARG_ENABLE([no-undefined],
  [AS_HELP_STRING([--disable-no-undefined],
    [don't pass -no-undefined to libtool when linking Octave and its shared libraries])],
  [case $enableval in
     yes) NO_UNDEFINED_LDFLAG="-no-undefined" ;;
     no)  NO_UNDEFINED_LDFLAG="" ;;
     *) AC_MSG_ERROR([bad value $enableval for --disable-no-undefined]) ;;
   esac],
  [NO_UNDEFINED_LDFLAG="-no-undefined"])
AC_SUBST(NO_UNDEFINED_LDFLAG)

AC_ARG_ENABLE([link-all-dependencies],
  [AS_HELP_STRING([--enable-link-all-dependencies],
    [link Octave and its shared libraries with all dependencies, not just those immediately referenced (should not be needed on most systems)])],
  [case $enableval in
     yes) link_all_deps=yes ;;
     no)  link_all_deps=no ;;
     *) AC_MSG_ERROR([bad value $enableval for --enable-link-all-depenencies])
     ;;
   esac],
  [link_all_deps=no])
AM_CONDITIONAL([AMCOND_LINK_ALL_DEPS], [test $link_all_deps = yes])

### Check for BLAS and LAPACK libraries:

## Need to adjust FFLAGS to include correct integer size.
save_FFLAGS="$FFLAGS"
FFLAGS="$FFLAGS $F77_INTEGER_8_FLAG"

OCTAVE_BLAS_WITH_F77_FUNC([:], [:],
  [ax_blas_ok=yes
  AC_MSG_CHECKING([BLAS can be called from Fortran])
  AC_MSG_RESULT([yes assumed for cross compilation])])
AX_LAPACK([:], [:])

## Restore FFLAGS.
FFLAGS="$save_FFLAGS"

## If necessary, try again with -ff2c in FFLAGS
if test $ax_blas_ok = no; then
  save_FFLAGS="$FFLAGS"
  FFLAGS="-ff2c $FFLAGS $F77_INTEGER_8_FLAG"

  OCTAVE_BLAS_WITH_F77_FUNC([:], [:])
  AX_LAPACK([:], [:])

  ## Restore FFLAGS, with -ff2c if that was helpful
  if test $ax_blas_ok = yes; then
    FFLAGS="-ff2c $save_FFLAGS"
  else
    FFLAGS="$save_FFLAGS"
  fi
fi

## On OSX, try again with a wrapper library (without -ff2c!)
if test $ax_blas_ok = no; then
  case $host_os in
    darwin*)
      ## test if wrapper functions help
      octave_blaswrap_save_CFLAGS="$CFLAGS"
      CFLAGS="$CFLAGS -DUSE_BLASWRAP"
      AC_LANG_PUSH(C)
      AC_COMPILE_IFELSE([AC_LANG_SOURCE([[
          #include "liboctave/util/blaswrap.c"
        ]])],
        [mv conftest.$ac_objext blaswrap.$ac_objext
         octave_blaswrap_save_BLAS_LIBS="$BLAS_LIBS"
         BLAS_LIBS="blaswrap.$ac_objext -framework vecLib"

         save_FFLAGS="$FFLAGS"
         FFLAGS="$FFLAGS $F77_INTEGER_8_FLAG"

         OCTAVE_BLAS_WITH_F77_FUNC([:], [:])
         AX_LAPACK([:], [:])

         ## Restore FFLAGS.
         FFLAGS="$save_FFLAGS"

         dnl remove temp file
         rm -f blaswrap.$ac_objext],
        [AC_MSG_FAILURE([cannot compile liboctave/util/blaswrap.c])])
      AC_LANG_POP(C)
      CFLAGS="$octave_blaswrap_save_CFLAGS"

      if test $ax_blas_ok = no; then
        BLAS_LIBS="$octave_blaswrap_save_BLAS_LIBS"
      else
        ## wrapper in liboctave/util, remove from BLAS_LIBS
        BLAS_LIBS=`echo $BLAS_LIBS | $SED -e 's/blaswrap.[[^ ]]* //g'`
        AC_DEFINE(USE_BLASWRAP, 1,
          [Define to 1 if BLAS functions need to be wrapped (potentially needed for 64-bit OSX only).])
      fi
    ;;
  esac
fi

if test $ax_blas_ok = no || test $ax_lapack_ok = no; then
  AC_MSG_ERROR([BLAS and LAPACK libraries are required])
fi

case $ax_blas_integer_size in
  4)
    HAVE_64_BIT_BLAS=no
  ;;
  8)
    HAVE_64_BIT_BLAS=yes
  ;;
  *)
    AC_MSG_ERROR([unrecognized BLAS library integer size])
  ;;
esac

OCTAVE_CHECK_SIZEOF_FORTRAN_INTEGER
if test $octave_cv_sizeof_fortran_integer -ne $ax_blas_integer_size; then
  if test $ax_blas_integer_size -eq 8; then
    case $F77 in
      *gfortran*)
        case $F77_INTEGER_8_FLAG in
          *-fdefault-integer-8*)
          ;;
          *)
            case $FFLAGS in
              *-fdefault-integer-8*)
                AC_MSG_NOTICE([setting -fdefault-integer-8 in F77_INTEGER_8_FLAG instead of FFLAGS])
                FFLAGS=`echo $FFLAGS | $SED 's/-fdefault-integer-8//g'`
                F77_INTEGER_8_FLAG="-fdefault-integer-8"
              ;;
              *)
                AC_MSG_NOTICE([adding -fdefault-integer-8 to F77_INTEGER_8_FLAG])
                F77_INTEGER_8_FLAG="-fdefault-integer-8"
                ## Invalidate the cache and try again.
                $as_unset octave_cv_sizeof_fortran_integer
              ;;
            esac
          ;;
        esac
      ;;
    esac
    if test -z "$octave_cv_sizeof_fortran_integer"; then
      OCTAVE_CHECK_SIZEOF_FORTRAN_INTEGER
    fi
  fi
  ## We intentionally don't attempt to fix things up if the default
  ## Fortran integer size is 8 but BLAS appears to use 4-byte integers.
  if test $octave_cv_sizeof_fortran_integer -ne $ax_blas_integer_size; then
    AC_MSG_ERROR([your Fortran compiler must have an option for setting the default integer size to be the same size as your BLAS library uses ($ax_blas_integer_size bytes).  See the file INSTALL for more information.])
  fi
fi
AC_SUBST(F77_INTEGER_8_FLAG)

case $octave_cv_sizeof_fortran_integer in
  8)
    OCTAVE_F77_INT_TYPE=int64_t
  ;;
  4)
    OCTAVE_F77_INT_TYPE=int32_t
  ;;
esac
AC_SUBST(OCTAVE_F77_INT_TYPE)
AC_DEFINE_UNQUOTED(OCTAVE_F77_INT_TYPE, [$OCTAVE_F77_INT_TYPE],
  [Define to the type of octave_f77_int_type (64 or 32 bit signed integer).])
AC_DEFINE_UNQUOTED(OCTAVE_SIZEOF_F77_INT_TYPE,
  [$octave_cv_sizeof_fortran_integer],
  [Define to the size of the octave_f77_int_type (8 or 4).])

OCTAVE_F77_FLAG([-ffloat-store], [
  AC_MSG_RESULT([setting F77_FLOAT_STORE_FLAG to -ffloat-store])
  F77_FLOAT_STORE_FLAG=-ffloat-store
  AC_SUBST(F77_FLOAT_STORE_FLAG)
])

BUILD_EXTERNAL_LIBXERBLA=
case $host_os in
  msdosmsvc | mingw*)
    BUILD_EXTERNAL_LIBXERBLA=ues
  ;;
esac

AM_CONDITIONAL([AMCOND_BUILD_EXTERNAL_LIBXERBLA],
  [test -n "$BUILD_EXTERNAL_LIBXERBLA"])

### Dynamic linking is now enabled only if we are building shared
### libs and some API for dynamic linking has been detected.

dnl FIXME: A lot of the following duplicates the functionality of
dnl code generated by the dlopen option for LT_INIT.

LD_CXX="${CXX}"
RDYNAMIC_FLAG=
DL_API_MSG=""
dlopen_api=no
shl_load_api=no
loadlibrary_api=no
dyld_api=no

if test $SHARED_LIBS = yes || test $ENABLE_DYNAMIC_LINKING = yes; then

  case $lt_cv_dlopen in
    dlopen)
      dlopen_api=yes
      DL_API_MSG="(dlopen)"
      AC_DEFINE(HAVE_DLOPEN_API, 1,
        [Define to 1 if system has dlopen, dlsym, dlerror, and dlclose for dynamic linking.])
      OCTAVE_CXX_FLAG([-rdynamic], [RDYNAMIC_FLAG=-rdynamic])
    ;;
    shl_load)
      shl_load_api=yes
      DL_API_MSG="(shl_load)"
      AC_DEFINE(HAVE_SHL_LOAD_API, 1,
        [Define to 1 if system has shl_load and shl_findsym for dynamic linking.])
    ;;
    LoadLibrary)
      loadlibrary_api=yes
      DL_API_MSG="(LoadLibrary)"
      AC_DEFINE(HAVE_LOADLIBRARY_API, 1,
        [Define to 1 if system has LoadLibrary for dynamic linking.])
    ;;
    dyld)
      dyld_api=yes
      DL_API_MSG="(dyld)"
      AC_DEFINE(HAVE_DYLD_API, 1,
        [Define to 1 if system has dyld for dynamic linking.])
    ;;
  esac

  DL_LIBS="$lt_cv_dlopen_libs"
  AC_SUBST(DL_LIBS)

  ## Disable dynamic linking if capability is not present.
  if test $dlopen_api = yes \
      || test $shl_load_api = yes \
      || test $loadlibrary_api = yes \
      || test $dyld_api = yes; then
    ## some form of dynamic linking present
    ENABLE_DYNAMIC_LINKING=yes
  else
    ENABLE_DYNAMIC_LINKING=no
  fi
fi

if test $ENABLE_DYNAMIC_LINKING = yes; then
  AC_DEFINE(ENABLE_DYNAMIC_LINKING, 1, [Define to 1 if using dynamic linking.])
fi

AM_CONDITIONAL([AMCOND_ENABLE_DYNAMIC_LINKING],
  [test $ENABLE_DYNAMIC_LINKING = yes])

if test $SHARED_LIBS = yes; then
  LIBOCTINTERP="-loctinterp"
  LIBOCTAVE="-loctave"
else
  LIBOCTINTERP="${top_builddir}/libinterp/liboctinterp.a"
  LIBOCTAVE="${top_builddir}/liboctave/liboctave.a"
fi

AC_SUBST(LD_CXX)
AC_SUBST(RDYNAMIC_FLAG)
AC_SUBST(ENABLE_DYNAMIC_LINKING)
AC_SUBST(LIBOCTINTERP)
AC_SUBST(LIBOCTAVE)

if test "$cross_compiling" = yes && test -n "$ac_tool_prefix"; then
  CROSS_TOOL_PREFIX="$ac_tool_prefix"
  MKOCTFILE_AR=`echo "$AR" | $SED "s,$CROSS_TOOL_PREFIX,,"`
  MKOCTFILE_CC=`echo "$CC" | $SED "s,$CROSS_TOOL_PREFIX,,"`
  MKOCTFILE_CXX=`echo "$CXX" | $SED "s,$CROSS_TOOL_PREFIX,,"`
  MKOCTFILE_DL_LD=`echo "$DL_LD" | $SED "s,$CROSS_TOOL_PREFIX,,"`
  MKOCTFILE_F77=`echo "$F77" | $SED "s,$CROSS_TOOL_PREFIX,,"`
  MKOCTFILE_LD_CXX=`echo "$LD_CXX" | $SED "s,$CROSS_TOOL_PREFIX,,"`
  MKOCTFILE_RANLIB=`echo "$RANLIB" | $SED "s,$CROSS_TOOL_PREFIX,,"`
else
  MKOCTFILE_AR="$AR"
  MKOCTFILE_CC="$CC"
  MKOCTFILE_CXX="$CXX"
  MKOCTFILE_DL_LD="$DL_LD"
  MKOCTFILE_F77="$F77"
  MKOCTFILE_LD_CXX="$LD_CXX"
  MKOCTFILE_RANLIB="$RANLIB"
fi
AC_MSG_NOTICE([defining CROSS_TOOL_PREFIX to be $CROSS_TOOL_PREFIX])
AC_MSG_NOTICE([defining MKOCTFILE_AR to be $MKOCTFILE_AR])
AC_MSG_NOTICE([defining MKOCTFILE_CC to be $MKOCTFILE_CC])
AC_MSG_NOTICE([defining MKOCTFILE_CXX to be $MKOCTFILE_CXX])
AC_MSG_NOTICE([defining MKOCTFILE_DL_LD to be $MKOCTFILE_DL_LD])
AC_MSG_NOTICE([defining MKOCTFILE_F77 to be $MKOCTFILE_F77])
AC_MSG_NOTICE([defining MKOCTFILE_LD_CXX to be $MKOCTFILE_LD_CXX])
AC_MSG_NOTICE([defining MKOCTFILE_RANLIB to be $MKOCTFILE_RANLIB])
AC_SUBST(CROSS_TOOL_PREFIX)
AC_SUBST(MKOCTFILE_AR)
AC_SUBST(MKOCTFILE_CC)
AC_SUBST(MKOCTFILE_CXX)
AC_SUBST(MKOCTFILE_DL_LD)
AC_SUBST(MKOCTFILE_F77)
AC_SUBST(MKOCTFILE_LD_CXX)
AC_SUBST(MKOCTFILE_RANLIB)

### Enable float truncation to work around issues with x87 co-processors

dnl When compiling math for x87, problems may arise in some code comparing
dnl floating-point intermediate results.  The root cause is the extra precision
dnl (~80 bits) of x87 co-processor registers versus the IEEE standard 64 bits.
dnl Generally, storing the result in a local volatile variable forces a
dnl truncation back to 64 bits, but it also degrades performance.
dnl However, this performance degradation is very minimal, if indeed measurable.
dnl Therefore, it has been enabled for all platforms and compilers.
dnl Reported bugs indicate that --enable-float-truncate is required for MinGW
dnl and Cygwin platforms and for GCC compilers >= 5.0.  It should not be
dnl necessary for non-x87 targets or when using modern SSE math.
ENABLE_FLOAT_TRUNCATE=yes
AC_ARG_ENABLE([float-truncate],
  [AS_HELP_STRING([--disable-float-truncate],
    [truncate intermediate FP results])],
  [if test "$enableval" = no; then ENABLE_FLOAT_TRUNCATE=no; fi], [])
if test $ENABLE_FLOAT_TRUNCATE = yes; then
  AC_DEFINE(OCTAVE_ENABLE_FLOAT_TRUNCATE, 1,
    [Define to 1 to truncate intermediate FP results.])
fi

### Determine extra CFLAGS, CXXFLAGS that may be necessary for Octave.

## On Intel systems with gcc, we need to compile with -mieee-fp to get full
## support for IEEE floating point.
##
## On Alpha/OSF systems, we require -mieee or -ieee for full support.

ieee_fp_flag=
case $canonical_host_type in
  i[[3456789]]86-*-*)
    if test "$GCC" = yes; then
      OCTAVE_CC_FLAG([-mieee-fp], [
        ieee_fp_flag=-mieee-fp
        XTRA_CFLAGS="$XTRA_CFLAGS -mieee-fp"
        AC_MSG_NOTICE([adding -mieee-fp to XTRA_CFLAGS])])
    fi
    if test "$GXX" = yes; then
      OCTAVE_CXX_FLAG([-mieee-fp], [
        ieee_fp_flag=-mieee-fp
        XTRA_CXXFLAGS="$XTRA_CXXFLAGS -mieee-fp"
        AC_MSG_NOTICE([adding -mieee-fp to XTRA_CXXFLAGS])])
    fi
  ;;
  alpha*-*-*)
    if test "$GCC" = yes; then
      OCTAVE_CC_FLAG([-mieee], [
        ieee_fp_flag=-mieee
        XTRA_CFLAGS="$XTRA_CFLAGS -mieee"
        AC_MSG_NOTICE([adding -mieee to XTRA_CFLAGS])])
    else
      OCTAVE_CC_FLAG([-ieee], [
        ieee_fp_flag=-ieee
        XTRA_CFLAGS="$XTRA_CFLAGS -ieee"
        AC_MSG_NOTICE([adding -ieee to XTRA_CFLAGS])])
    fi
    if test "$GXX" = yes; then
      OCTAVE_CXX_FLAG([-mieee], [
        ieee_fp_flag=-mieee
        XTRA_CXXFLAGS="$XTRA_CXXFLAGS -mieee"
        AC_MSG_NOTICE([adding -mieee to XTRA_CXXFLAGS])])
    else
      OCTAVE_CXX_FLAG([-ieee], [
        ieee_fp_flag=-ieee
        XTRA_CXXFLAGS="$XTRA_CXXFLAGS -ieee"
        AC_MSG_NOTICE([adding -ieee to XTRA_CXXFLAGS])])
    fi
  ;;
  *ibm-aix4*)
    OCTAVE_CC_FLAG([-mminimal-toc], [
      XTRA_CFLAGS="$XTRA_CFLAGS -mminimal-toc"])

    OCTAVE_CXX_FLAG([-mminimal-toc], [
      XTRA_CXXFLAGS="$XTRA_CXXFLAGS -mminimal-toc"])
  ;;
esac

AC_SUBST(XTRA_CFLAGS)
AC_SUBST(XTRA_CXXFLAGS)

### Defaults for cross compiling.
dnl BUILD_CC and BUILD_CXX are the compilers that we use for building tools
dnl on the build system.  For now, we assume that the only cross compiling we
dnl can do is with gcc on a Unixy system, but the dedicated hacker can
dnl override these.

if test "$cross_compiling" = yes; then
  BUILD_CC="gcc"
  BUILD_CFLAGS="-O2 -g"
  BUILD_CXX="g++"
  BUILD_CXXFLAGS="-O2 -g -std=c++11"
  BUILD_LDFLAGS=""
  BUILD_EXEEXT=""
else
  BUILD_CC="${CC}"
  BUILD_CFLAGS="${CFLAGS}"
  BUILD_CXX="${CXX}"
  BUILD_CXXFLAGS="${CXXFLAGS}"
  BUILD_LDFLAGS="${LDFLAGS}"
  BUILD_EXEEXT="${EXEEXT}"
fi

AC_ARG_VAR([BUILD_CC],
  [build system C compiler (used if cross compiling)])
AC_ARG_VAR([BUILD_CFLAGS],
  [build system C compiler flags (used if cross compiling)])
AC_ARG_VAR([BUILD_CXX],
  [build system C++ compiler (used if cross compiling)])
AC_ARG_VAR([BUILD_CXXFLAGS],
  [build system C++ compiler flags (used if cross compiling)])
AC_ARG_VAR([BUILD_LDFLAGS],
  [build system C++ compiler link flags (used if cross compiling)])
AC_ARG_VAR([BUILD_EXEEXT],
  [build system executable extension (used if cross compiling)])

### Determine whether to create cross-mkoctfile and other cross-tools.

cross_tools=no
AC_ARG_ENABLE([cross-tools],
  [AS_HELP_STRING([--enable-cross-tools],
    [build cross tools (mkoctfile, octave-config) if cross compiling])],
  [if test "$enableval" = yes; then cross_tools=yes; fi])

if test "$cross_tools" = yes; then
  if test "$cross_compiling" = no; then
    AC_MSG_WARN([ignoring --enable-cross-tools when not cross compiling])
    cross_tools=no
  fi
fi
AM_CONDITIONAL([AMCOND_CROSS_TOOLS], [test $cross_tools = yes])

### Check compiler characteristics.
dnl FIXME: How many of these are necessary now that C++11 is required?

## Check if C++ compiler can auto allocate variable sized arrays.
OCTAVE_CXX_DYNAMIC_AUTO_ARRAYS

## Check that C compiler and libraries support IEEE754 data format.
OCTAVE_IEEE754_DATA_FORMAT

## Are bit_and, bit_or, and bit_xor defined as templated operators?
OCTAVE_CXX_BITWISE_OP_TEMPLATES

## Can complex class set components independently?
OCTAVE_CXX_COMPLEX_SETTERS

## Are there functions to access real/imag parts of numbers via references?
OCTAVE_CXX_COMPLEX_REFERENCE_ACCESSORS

## Check if fast integer arithmetics based on bit tricks is available.
OCTAVE_FAST_INT_OPS

## Does the C compiler handle alloca and const correctly?
AC_FUNC_ALLOCA

## Does the C compiler support Automake subdir-objects option?
AM_PROG_CC_C_O

### gnulib initialization: part 2
dnl Must take place after part 1, and after standard compiler options and
dnl search paths have been established, and at the same priority level as
dnl system library function and header checks, but before checks for all
dnl external library dependencies.

gl_INIT

### Checks for header files.

AC_HEADER_SYS_WAIT

## C headers

dnl Use multiple AC_CHECKs to avoid line continuations '\' in list.
AC_CHECK_HEADERS([dlfcn.h floatingpoint.h fpu_control.h grp.h])
AC_CHECK_HEADERS([ieeefp.h pthread.h pwd.h sys/ioctl.h])

## Find a termio header to include.

AC_CHECK_HEADERS([termios.h], have_termios_h=yes, have_termios_h=no)
AC_CHECK_HEADERS([termio.h], have_termio_h=yes, have_termio_h=no)
AC_CHECK_HEADERS([sgtty.h], have_sgtty_h=yes, have_sgtty_h=no)
AC_CHECK_HEADERS([conio.h], have_conio_h=yes, have_conio_h=no)

if test $have_termios_h != yes \
    && test $have_termio_h != yes \
    && test $have_sgtty_h != yes; then
  AC_MSG_WARN([couldn't find one of termios.h, termio.h, or sgtty.h!])
fi

## For MSVC compilers, avoid #define of min/max from windows.h header.
if test $have_msvc = yes; then
  AC_DEFINE(NOMINMAX, 1, [Define to 1 to avoid min/max macro definition in Windows headers.])
fi

### Determine types and size of types.

AC_TYPE_INT64_T
AC_TYPE_MODE_T
AC_TYPE_OFF_T
AC_TYPE_PID_T
AC_TYPE_SIZE_T
AC_TYPE_SSIZE_T
AC_TYPE_UID_T
AC_TYPE_UINT64_T
AC_CHECK_TYPES([dev_t, ino_t])
AC_CHECK_TYPES([ptrdiff_t])

AC_CHECK_TYPES([long long int])
if test $ac_cv_type_long_long_int = yes; then
  AC_DEFINE(OCTAVE_HAVE_LONG_LONG_INT, 1,
    [Define to 1 if the system has the type 'long long int'.])
fi

AC_CHECK_TYPES([unsigned long long int])
if test $ac_cv_type_unsigned_long_long_int = yes; then
  AC_DEFINE(OCTAVE_HAVE_UNSIGNED_LONG_LONG_INT, 1,
    [Define to 1 if the system has the type 'unsigned long long int'.])
fi

## Check for long double type (may be used for 64-bit integer computations).
AC_CHECK_SIZEOF([long double])

### Check structures and existence of necessary members.

AC_CHECK_MEMBERS([struct stat.st_blksize, struct stat.st_blocks,
                  struct stat.st_rdev])
AC_CHECK_MEMBERS([struct group.gr_passwd])

AC_STRUCT_TIMEZONE

## Check if C++ compiler allows overload of char, int8_t, and uint8_t.
AC_CACHE_CHECK([whether ${CXX-g++} allows overload of char, int8_t, and uint8_t],
  [octave_cv_overload_char_int8_t],
  [AC_LANG_PUSH(C++)
  AC_COMPILE_IFELSE([AC_LANG_SOURCE([[
    #include <stdint.h>
    void somefunc(char x) {};
    void somefunc(int8_t x) {};
    void somefunc(uint8_t x) {};
    ]])],
    octave_cv_overload_char_int8_t=yes,
    octave_cv_overload_char_int8_t=no)
  AC_LANG_POP(C++)
  ])
if test $octave_cv_overload_char_int8_t = yes; then
  AC_DEFINE(OCTAVE_HAVE_OVERLOAD_CHAR_INT8_TYPES, 1,
    [Define to 1 if C++ allows overload of char, int8_t, and uint8_t types.])
fi

### Checks for functions and variables.

dnl The list of functions is short because we use gnulib to guarantee
dnl valid implementations for many common problematic functions.

dnl These checks define/undefine HAVE_FUNCNAME in config.h.
dnl Code tests HAVE_FUNCNAME and either uses function or provides workaround.
dnl Use multiple AC_CHECKs to avoid line continuations '\' in list
AC_CHECK_FUNCS([ctermid dup2])
AC_CHECK_FUNCS([endgrent endpwent execvp fork])
AC_CHECK_FUNCS([getegid geteuid getgid getgrent getgrgid getgrnam])
AC_CHECK_FUNCS([getpgrp getpid getppid getpwent getpwuid getuid])
AC_CHECK_FUNCS([isascii kill])
AC_CHECK_FUNCS([lgamma_r lgammaf_r])
AC_CHECK_FUNCS([realpath resolvepath])
AC_CHECK_FUNCS([select setgrent setpwent setsid siglongjmp strsignal])
AC_CHECK_FUNCS([tcgetattr tcsetattr toascii])
AC_CHECK_FUNCS([umask waitpid])
AC_CHECK_FUNCS([_getch _kbhit])

## Check for math defines such as M_LN2 in math.h
AC_CACHE_CHECK([for MATH DEFINES in math.h],
  [octave_cv_header_math_defines],
  [AC_COMPILE_IFELSE([AC_LANG_PROGRAM([[
    #include <math.h>
    ]], [[
    double x = M_LN2;]])],
    octave_cv_header_math_defines=yes,
    octave_cv_header_math_defines=no)
  ])

if test $octave_cv_header_math_defines = no; then
  ## Check again and try defining _USE_MATH_DEFINES
  AC_CACHE_CHECK([whether _USE_MATH_DEFINES needs to be defined],
    [octave_cv_header__use_math_defines],
    [save_CPPFLAGS="$CPPFLAGS"
    CPPFLAGS="$CPPFLAGS -D_USE_MATH_DEFINES"
    AC_COMPILE_IFELSE([AC_LANG_PROGRAM([[
      #include <math.h>
      ]], [[
      double x = M_LN2;]])],
      octave_cv_header__use_math_defines=yes,
      octave_cv_header__use_math_defines=no)
    CPPFLAGS="$save_CPPFLAGS"
    ])
  if test $octave_cv_header__use_math_defines = yes; then
    octave_cv_header_math_defines=yes
    AC_DEFINE(_USE_MATH_DEFINES, 1,
      [Define to 1 if _USE_MATH_DEFINES is required to get math constants like M_LN2.])
    CPPFLAGS="$CPPFLAGS -D_USE_MATH_DEFINES"
  fi
fi

if test $octave_cv_header_math_defines = yes; then
  AC_DEFINE(HAVE_MATH_DEFINES, 1,
    [Define to 1 if defines such as M_PI are available in math.h])
else
  AC_MSG_ERROR([MATH DEFINES in math.h such as M_PI are required to build Octave])
fi

## Windows-specific tests for extra #defines
case $host_os in
  msdosmsvc | mingw*)
    AC_MSG_CHECKING([for required _WIN32_WINNT])
    AC_COMPILE_IFELSE([AC_LANG_PROGRAM([[
        #include <windows.h>
        #if _WIN32_WINNT < 0x0403
        #error "Wrong version"
        #endif
        ]], [])],
      [AC_MSG_RESULT([none])],
      [AC_DEFINE(_WIN32_WINNT, 0x0403,
        [Define to 0x0403 to access InitializeCriticalSectionAndSpinCount.])
       AC_MSG_RESULT([0x0403])])
  ;;
esac

## Windows-specific use of functions
case $host_os in
  msdosmsvc | mingw*)
    AC_CHECK_FUNCS([setvbuf], [],
                   [AC_MSG_ERROR([Missing function required to build Octave])])

    ## We need this for GetDeviceCaps.  Should we actually check for
    ## the function and library?
    LIBS="-lgdi32 $LIBS"
  ;;
esac

## Windows-specific module used for winqueryreg function
case $host_os in
  msdosmsvc | mingw*)
    AC_CHECK_HEADERS([psapi.h],
      [LIBS="-lpsapi $LIBS"],
      [AC_MSG_ERROR([Missing PSAPI required to build for Windows target.])],
      [#include <windows.h>])
  ;;
esac

## Cygwin kluge for getrusage.
AC_CHECK_FUNCS([getrusage])
case $host_os in
  cygwin*)
    AC_DEFINE(RUSAGE_TIMES_ONLY, 1,
      [Define to 1 if the struct rusage only has time information.])
  ;;
esac

AC_CHECK_FUNCS([getpwnam], [], [AC_CHECK_LIB([sun], [getpwnam])])

AC_FUNC_CLOSEDIR_VOID

## Check return type of matherr
AC_CACHE_CHECK([for struct exception in math.h],
  [octave_cv_func_matherr_type],
  [AC_COMPILE_IFELSE([AC_LANG_PROGRAM([[
      #include <math.h>
      ]], [[
      struct exception *x;
      x->type;
      x->name;
      ]])],
    octave_cv_func_matherr_type=yes,
    octave_cv_func_matherr_type=no)
  ])
if test $octave_cv_func_matherr_type = yes; then
  AC_DEFINE(EXCEPTION_IN_MATH, 1,
    [Define to 1 if math.h declares struct exception for matherr.])
fi

## Signal stuff.

AC_CHECK_DECLS([sys_siglist], [], [],
[[#include <signal.h>
/* NetBSD declares sys_siglist in unistd.h.  */
#if HAVE_UNISTD_H
# include <unistd.h>
#endif
]])

### Check for the Qhull library.

OCTAVE_CHECK_LIB(qhull, QHull,
  [Qhull library not found.  This will result in loss of functionality for some geometry functions.],
  [libqhull/libqhull.h qhull/libqhull.h libqhull.h qhull/qhull.h qhull.h],
  [qh_qhull], [], [],
  [warn_qhull=
  OCTAVE_CHECK_QHULL_VERSION
  OCTAVE_CHECK_LIB_QHULL_OK(
    [AC_DEFINE(HAVE_QHULL, 1, [Define to 1 if Qhull is available.])],
    [warn_qhull="Qhull library found, but does not seem to work properly.  This will result in loss of functionality for some geometry functions.  Please try recompiling the library with -fno-strict-aliasing."])])

### Check for PCRE regex library.

OCTAVE_CHECK_LIB(pcre, PCRE,
  [], [pcre.h pcre/pcre.h], [pcre_compile], [], [], [],
  [libpcre], [REQUIRED])

### Check for readline library.

OCTAVE_ENABLE_READLINE

## Find a termlib to use.
OCTAVE_CHECK_LIB_TERMLIB

### Check for ZLIB library.

OCTAVE_CHECK_LIB(z, ZLIB,
  [ZLIB library not found.  Octave will not be able to load or save compressed data files or HDF5 files.],
  [zlib.h], [gzclearerr])

## Also define HAVE_ZLIB if libz is found.
if test -z "$warn_z"; then
  AC_DEFINE(HAVE_ZLIB, 1, [Define to 1 if ZLIB is available.])
fi

### Check for BZIP2 library.

OCTAVE_CHECK_LIB(bz2, BZIP2,
  [BZIP2 library not found.  Octave will not be able to compress or decompress bzip2 files.],
  [bzlib.h], [BZ2_bzCompressInit])

### Check for the LLVM library (JIT compiler).

ENABLE_JIT=no
AC_ARG_ENABLE([jit],
  [AS_HELP_STRING([--enable-jit],
    [(EXPERIMENTAL) enable JIT compiler])],
  [if test "$enableval" = yes; then ENABLE_JIT=yes; fi], [])

LLVM_CPPFLAGS=
LLVM_LDFLAGS=
LLVM_LIBS=

if test $ENABLE_JIT = yes; then

  ## Find llvm-config program from environment variable or by searching
  AC_ARG_VAR([LLVM_CONFIG], [path to llvm-config utility])
  AC_CHECK_PROG([LLVM_CONFIG], llvm-config, llvm-config, [])

  if test -z "$LLVM_CONFIG"; then
    warn_llvm="llvm-config utility not found.  JIT compiler is disabled."
  else
    dnl Preset warning message in case compile fails
    warn_llvm="LLVM was not found or is to old.  JIT compiler is disabled."

    save_CPPFLAGS="$CPPFLAGS"
    save_LDFLAGS="$LDFLAGS"

    dnl Use -isystem if available because we don't want to see warnings in LLVM
    LLVM_INCLUDE_FLAG=-I
    OCTAVE_CC_FLAG([-isystem .], [
      LLVM_INCLUDE_FLAG=-isystem
      AC_MSG_NOTICE([using -isystem for LLVM headers])])

    dnl Use -isystem so we don't get warnings from llvm headers
    LLVM_CPPFLAGS="$LLVM_INCLUDE_FLAG `$LLVM_CONFIG --includedir`"
    LLVM_LDFLAGS="-L`$LLVM_CONFIG --libdir`"

    LDFLAGS="$LDFLAGS $LLVM_LDFLAGS"
    LLVM_SO=LLVM-`$LLVM_CONFIG --version`
    AC_CHECK_LIB([$LLVM_SO], [LLVMBuildAdd], [LLVM_LIBS="-l$LLVM_SO"],
                 [LLVM_LIBS="`$LLVM_CONFIG --libs` `$LLVM_CONFIG --system-libs`"])

    dnl Define some extra flags that LLVM requires in order to include headers.
    dnl Ideally we should get these from llvm-config, but llvm-config isn't
    dnl very helpful.
    CPPFLAGS="-D__STDC_CONSTANT_MACROS -D__STDC_LIMIT_MACROS $LLVM_CPPFLAGS $CPPFLAGS"
    AC_LANG_PUSH(C++)
    AC_CHECK_HEADER([llvm/Support/TargetSelect.h], [warn_llvm=""])

    have_function_h=no
    AC_CHECK_HEADERS([llvm/IR/Function.h llvm/Function.h],
                     [have_function_h=yes; break])
    if test $have_function_h = no; then
      warn_llvm="Missing LLVM file Function.h.  JIT compiler is disabled."
    fi
    have_irbuilder_h=no
    AC_CHECK_HEADERS([llvm/Support/IRBuilder.h llvm/IR/IRBuilder.h \
                      llvm/IRBuilder.h], [have_irbuilder_h=yes; break])
    if test $have_irbuilder_h = no; then
      warn_llvm="Missing LLVM file IRBuilder.h.  JIT compiler is disabled."
    fi
    have_llvm_data_h=no
    AC_CHECK_HEADERS([llvm/Target/TargetData.h llvm/IR/DataLayout.h \
                      llvm/DataLayout.h], [have_llvm_data_h=yes; break])
    if test $have_llvm_data_h = no; then
      warn_llvm="Missing LLVM file TargetData.h.  JIT compiler is disabled."
    fi

    AC_CHECK_HEADERS([llvm/IR/Verifier.h])
    AC_CHECK_HEADERS([llvm/Analysis/BasicAliasAnalysis.h])

    OCTAVE_LLVM_FUNCTION_ADDATTRIBUTE_API
    OCTAVE_LLVM_FUNCTION_ADDFNATTR_API
    OCTAVE_LLVM_CALLINST_ADDATTRIBUTE_API
    OCTAVE_LLVM_RAW_FD_OSTREAM_API
    OCTAVE_LLVM_LEGACY_PASSMANAGER_API
    AC_LANG_POP(C++)
    CPPFLAGS="$save_CPPFLAGS"
    LDFLAGS="$save_LDFLAGS"
  fi

  if test -z "$warn_llvm"; then
    AC_DEFINE(HAVE_LLVM, 1, [Define to 1 if LLVM is available.])
  else
    ENABLE_JIT=no
    LLVM_CPPFLAGS=
    LLVM_LDFLAGS=
    LLVM_LIBS=
    OCTAVE_CONFIGURE_WARNING([warn_llvm])
  fi
dnl FIXME: Re-instate when JIT is enabled by default
dnl else
dnl   ## JIT build disabled
dnl   warn_llvm="JIT compiler disabled, some performance loss for loops"
dnl   OCTAVE_CONFIGURE_WARNING([warn_llvm])
fi
if test $ENABLE_JIT = yes; then
  AC_DEFINE(ENABLE_JIT, 1, [Define to 1 to enable JIT compiler.])
fi

AC_SUBST(LLVM_CPPFLAGS)
AC_SUBST(LLVM_LDFLAGS)
AC_SUBST(LLVM_LIBS)
AM_CONDITIONAL([AMCOND_HAVE_LLVM], [test -z "$warn_llvm"])

### Check for HDF5 library.

save_CPPFLAGS="$CPPFLAGS"
save_LIBS="$LIBS"
CPPFLAGS="$Z_CPPFLAGS $CPPFLAGS"
LIBS="$Z_LDFLAGS $Z_LIBS $LIBS"
OCTAVE_CHECK_LIB(hdf5, HDF5,
  [HDF5 library not found.  Octave will not be able to load or save HDF5 data files.],
  [hdf5.h], [H5Gget_num_objs], [], [],
  [warn_hdf5=
   OCTAVE_CHECK_HDF5_HAS_VER_16_API
   AC_DEFINE(HAVE_HDF5, 1,
     [Define to 1 if HDF5 is available and newer than version 1.6.])
   if test $have_msvc = yes; then
     OCTAVE_CHECK_LIB_HDF5_DLL
   fi
  ])
CPPFLAGS="$save_CPPFLAGS"
LIBS="$save_LIBS"

dnl FIXME: Should we check for this now, or wait until some version of HDF5
dnl actually supports this feature?
have_hdf5_int2float_conversions=no
if test $have_hdf5_int2float_conversions = yes; then
  AC_DEFINE(HAVE_HDF5_INT2FLOAT_CONVERSIONS, 1,
    [Define to 1 if/when HDF5 supports automatic conversion between integer and floating-point binary data.])
fi

### Check for FFTW library.
### Default to Fortran FFTPACK if it is not available.

## Check for FFTW header and library.
OCTAVE_CHECK_LIB(fftw3, FFTW3,
  [FFTW3 library not found.  The slower FFTPACK library will be used instead.],
  [fftw3.h], [fftw_plan_dft_1d])

OCTAVE_CHECK_LIB(fftw3f, FFTW3F,
  [FFTW3F library not found.  The slower FFTPACK library will be used instead.],
  [fftw3.h], [fftwf_plan_dft_1d])

## Check command line for the option to disable multi-threaded FFTW.
build_fftw_threads=yes
AC_ARG_ENABLE([fftw-threads],
  [AS_HELP_STRING([--disable-fftw-threads],
    [disable Multi-threaded FFTW])],
  [if test "$enableval" = no; then
     build_fftw_threads=no
   fi],
  [])

dnl Octave is currently unable to use FFTW unless both float and double
dnl versions are available.

AM_CONDITIONAL([AMCOND_HAVE_FFTW],
  [test -n "$FFTW3_LIBS" && test -n "$FFTW3F_LIBS"])

if test -n "$FFTW3_LIBS" && test -n "$FFTW3F_LIBS"; then
  AC_DEFINE(HAVE_FFTW, 1, [Define to 1 if both FFTW3 and FFTW3F libraries are available.])
else
  dnl --without-fftw3 given, or one of the FFTW3 libs not installed.
  dnl Don't check for FFTW threads as this is now pointless.
  build_fftw_threads=no
fi

## Check for the multithreaded FFTW library.
## Fallback to singlethreaded if not found or disabled.
if test $build_fftw_threads = yes; then
  OCTAVE_CHECK_FFTW_THREADS(fftw3, fftw_plan_with_nthreads)
  OCTAVE_CHECK_FFTW_THREADS(fftw3f, fftwf_plan_with_nthreads)
fi

## Collections of flags.
dnl These are here instead of just in the Makefile.am file because we
dnl substitute some of them into other source files like mkoctfile.

## Order matters, at least on some systems (Cygwin, for example).

FFTW_XCPPFLAGS="$FFTW3_CPPFLAGS $FFTW3F_CPPFLAGS"

FFTW_XLDFLAGS="$FFTW3_LDFLAGS $FFTW3F_LDFLAGS"

FFTW_XLIBS="$FFTW3_LIBS $FFTW3F_LIBS"

AC_SUBST(FFTW_XCPPFLAGS)
AC_SUBST(FFTW_XLDFLAGS)
AC_SUBST(FFTW_XLIBS)

## Subdirectory of liboctave/external to build if FFTW is not found.
FFT_DIR="fftpack"
AC_SUBST(FFT_DIR)

### Check for GLPK library and header.

save_CPPFLAGS="$CPPFLAGS"
save_LIBS="$LIBS"
CPPFLAGS="$Z_CPPFLAGS $CPPFLAGS"
LIBS="$Z_LDFLAGS $Z_LIBS $LIBS"
OCTAVE_CHECK_LIB(glpk, GLPK,
  [GLPK library not found.  The glpk function for solving linear programs will be disabled.],
  [glpk/glpk.h glpk.h], [glp_simplex], [], [],
  [warn_glpk=
   OCTAVE_CHECK_LIB_GLPK_OK(
    [AC_DEFINE(HAVE_GLPK, 1, [Define to 1 if GLPK is available.])],
    [warn_glpk="GLPK library found, but does not seem to work properly; disabling glpk function"])])
LIBS="$save_LIBS"
CPPFLAGS="$save_CPPFLAGS"

### Checks for cURL header and library.

save_CPPFLAGS="$CPPFLAGS"
save_LIBS="$LIBS"
CPPFLAGS="$Z_CPPFLAGS $CPPFLAGS"
LIBS="$Z_LDFLAGS $Z_LIBS $LIBS"
OCTAVE_CHECK_LIB(curl, cURL,
  [cURL library not found.  The ftp objects, urlread, and urlwrite functions will be disabled.],
  [curl/curl.h], [curl_easy_escape])
if test -z "$warn_curl"; then
  ## Additional check on cURL library that was found
  AC_CACHE_CHECK([for CURLOPT_DIRLISTONLY in curl/curl.h],
    [octave_cv_curl_has_curlopt_dirlistonly],
    [AC_COMPILE_IFELSE([AC_LANG_PROGRAM([[
      #include <curl/curl.h>
      ]], [[
      curl_easy_setopt ((CURL*)NULL, CURLOPT_DIRLISTONLY, 0);
      ]])],
      [octave_cv_curl_has_curlopt_dirlistonly=yes],
      [octave_cv_curl_has_curlopt_dirlistonly=no])
    ])
  if test $octave_cv_curl_has_curlopt_dirlistonly = no; then
    AC_DEFINE(CURLOPT_DIRLISTONLY, CURLOPT_FTPLISTONLY,
      [Define to the legacy option name if using an older version of cURL.])
  fi
fi
LIBS="$save_LIBS"
CPPFLAGS="$save_CPPFLAGS"

### Check for sndfile library.

OCTAVE_CHECK_LIB(sndfile, sndfile,
  [sndfile library not found.  The audioinfo, audioread, and audiowrite functions will be disabled.],
  [sndfile.h], [sf_open],
  [], [don't use sndfile library, disable audio file I/O],
  [warn_sndfile=
   OCTAVE_CHECK_LIB_SNDFILE_OK(
    [AC_DEFINE(HAVE_SNDFILE, 1, [Define to 1 if sndfile is available.])],
    [warn_sndfile="sndfile library found, but does not seem to work properly; disabling audio file I/O functions"])])

### Check for PortAudio

OCTAVE_CHECK_LIB(portaudio, PortAudio,
  [PortAudio library not found.  The audioplayer, audiorecorder, and audiodevinfo functions will be disabled.],
  [portaudio.h], [Pa_GetDeviceCount],
  [], [don't use PortAudio library, disable audio playback and recording],
  [], [portaudio-2.0])

### Check for either of Graphics/ImageMagick++ libraries.

check_magick=yes
use_magick=no
AC_ARG_WITH([magick],
  [AS_HELP_STRING([--with-magick=LIB],
    [select library to use for image I/O (options: GraphicsMagick(default) or ImageMagick)])],
  [if test x"$withval" = xno; then
     check_magick=no
     warn_magick_disabled="--without-magick specified.  The imread, imwrite, and imfinfo functions for reading and writing image files will not be fully functional."
     OCTAVE_CONFIGURE_WARNING([warn_magick_disabled])
   else
     magick="$withval"
   fi], [magick="GraphicsMagick"])

if test $check_magick = yes; then

  MAGICK_CPPFLAGS=
  MAGICK_LDFLAGS=
  MAGICK_LIBS=

  PKG_CHECK_EXISTS([$magick++], [
    dnl Make sure we only get -I, -L, and -l flags.
    dnl Some Graphics/ImageMagick++ dnl packages add extra flags that are
    dnl useful when building Graphics/ImageMagick++ extentions.  These extra
    dnl flags break the Octave build.
    MAGICK_CPPFLAGS="$($PKG_CONFIG --cflags-only-I $magick++ | $SED -e 's/^ *$//')"
    MAGICK_LDFLAGS="$($PKG_CONFIG --libs-only-L $magick++ | $SED -e 's/^ *$//')"
    MAGICK_LIBS="$($PKG_CONFIG --libs-only-l $magick++ | $SED -e 's/^ *$//')"

    warn_magick="$magick++ library fails tests.  The imread, imwrite, and imfinfo functions for reading and writing image files will not be fully functional."

    save_CPPFLAGS="$CPPFLAGS"
    save_LIBS="$LIBS"
    CPPFLAGS="$MAGICK_CPPFLAGS $CPPFLAGS"
    LIBS="$MAGICK_LDFLAGS $MAGICK_LIBS $LIBS"
    AC_LANG_PUSH(C++)
    AC_CHECK_HEADER([Magick++.h], [
      AC_CACHE_CHECK([for Magick::ColorRGB in Magick++.h],
        [octave_cv_func_magick_colorrgb],
        [AC_PREPROC_IFELSE([AC_LANG_SOURCE([[
          #include <Magick++.h>
          ]], [[
          Magick::ColorRGB c;
          ]])],
          octave_cv_func_magick_colorrgb=yes,
          octave_cv_func_magick_colorrgb=no)
        ])
      if test $octave_cv_func_magick_colorrgb = yes; then
        use_magick=yes
        warn_magick=
      fi
    ])
    AC_LANG_POP(C++)
    CPPFLAGS="$save_CPPFLAGS"
    LIBS="$save_LIBS"

    AC_CHECK_FUNCS([setlocale], [],
      [use_magick=no
       warn_magick="$magick++ requires setlocale function.  The imread, imwrite, and imfinfo functions for reading and writing image files will not be fully functional."])
  ],
  [use_magick=no
   warn_magick="$magick++ library not found.  The imread, imwrite, and imfinfo functions for reading and writing image files will not be fully functional."])
fi

if test $use_magick = yes; then
  AC_DEFINE(HAVE_MAGICK, 1,
    [Define to 1 if Graphics/ImageMagick++ is available.])
else
  if test -n "$warn_magick"; then
    OCTAVE_CONFIGURE_WARNING([warn_magick])
  fi
  MAGICK_CPPFLAGS=
  MAGICK_LDFLAGS=
  MAGICK_LIBS=
fi
AC_SUBST(MAGICK_CPPFLAGS)
AC_SUBST(MAGICK_LDFLAGS)
AC_SUBST(MAGICK_LIBS)

### Check for X11 libraries

AC_PATH_X
if test "$have_x" = yes; then
  AC_DEFINE(HAVE_X_WINDOWS, 1, [Define to 1 if X11 is available.])

  if test "$x_includes" != "NONE"; then
    X11_INCFLAGS="$x_includes"
  fi
  AC_SUBST(X11_INCFLAGS)

  if test -z "$x_libraries"; then
    AC_CHECK_LIB([X11], XrmInitialize, [X11_LIBS="-lX11"], [X11_LIBS=])
  elif test "$x_libraries" != "NONE"; then
    AC_CHECK_LIB([X11], XrmInitialize,
      [X11_LIBS="-L$x_libraries -lX11"], [X11_LIBS=], "-L$x_libraries")
  fi
  AC_SUBST(X11_LIBS)
fi

### Check for the Carbon framework on macOS systems.

OCTAVE_HAVE_FRAMEWORK([Carbon],
  [[#include <Carbon/Carbon.h>]], [[CGMainDisplayID ()]],
  [have_framework_carbon=yes], [have_framework_carbon=no])
if test $have_framework_carbon = yes; then
  AC_DEFINE(HAVE_FRAMEWORK_CARBON, 1,
    [Define to 1 if framework CARBON is available.])
  CARBON_LIBS="-framework Carbon"
  AC_MSG_NOTICE([adding -framework Carbon to CARBON_LIBS])
  AC_SUBST(CARBON_LIBS)
fi

## Check for the CGDisplayBitsPerPixel function.
if test $have_framework_carbon = yes; then
  OCTAVE_CARBON_CGDISPLAYBITSPERPIXEL
fi

### Check for OpenGL and helper libraries used by OpenGL graphics renderer.

check_opengl=yes
AC_ARG_WITH([opengl],
  [AS_HELP_STRING([--without-opengl],
    [don't use OpenGL libraries, disable OpenGL graphics])],
  [if test x"$withval" = xno; then
     check_opengl=no
     warn_opengl_disabled="--without-opengl specified.  OpenGL graphics will be disabled."
     OCTAVE_CONFIGURE_WARNING([warn_opengl_disabled])
   fi])

## Check for OpenGL library
if test $check_opengl = yes; then
  OCTAVE_CHECK_LIB_OPENGL
  if test -z "$OPENGL_LIBS"; then
    warn_opengl_libs="OpenGL libs (GL and GLU) not found.  OpenGL graphics will be disabled."
    OCTAVE_CONFIGURE_WARNING([warn_opengl_libs])
  fi
fi

## Check for FreeType 2 library

check_freetype=yes
warn_freetype=
AC_ARG_WITH([freetype],
  [AS_HELP_STRING([--without-freetype],
    [don't use FreeType library, OpenGL graphics will not be fully functional])],
  [if test x"$withval" = xno; then
     check_freetype=no
     warn_freetype="--without-freetype specified.  OpenGL graphics will not be fully functional."
   fi])

if test $check_freetype = yes; then
  PKG_CHECK_MODULES([FT2], [freetype2], [
    min_ft2_version=9.03
    AC_MSG_CHECKING([for FreeType2 version >= $min_ft2_version])
    $PKG_CONFIG freetype2 --atleast-version=$min_ft2_version
    ac_status=$?
    if test "$ac_status" = 0; then
      AC_MSG_RESULT(yes)
      AC_DEFINE(HAVE_FREETYPE, 1, [Define to 1 if Freetype is available.])
      save_LIBS="$LIBS"
      LIBS="$FT2_LIBS $LIBS"
      AC_CHECK_FUNCS([FT_Reference_Face])
      LIBS="$save_LIBS"
    else
      AC_MSG_RESULT(no)
      warn_freetype="FreeType library >= 9.03 not found.  OpenGL graphics will not be fully functional."
    fi],
    [warn_freetype="FreeType library not found.  OpenGL graphics will not be fully functional."])
fi

if test -n "$warn_freetype"; then
  FT2_CFLAGS=
  FT2_LIBS=
  OCTAVE_CONFIGURE_WARNING([warn_freetype])
else
  dnl Alias CPPFLAGS to CFLAGS.  This is closer to the true meaning
  dnl of `pkg-config --cflags` output.
  FT2_CPPFLAGS="$FT2_CFLAGS"
  AC_SUBST(FT2_CPPFLAGS)
fi

## Check for fontconfig library

OCTAVE_CHECK_LIB(fontconfig, fontconfig,
  [Fontconfig library not found.  OpenGL graphics will not be fully functional.],
  [fontconfig.h fontconfig/fontconfig.h], [FcInit],
  [], [don't use fontconfig library, OpenGL graphics will not be fully functional])

## Check for gl2ps which is required for printing with OpenGL graphics.

AC_CHECK_HEADERS([gl2ps.h],
  [GL2PS_LIBS="-lgl2ps"],
  [warn_gl2ps="gl2ps library not found.  Printing of OpenGL graphics will be disabled."])

if test -n "$warn_gl2ps"; then
  OCTAVE_CONFIGURE_WARNING([warn_gl2ps])
else
  save_LIBS="$LIBS"
  LIBS="$GL2PS_LIBS $LIBS"
  AC_CHECK_FUNCS([gl2psLineJoin])
  LIBS="$save_LIBS"
fi

AC_SUBST(GL2PS_LIBS)

### GUI/Qt related tests.

QT_VERSIONS="5 4"

AC_ARG_WITH([qt],
  [AS_HELP_STRING([--with-qt=VER], [use the Qt major version VER])
dnl Second help string must not be indented for correct alignment
AS_HELP_STRING([--without-qt], [don't use Qt libraries, disable Qt GUI])],
  [case $withval in
     yes | "")
     ;;
     no)
       QT_VERSIONS=
       warn_qt_disabled="--without-qt specified.  The Qt GUI will be disabled."
       OCTAVE_CONFIGURE_WARNING([warn_qt_disabled])
     ;;
     *)
       QT_VERSIONS="$withval"
     ;;
   esac])

check_qscintilla=yes
AC_ARG_WITH([qscintilla],
  [AS_HELP_STRING([--without-qscintilla], [disable QScintilla editor])],
  [if test x"$withval" = xno; then
     check_qscintilla=no
     warn_qscintilla_disabled="--without-qscintilla specified.  The GUI editor will be disabled."
     OCTAVE_CONFIGURE_WARNING([warn_qscintilla_disabled])
   fi])

OCTAVE_CHECK_QT([$QT_VERSIONS])

## Default terminal font for the GUI.

case $host_os in
  mingw* | msdosmsvc)
    DEFAULT_TERMINAL_FONT="Lucida Console"
  ;;
  *)
    DEFAULT_TERMINAL_FONT="Courier"
  ;;
esac
DEFAULT_TERMINAL_FONT_SIZE=10
AC_SUBST(DEFAULT_TERMINAL_FONT)
AC_SUBST(DEFAULT_TERMINAL_FONT_SIZE)

### Check for FLTK library

check_fltk=yes
build_fltk_graphics=no

AC_ARG_WITH([fltk],
  [AS_HELP_STRING([--without-fltk],
    [don't use FLTK libraries, disable OpenGL graphics with FLTK widgets])],
  [if test x"$withval" = xno; then
     check_fltk=no
     warn_fltk="--without-fltk specified.  FLTK widgets will be disabled."
     OCTAVE_CONFIGURE_WARNING([warn_fltk])
   fi])

FLTK_CPPFLAGS=
FLTK_LDFLAGS=
FLTK_LIBS=

if test $check_fltk = yes; then
  AC_ARG_WITH([fltk-prefix],
    [AS_HELP_STRING([--with-fltk-prefix=PFX],
      [prefix where FLTK is installed (optional)])],
    [fltk_prefix="$withval"],
    [fltk_prefix=""])

  AC_ARG_WITH([fltk-exec-prefix],
    [AS_HELP_STRING([--with-fltk-exec-prefix=PFX],
      [exec prefix where FLTK is installed (optional)])],
    [fltk_exec_prefix="$withval"],
    [fltk_exec_prefix=""])

  if test "x$fltk_exec_prefix" != x; then
    fltk_args="$fltk_args --exec-prefix=$fltk_exec_prefix"
    if test "x${FLTK_CONFIG+set}" != xset ; then
      FLTK_CONFIG="$fltk_exec_prefix/bin/fltk-config"
    fi
  fi

  if test "x$fltk_prefix" != x; then
    fltk_args="$fltk_args --prefix=$fltk_prefix"
    if test x${FLTK_CONFIG+set} != xset ; then
      FLTK_CONFIG="$fltk_prefix/bin/fltk-config"
    fi
  fi

  AC_PATH_PROG([FLTK_CONFIG], [fltk-config], [no])

  warn_fltk_config=
  warn_fltk_opengl=

  if test "$FLTK_CONFIG" = no; then
    warn_fltk_config="FLTK config script not found.  FLTK toolkit will be disabled."
    OCTAVE_CONFIGURE_WARNING([warn_fltk_config])
  else
    ## Only include -I options in FLTK_CPPFLAGS
    fltk_cflags=`$FLTK_CONFIG $fltkconf_args --use-gl --cflags`
    for fltk_option in $fltk_cflags; do
      case $fltk_option in
        -I*)
          FLTK_CPPFLAGS="$FLTK_CPPFLAGS $fltk_option"
        ;;
      esac
    done
    FLTK_CPPFLAGS=`echo "$FLTK_CPPFLAGS" | $SED -e 's/^ \+//'`

    ## Split -L and -l options into FLTK_LDFLAGS and FLTK_LIBS
    fltk_ldflags=`$FLTK_CONFIG $fltkconf_args --use-gl --ldflags`
    for fltk_option in $fltk_ldflags; do
      case $fltk_option in
        -l*)
          FLTK_LIBS="$FLTK_LIBS $fltk_option"
        ;;
        *)
          FLTK_LDFLAGS="$FLTK_LDFLAGS $fltk_option"
        ;;
      esac
    done
    FLTK_LIBS=`echo "$FLTK_LIBS" | $SED -e 's/^ \+//'`
    FLTK_LDFLAGS=`echo "$FLTK_LDFLAGS" | $SED -e 's/^ \+//'`

    case $host_os in
      mingw*)
        FLTK_LDFLAGS=`echo $FLTK_LDFLAGS | $SED -e 's/-mwindows//g'`
      ;;
    esac
    AC_LANG_PUSH(C++)
    AC_CACHE_CHECK([for OpenGL support in FLTK],
      [octave_cv_fltk_opengl_support],
      [save_CPPFLAGS="$CPPFLAGS"
      CPPFLAGS="$CFLAGS $FLTK_CPPFLAGS"
      AC_COMPILE_IFELSE([AC_LANG_PROGRAM([[
        #include <FL/gl.h>
        ]], [[
        int nothing = 0;
        ]])],
        octave_cv_fltk_opengl_support=yes,
        octave_cv_fltk_opengl_support=no)
      CPPFLAGS="$save_CPPFLAGS"
      ])
    if test $octave_cv_fltk_opengl_support = no; then
      warn_fltk_opengl="FLTK does not have OpenGL support.  OpenGL graphics with FLTK widgets will be disabled."
    else
      build_fltk_graphics=yes
      AC_DEFINE(HAVE_FLTK, 1, [Define to 1 if FLTK is available.])
    fi
    AC_LANG_POP(C++)

    if test -n "$warn_fltk_opengl"; then
      OCTAVE_CONFIGURE_WARNING([warn_fltk_opengl])
    fi
  fi
fi

AC_SUBST(FLTK_CPPFLAGS)
AC_SUBST(FLTK_LDFLAGS)
AC_SUBST(FLTK_LIBS)

### Final determination of whether OpenGL graphics can be built
if test $build_qt_graphics = no && test $build_fltk_graphics = no; then
  opengl_graphics=no
else
  opengl_graphics=yes
fi

### Check for the qrupdate library

dnl No need to adjust FFLAGS because only link is attempted.
dnl Must supply proper LIBS, however.
save_LIBS="$LIBS"
LIBS="$LAPACK_LIBS $BLAS_LIBS $FLIBS $LIBS"
OCTAVE_CHECK_LIB(qrupdate, qrupdate,
  [qrupdate not found.  The QR & Cholesky updating functions will be slow.],
  [],
  [sqr1up],
  [Fortran 77], [don't use qrupdate, disable QR & Cholesky updating functions])

## Additional check to see if qrupdate lib found supports LU updates
if test -z "$warn_qrupdate"; then
  AC_CACHE_CHECK([for slup1up in $QRUPDATE_LIBS],
    [octave_cv_func_slup1up],
    [LIBS="$LIBS $QRUPDATE_LIBS"
    AC_LANG_PUSH([Fortran 77])
    AC_LINK_IFELSE([AC_LANG_CALL([], [slup1up])],
      octave_cv_func_slup1up=yes, octave_cv_func_slup1up=no)
    AC_LANG_POP([Fortran 77])
  ])
  if test $octave_cv_func_slup1up = yes; then
    AC_DEFINE(HAVE_QRUPDATE_LUU, 1, [Define to 1 if qrupdate supports LU updates.])
  fi
fi
LIBS="$save_LIBS"

if test $ENABLE_64 = yes; then
  CHOLMOD_TAG="_l_"
  CXSPARSE_TAG="_dl_"
  UMFPACK_TAG="_zl_"
else
  CHOLMOD_TAG="_"
  CXSPARSE_TAG="_di_"
  UMFPACK_TAG="_zi_"
fi

## On some systems, explicitly linking with -lsuitesparseconfig is needed
## when using SuiteSparse libraries.  If so, the checks below for specific
## SuiteSparse libraries may fail without it.  Include LIB_CLOCK_GETTIME (from
## gnulib) on systems where needed.

save_LIBS="$LIBS"
LIBS="$LIB_CLOCK_GETTIME $LIBS"
OCTAVE_CHECK_LIB(suitesparseconfig, SUITESPARSECONFIG,
  [], [], [SuiteSparse_time], [],
  [don't link directly with suitesparseconfig library])
LIBS="$save_LIBS"

if test -n "$SUITESPARSECONFIG_LIBS" && test -n "$LIB_CLOCK_GETTIME"; then
  SUITESPARSECONFIG_LIBS="$SUITESPARSECONFIG_LIBS $LIB_CLOCK_GETTIME"
fi

### Reset below, after all checks for SuiteSparse libraries.
suitesparse_save_LIBS="$LIBS"
LIBS="$SUITESPARSECONFIG_LIBS $LIBS"

### Check for AMD library

OCTAVE_CHECK_LIB(amd, AMD,
  [AMD library not found.  This will result in some lack of functionality for sparse matrices.],
  [suitesparse/amd.h ufsparse/amd.h amd/amd.h amd.h],
  [amd_postorder],
  [], [don't use AMD library, disable some sparse matrix functionality])

### Check for CAMD library

OCTAVE_CHECK_LIB(camd, CAMD,
  [CAMD library not found.  This will result in some lack of functionality for sparse matrices.],
  [suitesparse/camd.h ufsparse/camd.h camd/camd.h camd.h],
  [camd_postorder],
  [], [don't use CAMD library, disable some sparse matrix functionality])

### Check for COLAMD library

OCTAVE_CHECK_LIB(colamd, COLAMD,
  [COLAMD library not found.  This will result in some lack of functionality for sparse matrices.],
  [suitesparse/colamd.h ufsparse/colamd.h colamd/colamd.h colamd.h],
  [colamd],
  [], [don't use COLAMD library, disable some sparse matrix functionality])

### Check for CCOLAMD library

OCTAVE_CHECK_LIB(ccolamd, CCOLAMD,
  [CCOLAMD library not found.  This will result in some lack of functionality for sparse matrices.],
  [suitesparse/ccolamd.h ufsparse/ccolamd.h ccolamd/ccolamd.h ccolamd.h],
  [ccolamd],
  [], [don't use CCOLAMD library, disable some sparse matrix functionality])

### Check for CHOLMOD library.
### If your cholmod library requires cblas, then you will need to configure
### with --with-cholmod="-lcholmod -lcblas".

save_LIBS="$LIBS"
LIBS="$COLAMD_LDFLAGS $COLAMD_LIBS $AMD_LDFLAGS $AMD_LIBS $LAPACK_LIBS $BLAS_LIBS $FLIBS $LIBS"
OCTAVE_CHECK_LIB(cholmod, CHOLMOD,
  [CHOLMOD library not found.  This will result in some lack of functionality for sparse matrices.],
  [suitesparse/cholmod.h ufsparse/cholmod.h cholmod/cholmod.h cholmod.h],
  [cholmod${CHOLMOD_TAG}start],
  [], [don't use CHOLMOD library, disable some sparse matrix functionality])
LIBS="$save_LIBS"

### Check for CXSparse library

OCTAVE_CHECK_LIB(cxsparse, CXSparse,
  [CXSparse library not found.  This will result in some lack of functionality for sparse matrices.],
  [suitesparse/cs.h ufsparse/cs.h cxsparse/cs.h cs.h],
  [cs${CXSPARSE_TAG}sqr],
  [C++], [don't use CXSparse library, disable some sparse matrix functionality])

if test -z "$warn_cxsparse"; then
  ## Additional check for CXSparse version >= 2.2
  if test $octave_cv_lib_cxsparse = yes; then
    OCTAVE_CHECK_CXSPARSE_VERSION_OK
    if test $octave_cv_cxsparse_version_ok = no; then
      AC_MSG_ERROR([CXSparse library is too old (< version 2.2).  Upgrade CXSparse (SuiteSparse) or configure Octave with --disable-cxsparse"])
    fi
  fi
fi

### Check for UMFPACK library.

save_LIBS="$LIBS"
save_CPPFLAGS="$CPPFLAGS"
LIBS="$AMD_LDFLAGS $AMD_LIBS $BLAS_LIBS $FLIBS $LIBS"
CPPFLAGS="$AMD_CPPFLAGS $CPPFLAGS"
OCTAVE_CHECK_LIB([umfpack], UMFPACK,
  [UMFPACK not found.  This will result in some lack of functionality for sparse matrices.],
  [suitesparse/umfpack.h ufsparse/umfpack.h umfpack/umfpack.h umfpack.h],
  [umfpack${UMFPACK_TAG}get_determinant],
  [], [don't use UMFPACK, disable some sparse matrix functionality])
CPPFLAGS="$save_CPPFLAGS"
LIBS="$save_LIBS"

if test -z "$UMFPACK_LIBS"; then
  ## Invalidate the cache and try again with -lcblas.
  $as_unset ac_cv_lib_umfpack_umfpack${UMFPACK_TAG}get_determinant
  $as_unset octave_cv_lib_umfpack
  save_LIBS="$LIBS"
  LIBS="-lcblas $AMD_LDFLAGS $AMD_LIBS $BLAS_LIBS $FLIBS $LIBS"
  OCTAVE_CHECK_LIB([umfpack], UMFPACK,
    [UMFPACK not found.  This will result in some lack of functionality for sparse matrices.],
    [suitesparse/umfpack.h ufsparse/umfpack.h umfpack/umfpack.h umfpack.h],
    [umfpack${UMFPACK_TAG}get_determinant],
    [], [don't use UMFPACK, disable some sparse matrix functionality])
  if test -n "$UMFPACK_LIBS"; then
    UMFPACK_LIBS="$UMFPACK_LIBS -lcblas"
  fi
  LIBS="$save_LIBS"
fi

### Check for KLU library and header.

OCTAVE_CHECK_LIB(klu, KLU,
  [KLU library not found.  This will result in some lack of functionality for sparse matrices.],
  [suitesparse/klu.h ufsparse/klu.h klu/klu.h klu.h], [klu_solve],
  [], [don't use KLU library, disable some sparse matrix functionality])

### SUITESPARSECONFIG_LIBS added to LIBS above.
LIBS="$suitesparse_save_LIBS"

## Collections of flags.
dnl These are here instead of just in the Makefile.am file because we
dnl substitute some of them into other source files like mkoctfile.

## Order matters, at least on some systems (Cygwin, for example).

SPARSE_XCPPFLAGS="$CHOLMOD_CPPFLAGS $UMFPACK_CPPFLAGS $AMD_CPPFLAGS $CAMD_CPPFLAGS $COLAMD_CPPFLAGS $CCOLAMD_CPPFLAGS $CXSPARSE_CPPFLAGS"

SPARSE_XLDFLAGS="$CHOLMOD_LDFLAGS $UMFPACK_LDFLAGS $AMD_LDFLAGS $CAMD_LDFLAGS $COLAMD_LDFLAGS  $CCOLAMD_LDFLAGS $CXSPARSE_LDFLAGS"

SPARSE_XLIBS="$CHOLMOD_LIBS $UMFPACK_LIBS $AMD_LIBS $CAMD_LIBS $COLAMD_LIBS $CCOLAMD_LIBS $CXSPARSE_LIBS $SUITESPARSECONFIG_LIBS"

AC_SUBST(SPARSE_XCPPFLAGS)
AC_SUBST(SPARSE_XLDFLAGS)
AC_SUBST(SPARSE_XLIBS)

## Check for UMFPACK separately split complex matrix and RHS.
if test -n "$UMFPACK_LIBS"; then
  save_CPPFLAGS="$CPPFLAGS"
  save_LDFLAGS="$LDFLAGS";
  save_LIBS="$LIBS";

  CPPFLAGS="$SPARSE_XCPPFLAGS $CPPFLAGS"
  LDFLAGS="$SPARSE_XLDFLAGS $LDFLAGS"
  LIBS="$SPARSE_XLIBS $LAPACK_LIBS $BLAS_LIBS $FLIBS $LIBS $xtra_libs"

  OCTAVE_UMFPACK_SEPARATE_SPLIT

  CPPFLAGS="$save_CPPFLAGS"
  LDFLAGS="$save_LDFLAGS"
  LIBS="$save_LIBS"
fi

### Check for SUNDIALS NVECTOR serial library and header.

OCTAVE_CHECK_LIB(sundials_nvecserial, [SUNDIALS NVECTOR],
  [SUNDIALS NVECTOR serial library not found.  Solvers ode15i and ode15s will be disabled.],
  [nvector/nvector_serial.h nvector_serial.h ], [N_VNew_Serial],
  [], [don't use SUNDIALS NVECTOR library, solvers ode15i and ode15s will be disabled])

### Check for SUNDIALS IDA library and header.

save_LIBS="$LIBS"
LIBS="$SUNDIALS_NVECSERIAL_LIBS $KLU_LIBS $BLAS_LIBS $FLIBS $LIBS"
OCTAVE_CHECK_LIB(sundials_ida, [SUNDIALS IDA],
  [SUNDIALS IDA library not found.  Solvers ode15i and ode15s will be disabled.],
  [ida/ida.h ida.h], [IDAInit],
  [], [don't use SUNDIALS IDA library, solvers ode15i and ode15s will be disabled],
  [warn_sundials_ida=
   OCTAVE_CHECK_SUNDIALS_SIZEOF_REALTYPE
   OCTAVE_CHECK_SUNDIALS_IDA_DENSE
   OCTAVE_CHECK_SUNDIALS_IDAKLU])
LIBS="$save_LIBS"

dnl Define this way instead of with an #if in oct-conf-post.h so that
dnl the build features script will get the correct value.
if test -n "$SUNDIALS_IDA_LIBS" \
    && test -n "$SUNDIALS_NVECSERIAL_LIBS" \
    && test $octave_cv_sundials_ida_dense = yes \
    && test $octave_cv_sundials_realtype_is_double = yes; then
  AC_DEFINE(HAVE_SUNDIALS, 1, [Define to 1 if SUNDIALS is available.])
fi

## Collections of flags.
dnl These are here instead of just in the Makefile.am file because we
dnl substitute some of them into other source files like mkoctfile.

dnl Order matters, at least on some systems (Cygwin, for example).

SUNDIALS_XCPPFLAGS="$SUNDIALS_IDA_CPPFLAGS $SUNDIALS_NVECSERIAL_CPPFLAGS $KLU_CPPFLAGS"

SUNDIALS_XLDFLAGS="$SUNDIALS_IDA_LDFLAGS $SUNDIALS_NVECSERIAL_LDFLAGS $KLU_LDFLAGS"

SUNDIALS_XLIBS="$SUNDIALS_IDA_LIBS $SUNDIALS_NVECSERIAL_LIBS $KLU_LIBS"

AC_SUBST(SUNDIALS_XCPPFLAGS)
AC_SUBST(SUNDIALS_XLDFLAGS)
AC_SUBST(SUNDIALS_XLIBS)

### Check for ARPACK library.

save_LIBS="$LIBS"
LIBS="$LAPACK_LIBS $BLAS_LIBS $FLIBS $LIBS"
OCTAVE_CHECK_LIB([arpack], ARPACK,
  [ARPACK not found.  The eigs function will be disabled.],
  [],
  [dseupd],
  [Fortran 77], [don't use the ARPACK library, disable eigs function],
  [warn_arpack=
   OCTAVE_CHECK_LIB_ARPACK_OK_1(
     [AC_DEFINE(HAVE_ARPACK, 1, [Define to 1 if ARPACK is available.])],
     [warn_arpack="ARPACK library found, but does not seem to work properly; disabling eigs function"])
   if test -z "$warn_arpack"; then
     OCTAVE_CHECK_LIB_ARPACK_OK_2([],
       [AC_MSG_WARN([ARPACK library found, but is buggy; upgrade library (>= v3.3.0) for better results])])
   fi
   ])
LIBS="$save_LIBS"

### Check for Java.

build_java=yes
AC_ARG_ENABLE([java],
  [AS_HELP_STRING([--disable-java],
    [disable Java interface])],
  [if test "$enableval" = no; then
     build_java=no
   fi],
  [])

AC_ARG_WITH([java-homedir],
  [AS_HELP_STRING([--with-java-homedir=DIR],
    [Java JDK directory in DIR])],
  [JAVA_HOMEDIR="$withval"])

AC_ARG_WITH([java-includedir],
  [AS_HELP_STRING([--with-java-includedir=DIR],
    [look for java include file <jni.h> in DIR])],
  [JAVA_CPPFLAGS="$withval"], [JAVA_CPPFLAGS=""])

AC_ARG_WITH([java-libdir],
  [AS_HELP_STRING([--with-java-libdir=DIR],
    [look for java library libjvm in DIR])],
  [JAVA_LDPATH="$withval"], [JAVA_LDPATH=""])

## Grab JAVA_HOME from environment variable if it exists
AC_ARG_VAR([JAVA_HOME], [path to Java JDK installation])
## But --with-java-homedir option overrides environment variable
if test -n "$JAVA_HOMEDIR"; then
  JAVA_HOME=$JAVA_HOMEDIR
fi
JAVA=
JAVAC=
JAR=
JAVA_LIBS=

dnl Fake loop so that "break" can be used to skip code blocks.
warn_java=
while test $build_java = yes
do
  ## Unset build_java.  Variable is set only if all configuration tests pass.
  build_java=no

  ## Warn if JAVA_HOME is unset.  It is *strongly* advised to specify JAVA_HOME.
  if test -z "$JAVA_HOME"; then
    warn_java_home="JAVA_HOME environment variable not initialized.  Auto-detection will proceed but is unreliable."
    OCTAVE_CONFIGURE_WARNING([warn_java_home])
  fi

  ## Search for a viable Java executable.
  if test -z "$JAVA_HOME"; then
    JAVA_PATH="$PATH"
  else
    JAVA_PATH="${JAVA_HOME}$PATH_SEPARATOR${JAVA_HOME}/jre/bin$PATH_SEPARATOR${JAVA_HOME}/bin$PATH_SEPARATOR${JAVA_HOME}/../bin$PATH_SEPARATOR${PATH}"
  fi
  AC_PATH_PROG(JAVA, java, [], [$JAVA_PATH])

  if test -z "$JAVA"; then
    warn_java="No Java executable found.  Octave will not be able to call Java methods."
    break
  fi

  if test -z "$JAVA_HOME"; then
    ## Find JAVA_HOME for JRE by running java and querying properties.
    JAVA_TMP_HOME=`"$JAVA" -classpath ${srcdir}/build-aux OctJavaQry JAVA_HOME`
    ## Strip directory back to top-level installation dir (JAVA_HOME for JDK).
    JAVA_HOME=`echo $JAVA_TMP_HOME | $SED -e 's|[[/\\]]bin[[/\\]]\?$||' | $SED -e 's|[[/\\]]jre[[/\\]]\?$||'`
  fi

  case $build_os in
    mingw* | msdosmsvc)
      ## Under Win32 platform, we want JAVA_HOME to be in MSYS format, that is
      ## without colon and backslashes, as it is also used as path separator.
      ## Use quoted paths as Java may be installed in a path with whitespaces
      ## (e.g. C:\Program Files\Java\...).
      if test -n "$JAVA_HOME"; then
        JAVA_HOME=`cd "$JAVA_HOME" && pwd`
      fi
    ;;
  esac

  ## Amend search path for JAVAC and JAR.
  if test -z "$JAVA_HOME"; then
    JAVA_PATH="$PATH"
  else
    JAVA_PATH="${JAVA_HOME}$PATH_SEPARATOR${JAVA_HOME}/bin$PATH_SEPARATOR${JAVA_HOME}/../bin$PATH_SEPARATOR${PATH}"
  fi

  AC_PATH_PROG(JAVAC, javac, [], [$JAVA_PATH])
  AC_PATH_PROG(JAR, jar, [], [$JAVA_PATH])

  if test -z "$JAVAC" || test -z "$JAR"; then
    warn_java="No javac compiler or jar executable found.  Octave will not be able to call Java methods."
    break
  fi

  ## Check Java version is recent enough.
  AC_MSG_CHECKING([for Java version])
  java_version=[`"$JAVA" -version 2>&1 | $SED -n -e 's/^[^ ]* version[^0-9"]*"\([^"]*\)".*/\1/p'`]
  AC_MSG_RESULT([$java_version])
  java_major=[`echo $java_version | $SED -e 's/^\([0-9][0-9]*\)\.\([0-9][0-9]*\)\..*$/\1/'`]
  java_minor=[`echo $java_version | $SED -e 's/^\([0-9][0-9]*\)\.\([0-9][0-9]*\)\..*$/\2/'`]
  if test $java_major -gt 1 || (test $java_major -eq 1 && test $java_minor -ge 5); then
    :  # Version is OK.  Do nothing.
  else
    warn_java="Java version is too old (< 1.5).  Octave will not be able to call Java methods."
    break
  fi

  ## At this point Win32 systems have enough configuration data.
  ## We assume that all appropriate variables (e.g. INCLUDE and LIB) already
  ## contain the required paths to compile and link against JDK.
  case $host_os in
    msdosmsvc)
      build_java=yes
      JAVA_LIBS=-ladvapi32
      AC_DEFINE(HAVE_JAVA, 1,
        [Define to 1 if Java is available and is at least version 1.5])
      break
    ;;
    mingw* | cygwin*)
      build_java=yes
      JAVA_LIBS=-ladvapi32
      if test $have_msvc = no; then
        if test -n "$JAVA_CPPFLAGS"; then
          JAVA_CPPFLAGS="-I\"${JAVA_CPPFLAGS}\" -I\"${JAVA_CPPFLAGS}/win32\""
        else
          JAVA_CPPFLAGS="-I\"${JAVA_HOME}/include\" -I\"${JAVA_HOME}/include/win32\""
        fi
        LDFLAGS="$LDFLAGS -Wl,--export-all-symbols"
      fi
      AC_DEFINE(HAVE_JAVA, 1,
        [Define to 1 if Java is available and is at least version 1.5])
      break
    ;;
  esac

  ## Determine which library filename to search for.
  case $host_os in
    darwin*)
      jvmlib=libjvm.dylib
    ;;
    *)
      jvmlib=libjvm.so
    ;;
  esac

  AC_MSG_CHECKING([for $jvmlib])

  if test -z "$JAVA_LDPATH"; then
    ## Run Java to try and determine library path to libjvm.so.
    JAVA_TMP_LDPATH=`$JAVA -classpath ${srcdir}/build-aux OctJavaQry JAVA_LDPATH`
    JAVA_TMP_LDPATH=`echo $JAVA_TMP_LDPATH | $SED -e "s/${PATH_SEPARATOR}/ /g"`
    for dir in $JAVA_TMP_LDPATH; do
      if test -f "$dir/$jvmlib"; then
        JAVA_LDPATH=$dir
        break
      fi
    done
  fi

  if test -z "$JAVA_LDPATH"; then
    ## Nothing found.  Try Java again using bootpath argument.
    JAVA_TMP_LDPATH=`$JAVA -classpath ${srcdir}/build-aux OctJavaQry JAVA_BOOTPATH`
    JAVA_TMP_LDPATH="${JAVA_TMP_LDPATH} ${JAVA_TMP_LDPATH}/client ${JAVA_TMP_LDPATH}/server"
    for dir in $JAVA_TMP_LDPATH; do
      if test -f "$dir/$jvmlib"; then
        JAVA_LDPATH=$dir
        break
      fi
    done
  fi

  if test -z "$JAVA_LDPATH"; then
    ## Java failed to find it's own library path.  Guess wildly.
    JAVA_TMP_LDPATH=`ls -d $JAVA_HOME/jre/lib/*/client`
    JAVA_TMP_LDPATH="${JAVA_TMP_LDPATH} `ls -d $JAVA_HOME/jre/lib/*/server`"
    ## Add some paths that might work on Macs.
    JAVA_TMP_LDPATH="${JAVA_TMP_LDPATH} ${JAVA_HOME}/../Libraries ${JAVA_HOME}/Libraries"
    ## Add some paths that might work on MinGW
    JAVA_TMP_LDPATH="${JAVA_TMP_LDPATH} ${JAVA_HOME}/bin/client ${JAVA_HOME}/bin/server"
    for dir in $JAVA_TMP_LDPATH; do
      if test -f "$dir/$jvmlib"; then
        JAVA_LDPATH=$dir
        break
      fi
    done
  fi

  ## Verify value passed in option --with-java-libdir
  if test -n "$JAVA_LDPATH"; then
    if test -f "${JAVA_LDPATH}/$jvmlib"; then
      :  # libjvm found
    else
      JAVA_LDPATH=""
    fi
  fi

  if test -z "$JAVA_LDPATH"; then
    AC_MSG_RESULT([not found])
    warn_java="Library $jvmlib not found.  Octave will not be able to call Java methods."
    break
  else
    AC_MSG_RESULT([$JAVA_LDPATH])
  fi

  AC_MSG_CHECKING([for include file <jni.h>])

  ## Java and JVM found.  Set up flags.
  case $host_os in
    darwin*)
      if test -n "$JAVA_CPPFLAGS"; then
        JAVA_CPPFLAGS="-I${JAVA_CPPFLAGS} -I${JAVA_CPPFLAGS}/darwin"
      else
        JAVA_CPPFLAGS="-I${JAVA_HOME}/include -I${JAVA_HOME}/include/darwin"
      fi
    ;;
    *)
      if test -n "$JAVA_CPPFLAGS"; then
        JAVA_CPPFLAGS="-I${JAVA_CPPFLAGS} -I${JAVA_CPPFLAGS}/linux"
      else
        JAVA_CPPFLAGS="-I${JAVA_HOME}/include -I${JAVA_HOME}/include/linux"
      fi
    ;;
  esac

  ## Verify jni.h include file exists.
  JNI_PATH=`echo $JAVA_CPPFLAGS | $SED -e 's/-I//g'`
  have_jni=no
  for dir in $JNI_PATH; do
    if test -f "${dir}/jni.h"; then have_jni=yes; break; fi
  done
  if test $have_jni = yes; then
    AC_MSG_RESULT([$dir])
  else
    AC_MSG_RESULT([not found])
    warn_java="Include file <jni.h> not found.  Octave will not be able to call Java methods."
    break
  fi

  ## Passed all configuration tests.  A workable Java installation was found.
  build_java=yes
  AC_DEFINE(HAVE_JAVA, 1,
    [Define to 1 if Java is available and is at least version 1.5])
  break
done
if test -n "$warn_java"; then
  OCTAVE_CONFIGURE_WARNING([warn_java])
fi

AM_CONDITIONAL([AMCOND_HAVE_JAVA], [test $build_java = yes])
AC_SUBST(JAVA)
AC_SUBST(JAVAC)
AC_SUBST(JAR)
AC_SUBST(JAVA_CPPFLAGS)
AC_SUBST(JAVA_LIBS)
AC_DEFINE_UNQUOTED([JAVA_HOME], ["$JAVA_HOME"], [Java home (top-level installation dir)])
AC_DEFINE_UNQUOTED([JAVA_LDPATH], ["$JAVA_LDPATH"], [Java library path (libjvm)])

### Determine if documentation should and can be built.

ENABLE_DOCS=yes
AC_ARG_ENABLE([docs],
  [AS_HELP_STRING([--disable-docs], [don't build documentation files])],
  [if test "$enableval" = no; then
     ENABLE_DOCS=no
     warn_docs="building documentation disabled; make dist will fail."
     OCTAVE_CONFIGURE_WARNING([warn_docs])
   fi], [])
if test $ENABLE_DOCS = yes; then
  if test $opengl_graphics = no || test "$have_qt_opengl_offscreen" = no; then
    if test -n "$warn_gnuplot"; then
      ENABLE_DOCS=no
      warn_docs_graphics="building documentation disabled because no suitable graphics toolkit is available; make dist will fail."
      OCTAVE_CONFIGURE_WARNING([warn_docs_graphics])
    fi
  fi
  if test -n "$warn_makeinfo"; then
    ENABLE_DOCS=no
    warn_docs_makeinfo="building documentation disabled because makeinfo was not found or does not support @sortas; make dist will fail."
    OCTAVE_CONFIGURE_WARNING([warn_docs_makeinfo])
  fi
fi
if test $ENABLE_DOCS = yes; then
  AC_DEFINE(ENABLE_DOCS, 1,
    [Define to 1 to build Octave documentation files.])
fi
AM_CONDITIONAL([AMCOND_BUILD_DOCS], [test $ENABLE_DOCS = yes])

AM_CONDITIONAL([AMCOND_BUILD_QT_DOCS],
               [test $ENABLE_DOCS = yes && test $build_qt_gui = yes])

### Determine whether Mercurial ID should be embedded in library binaries.

ENABLE_HG_ID=yes
AC_ARG_ENABLE([hg-id],
  [AS_HELP_STRING([--disable-hg-id],
    [disable embedding of hg id in libraries])],
  [if test "$enableval" = no; then ENABLE_HG_ID=no; fi], [])
AM_CONDITIONAL([AMCOND_ENABLE_HG_ID], [test $ENABLE_HG_ID = yes])

### Determine whether to install build logs with Octave.

install_build_logs=no
AC_ARG_ENABLE([install-build-logs],
  [AS_HELP_STRING([--enable-install-build-logs],
    [install build logs (i.e. config.log) with Octave])],
  [if test "$enableval" = yes; then install_build_logs=yes; fi])
AM_CONDITIONAL([AMCOND_INSTALL_BUILD_LOGS], [test $install_build_logs = yes])

### Add extra compiler flags now that feature testing is complete.

## Add warning flags

dnl Don't add -Wshadow for GCC 4.x.
case "$GCC_VERSION" in
  *4*) ;;
  *)   GCC_WSHADOW_OPTION=-Wshadow ;;
esac

GCC_EXTRA_FLAGS="-Wall -W $GCC_WSHADOW_OPTION -Wformat -Wpointer-arith -Wmissing-prototypes -Wstrict-prototypes -Wwrite-strings -Wcast-align -Wcast-qual"
GXX_EXTRA_FLAGS="-Wall -W $GCC_WSHADOW_OPTION -Wold-style-cast -Wformat -Wpointer-arith -Wwrite-strings -Wcast-align -Wcast-qual"

try_extra_warning_flags=yes
AC_ARG_ENABLE([extra-warning-flags],
  [AS_HELP_STRING([--disable-extra-warning-flags],
    [don't add -Wall, -W, -Wformat, -Wold-style-cast, and other warning options to CFLAGS and CXXFLAGS])],
  [if test "$enableval" = no; then
     try_extra_warning_flags=no
   fi],
  [])

if test $try_extra_warning_flags = yes; then
  for flag in $GCC_EXTRA_FLAGS; do
    OCTAVE_CC_FLAG([$flag], [
      WARN_CFLAGS="$WARN_CFLAGS $flag";
      AC_MSG_RESULT([adding $flag to WARN_CFLAGS])])
  done
  for flag in $GXX_EXTRA_FLAGS; do
    OCTAVE_CXX_FLAG([$flag], [
      WARN_CXXFLAGS="$WARN_CXXFLAGS $flag";
      AC_MSG_RESULT([adding $flag to WARN_CXXFLAGS])])
  done
fi

## Add strict warning flags
GCC_STRICT_FLAGS="-Wconversion"
GXX_STRICT_FLAGS="-Wconversion -Weffc++"

try_strict_warning_flags=no
AC_ARG_ENABLE([strict-warning-flags],
  [AS_HELP_STRING([--enable-strict-warning-flags],
    [add extra strict warning options to CFLAGS and CXXFLAGS])],
  [if test "$enableval" = yes; then
     try_strict_warning_flags=yes
   fi],
  [])

if test $try_strict_warning_flags = yes; then
  for flag in $GCC_STRICT_FLAGS; do
    OCTAVE_CC_FLAG([$flag], [
      WARN_CFLAGS="$WARN_CFLAGS $flag";
      AC_MSG_RESULT([adding $flag to WARN_CFLAGS])])
  done
  for flag in $GXX_STRICT_FLAGS; do
    OCTAVE_CXX_FLAG([$flag], [
      WARN_CXXFLAGS="$WARN_CXXFLAGS $flag";
      AC_MSG_RESULT([adding $flag to WARN_CXXFLAGS])])
  done
fi

## Add sanitizer flags
GCC_ADDRESS_SANITIZER_FLAGS="-fsanitize=address -fno-omit-frame-pointer"
GXX_ADDRESS_SANITIZER_FLAGS="-fsanitize=address -fno-omit-frame-pointer"
LD_ADDRESS_SANITIZER_FLAGS="-fsanitize=address"

try_address_sanitizer_flags=no
AC_ARG_ENABLE([address-sanitizer-flags],
  [AS_HELP_STRING([--enable-address-sanitizer-flags],
    [add extra -fsanitize=address and -fno-omit-frame-pointer options to CFLAGS, CXXFLAGS, and LDFLAGS])],
  [if test "$enableval" = yes; then
     try_address_sanitizer_flags=yes
   fi],
  [])

if test $try_address_sanitizer_flags = yes; then
  ADDRESS_SANITIZER_OPTIONS="symbolize=1"
  AC_SUBST(ADDRESS_SANITIZER_OPTIONS)
fi

AM_CONDITIONAL([AMCOND_ADDRESS_SANITIZER_ENABLED],
  [test $try_address_sanitizer_flags = yes])

if test $try_address_sanitizer_flags = yes; then
  for flag in $GCC_ADDRESS_SANITIZER_FLAGS; do
    OCTAVE_CC_FLAG([$flag], [
      WARN_CFLAGS="$WARN_CFLAGS $flag";
      AC_MSG_RESULT([adding $flag to WARN_CFLAGS])])
  done
  for flag in $GXX_ADDRESS_SANITIZER_FLAGS; do
    OCTAVE_CXX_FLAG([$flag], [
      WARN_CXXFLAGS="$WARN_CXXFLAGS $flag";
      AC_MSG_RESULT([adding $flag to WARN_CXXFLAGS])])
  done
  dnl FIXME: do we really need an LD-specific test, or is this good enough?
  for flag in $LD_ADDRESS_SANITIZER_FLAGS; do
    OCTAVE_CC_FLAG([$flag], [
      WARN_LDFLAGS="$WARN_LDFLAGS $flag";
      AC_MSG_RESULT([adding $flag to WARN_LDFLAGS])])
  done
fi

AC_SUBST(WARN_CFLAGS)
AC_SUBST(WARN_CXXFLAGS)
AC_SUBST(WARN_LDFLAGS)

### Check for GCC-specific pragmas to control warnings.

AC_CACHE_CHECK([for @%:@pragma GCC diagnostic push/pop/ignore],
  [octave_cv_gcc_has_pragma_GCC_diagnostic],
  [AC_LANG_PUSH(C++)
   AC_TRY_COMPILE([], [
#pragma GCC diagnostic push
#pragma GCC diagnostic ignore "-Wold-style-cast"
  int three = (int) 3.1415926;
#pragma GCC diagnostic pop
    ],
    [octave_cv_gcc_has_pragma_GCC_diagnostic=yes],
    [octave_cv_gcc_has_pragma_GCC_diagnostic=no])
   AC_LANG_POP(C++)],
  ])

if test $octave_cv_gcc_has_pragma_GCC_diagnostic = yes; then
  AC_DEFINE(HAVE_PRAGMA_GCC_DIAGNOSTIC, 1,
    [Define to 1 if GCC supports @%:@pragma GCC diagnostic ...])
fi

## Check for one unusual warning used in pragmas that is not always available
if test $octave_cv_gcc_has_pragma_GCC_diagnostic = yes; then
  OCTAVE_CC_FLAG([-Wimplicit-fallthrough],
    [AC_DEFINE(HAVE_WARN_IMPLICIT_FALLTHROUGH, 1,
      [Define to 1 if GCC supports -Wimplicit-fallthrough warning])])
fi

### These are recommended by the gnulib bootstrap script:

GNULIB_LINK_DEPS="$FREXPF_LIBM $FREXP_LIBM $GETHOSTNAME_LIB $LIBSOCKET $LIB_CLOCK_GETTIME $LIB_CRYPTO $LIB_GETLOGIN $LIB_NANOSLEEP $LIB_SELECT $LTLIBICONV $LTLIBINTL $LTLIBTHREAD"

### FIXME: This is a kluge to transform $libdir/libiconv.dll.a to -liconv.
### It would probably be better to fix gnulib to not give us an absolute
### file name...

case $host_os in
  mingw*)
    ## Don't use $libdir here because that's defined to be
    ## ${exec_prefix}/lib and at this point, ${exec_prefix} is "NONE"!
    tmp_libiconv_dll="$LIBICONV_PREFIX/lib/libiconv.dll.a"
    MKOCTFILE_LIBICONV=`echo $LIBICONV | sed "s|$tmp_libiconv_dll|-liconv|"`
  ;;
  *)
    MKOCTFILE_LIBICONV="$LIBICONV"
  ;;
esac

MKOCTFILE_GNULIB_LINK_DEPS="$FREXPF_LIBM $FREXP_LIBM $GETHOSTNAME_LIB $LIBSOCKET $LIB_CLOCK_GETTIME $LIB_CRYPTO $LIB_GETLOGIN $LIB_NANOSLEEP $LIB_SELECT $MKOCTFILE_LIBICONV $LIBINTL $LIBTHREAD"

AC_SUBST(GNULIB_LINK_DEPS)

BASE_LIBOCTAVE_LINK_DEPS="$CURL_LIBS $SPARSE_XLIBS $ARPACK_LIBS $QRUPDATE_LIBS $FFTW_XLIBS $LAPACK_LIBS $BLAS_LIBS $READLINE_LIBS $TERM_LIBS $LIBGLOB $PCRE_LIBS $DL_LIBS $PTHREAD_LIBS $FLIBS $LIBS"

LIBOCTAVE_LINK_DEPS="$BASE_LIBOCTAVE_LINK_DEPS $GNULIB_LINK_DEPS"

MKOCTFILE_LIBOCTAVE_LINK_DEPS="$BASE_LIBOCTAVE_LINK_DEPS $MKOCTFILE_GNULIB_LINK_DEPS"

LIBOCTAVE_LINK_OPTS="$CURL_LDFLAGS $SPARSE_XLDFLAGS $ARPACK_LDFLAGS $QRUPDATE_LDFLAGS $FFTW_XLDFLAGS $PCRE_LDFLAGS"

AC_SUBST(LIBOCTAVE_LINK_DEPS)
AC_SUBST(LIBOCTAVE_LINK_OPTS)

if test $ENABLE_DYNAMIC_LINKING = yes; then
  LIBOCTINTERP_LINK_DEPS=""
else
  LIBOCTINTERP_LINK_DEPS="$DLDFCN_LIBS"
fi

LIBOCTINTERP_LINK_DEPS="$LIBOCTINTERP_LINK_DEPS $FT2_LIBS $HDF5_LIBS $MAGICK_LIBS $Z_LIBS $FFTW_XLIBS $OPENGL_LIBS $FONTCONFIG_LIBS $FREETYPE_LIBS $X11_LIBS $CARBON_LIBS $GL2PS_LIBS $LLVM_LIBS $JAVA_LIBS $LAPACK_LIBS"

LIBOCTINTERP_LINK_OPTS="$FT2_LDFLAGS $HDF5_LDFLAGS $MAGICK_LDFLAGS $Z_LDFLAGS $FFTW_XLDFLAGS $LLVM_LDFLAGS"

OCTAVE_LINK_DEPS=""
OCTAVE_LINK_OPTS=""

OCT_LINK_DEPS=""
OCT_LINK_OPTS="$LDFLAGS"

if test $link_all_deps = yes; then
  OCT_LINK_DEPS="libinterp/liboctinterp.la liboctave/liboctave.la"

  MKOCTFILE_OCTAVE_LINK_DEPS="$LIBOCTINTERP_LINK_DEPS $MKOCTFILE_LIBOCTAVE_LINK_DEPS"
  MKOCTFILE_OCT_LINK_DEPS="$OCT_LINK_DEPS $MKOCTFILE_LIBOCTINTERP_LINK_DEPS"

  LIBOCTINTERP_LINK_DEPS="$LIBOCTINTERP_LINK_DEPS $LIBOCTAVE_LINK_DEPS"
  LIBOCTINTERP_LINK_OPTS="$LIBOCTINTERP_LINK_OPTS $LIBOCTAVE_LINK_OPTS"

  OCTAVE_LINK_DEPS="$LIBOCTINTERP_LINK_DEPS"
  OCTAVE_LINK_OPTS="$LIBOCTINTERP_LINK_OPTS"
else
  case $host_os in
    mingw* | msdosmsvc)
      OCT_LINK_DEPS="libinterp/liboctinterp.la liboctave/liboctave.la"
    ;;
  esac
fi

AC_SUBST(LIBOCTINTERP_LINK_DEPS)
AC_SUBST(LIBOCTINTERP_LINK_OPTS)

AC_SUBST(OCTAVE_LINK_DEPS)
AC_SUBST(OCTAVE_LINK_OPTS)

AC_SUBST(OCT_LINK_DEPS)
AC_SUBST(OCT_LINK_OPTS)

AC_SUBST(MKOCTFILE_OCTAVE_LINK_DEPS)
AC_SUBST(MKOCTFILE_OCT_LINK_DEPS)

LIBOCTGUI_LINK_DEPS=""
LIBOCTGUI_LINK_OPTS=""

OCTAVE_GUI_LINK_DEPS=""
OCTAVE_GUI_LINK_OPTS=""

if test $build_qt_gui = yes; then
  if test $ENABLE_DYNAMIC_LINKING = yes; then
    LIBOCTGUI_LINK_DEPS=""
  else
    LIBOCTGUI_LINK_DEPS="$DLDFCN_LIBS"
  fi

  LIBOCTGUI_LINK_DEPS="$LIBOCTGUI_LINK_DEPS $QT_LIBS $OPENGL_LIBS"
  LIBOCTGUI_LINK_OPTS="$QT_LDFLAGS"

  if test $link_all_deps = yes || test -n "$QT_LDFLAGS"; then
    LIBOCTGUI_LINK_DEPS="$LIBOCTGUI_LINK_DEPS $LIBOCTINTERP_LINK_DEPS"
    LIBOCTGUI_LINK_OPTS="$LIBOCTGUI_LINK_OPTS $LIBOCTINTERP_LINK_OPTS"

    OCTAVE_GUI_LINK_DEPS="$OCTAVE_GUI_LINK_DEPS $LIBOCTGUI_LINK_DEPS"
    OCTAVE_GUI_LINK_OPTS="$OCTAVE_GUI_LINK_OPTS $LIBOCTGUI_LINK_OPTS"
  fi
fi

AC_SUBST(LIBOCTGUI_LINK_DEPS)
AC_SUBST(LIBOCTGUI_LINK_OPTS)

AC_SUBST(OCTAVE_GUI_LINK_DEPS)
AC_SUBST(OCTAVE_GUI_LINK_OPTS)

##############################################################################
### Configuration tests done

### Restore original compilation flags
CFLAGS="$original_octave_configure_CFLAGS"
CXXFLAGS="$original_octave_configure_CXXFLAGS"

### Add footer to config.h

AH_BOTTOM([#include "oct-conf-post.h"])

### Make all AC_DEFINES available to testif feature of test.m function.
dnl This must reside at the bottom of configure.ac after all AC_DEFINES
dnl have been made.

AC_OUTPUT_MAKE_DEFS

AC_CONFIG_COMMANDS_PRE([
  ## Fully expand all directory variables.  These are normally left
  ## unexpanded (as explained and recommended by the autoconf manual).
  ## But we store configuration info in files and expect whatever
  ## is set at configure time to stay the same when Make is executed.
  ## Doing things like
  ##
  ##   configure --prefix=/some/where
  ##   make --prefix="/some/where/else
  ##
  ## won't work properly and is not allowed when building Octave.

  eval prefix="\"$prefix\""
  eval exec_prefix="\"$exec_prefix\""
  eval bindir="\"$bindir\""
  eval sbindir="\"$sbindir\""
  eval libexecdir="\"$libexecdir\""
  eval datarootdir="\"$datarootdir\""
  eval datadir="\"$datadir\""
  eval sysconfdir="\"$sysconfdir\""
  eval sharedstatedir="\"$sharedstatedir\""
  eval localstatedir="\"$localstatedir\""
  eval runstatedir="\"$runstatedir\""
  eval includedir="\"$includedir\""
  eval oldincludedir="\"$oldincludedir\""
  eval docdir="\"$docdir\""
  eval infodir="\"$infodir\""
  eval htmldir="\"$htmldir\""
  eval dvidir="\"$dvidir\""
  eval pdfdir="\"$pdfdir\""
  eval psdir="\"$psdir\""
  eval libdir="\"$libdir\""
  eval localedir="\"$localedir\""
  eval mandir="\"$mandir\""

  version="$OCTAVE_VERSION"
  api_version="$OCTAVE_API_VERSION"

  eval octlibdir="\"$octlibdir\""
  eval archlibdir="\"$archlibdir\""
  eval localarchlibdir="\"$localarchlibdir\""
  eval localapiarchlibdir="\"$localapiarchlibdir\""
  eval localverarchlibdir="\"$localverarchlibdir\""
  eval octfiledir="\"$octfiledir\""
  eval localoctfiledir="\"$localoctfiledir\""
  eval localapioctfiledir="\"$localapioctfiledir\""
  eval localveroctfiledir="\"$localveroctfiledir\""
  eval octincludedir="\"$octincludedir\""
  eval fcnfiledir="\"$fcnfiledir\""
  eval localfcnfiledir="\"$localfcnfiledir\""
  eval localapifcnfiledir="\"$localapifcnfiledir\""
  eval localverfcnfiledir="\"$localverfcnfiledir\""
  eval octetcdir="\"$octetcdir\""
  eval octlocaledir="\"$octlocaledir\""
  eval doc_cache_file="\"$doc_cache_file\""
  eval octtestsdir="\"$octtestsdir\""
  eval texi_macros_file="\"$texi_macros_file\""
  eval imagedir="\"$imagedir\""
  eval octdatadir="\"$octdatadir\""
  eval octdocdir="\"$octdocdir\""
  eval octfontsdir="\"$octfontsdir\""
  eval startupfiledir="\"$startupfiledir\""
  eval localstartupfiledir="\"$localstartupfiledir\""
  eval man1dir="\"$man1dir\""
  eval man1ext="\"$man1ext\""
  eval infofile="\"$infofile\""

  ## Also expand MKOCTFILE_DL_LDFLAGS, because it may depend on the values
  ## of variables expanded above.

  eval MKOCTFILE_DL_LDFLAGS="\"$MKOCTFILE_DL_LDFLAGS\""
])

### Do substitutions in Makefiles and other files that hold configuration info.

AUTOCONF_SUBST_VARS="`echo $ac_subst_vars`"

AC_SUBST(AUTOCONF_SUBST_VARS)
AC_SUBST(ac_config_files)
AC_SUBST(ac_config_headers)

AC_CONFIG_FILES([
  Makefile
  build-aux/check-subst-vars.sh:build-aux/check-subst-vars.in.sh
  doc/doxyhtml/Doxyfile
  libgnu/Makefile
  liboctave/octave.pc:liboctave/octave.in.pc
  libinterp/octinterp.pc:libinterp/octinterp.in.pc])

dnl We use a .in.h file for oct-conf-post.h simply to copy it to the build tree
dnl so that we don't have to add the -I${top_srcdir} to any CPPFLAGS variables.

AC_CONFIG_FILES([oct-conf-post.h-tmp:oct-conf-post.in.h])
AC_CONFIG_COMMANDS([oct-conf-post.h],
  [$SHELL $srcdir/build-aux/move-if-change oct-conf-post.h-tmp oct-conf-post.h])

OCTAVE_CONFIG_MOVE_IF_CHANGE_FILES([
  libgui/mk-default-qt-settings.sh
  liboctave/external/mk-f77-def.sh
  liboctave/mk-version-h.sh
  libinterp/corefcn/mk-mxarray-h.sh
  build-aux/subst-config-vals.sh
  build-aux/subst-cross-config-vals.sh
  build-aux/subst-script-vals.sh])

AC_OUTPUT

### Print a summary of the build configuration.

AC_MSG_NOTICE([

Octave is now configured for $canonical_host_type

  Source directory:              $srcdir
  Installation prefix:           $prefix
  C compiler:                    $CC $XTRA_CFLAGS $WARN_CFLAGS $CFLAGS
  C++ compiler:                  $CXX $XTRA_CXXFLAGS $WARN_CXXFLAGS $CXXFLAGS
  Fortran compiler:              $F77 $FFLAGS
  Fortran libraries:             $FLIBS
  Lex libraries:                 $LEXLIB
  LIBS:                          $LIBS
  LDFLAGS:                       $LDFLAGS
  Extra LDFLAGS:                 $WARN_LDFLAGS

  AMD CPPFLAGS:                  $AMD_CPPFLAGS
  AMD LDFLAGS:                   $AMD_LDFLAGS
  AMD libraries:                 $AMD_LIBS
  ARPACK CPPFLAGS:               $ARPACK_CPPFLAGS
  ARPACK LDFLAGS:                $ARPACK_LDFLAGS
  ARPACK libraries:              $ARPACK_LIBS
  BLAS libraries:                $BLAS_LIBS
  BZ2 CPPFLAGS:                  $BZ2_CPPFLAGS
  BZ2 LDFLAGS:                   $BZ2_LDFLAGS
  BZ2 libraries:                 $BZ2_LIBS
  CAMD CPPFLAGS:                 $CAMD_CPPFLAGS
  CAMD LDFLAGS:                  $CAMD_LDFLAGS
  CAMD libraries:                $CAMD_LIBS
  CARBON libraries:              $CARBON_LIBS
  CCOLAMD CPPFLAGS:              $CCOLAMD_CPPFLAGS
  CCOLAMD LDFLAGS:               $CCOLAMD_LDFLAGS
  CCOLAMD libraries:             $CCOLAMD_LIBS
  CHOLMOD CPPFLAGS:              $CHOLMOD_CPPFLAGS
  CHOLMOD LDFLAGS:               $CHOLMOD_LDFLAGS
  CHOLMOD libraries:             $CHOLMOD_LIBS
  COLAMD CPPFLAGS:               $COLAMD_CPPFLAGS
  COLAMD LDFLAGS:                $COLAMD_LDFLAGS
  COLAMD libraries:              $COLAMD_LIBS
  CURL CPPFLAGS:                 $CURL_CPPFLAGS
  CURL LDFLAGS:                  $CURL_LDFLAGS
  CURL libraries:                $CURL_LIBS
  CXSPARSE CPPFLAGS:             $CXSPARSE_CPPFLAGS
  CXSPARSE LDFLAGS:              $CXSPARSE_LDFLAGS
  CXSPARSE libraries:            $CXSPARSE_LIBS
  DL libraries:                  $DL_LIBS
  FFTW3 CPPFLAGS:                $FFTW3_CPPFLAGS
  FFTW3 LDFLAGS:                 $FFTW3_LDFLAGS
  FFTW3 libraries:               $FFTW3_LIBS
  FFTW3F CPPFLAGS:               $FFTW3F_CPPFLAGS
  FFTW3F LDFLAGS:                $FFTW3F_LDFLAGS
  FFTW3F libraries:              $FFTW3F_LIBS
  FLTK CPPFLAGS:                 $FLTK_CPPFLAGS
  FLTK LDFLAGS:                  $FLTK_LDFLAGS
  FLTK libraries:                $FLTK_LIBS
  fontconfig CPPFLAGS:           $FONTCONFIG_CPPFLAGS
  fontconfig libraries:          $FONTCONFIG_LIBS
  FreeType2 CPPFLAGS:            $FT2_CPPFLAGS
  FreeType2 libraries:           $FT2_LIBS
  GLPK CPPFLAGS:                 $GLPK_CPPFLAGS
  GLPK LDFLAGS:                  $GLPK_LDFLAGS
  GLPK libraries:                $GLPK_LIBS
  HDF5 CPPFLAGS:                 $HDF5_CPPFLAGS
  HDF5 LDFLAGS:                  $HDF5_LDFLAGS
  HDF5 libraries:                $HDF5_LIBS
  Java home:                     $JAVA_HOME
  Java JVM path:                 $JAVA_LDPATH
  Java CPPFLAGS:                 $JAVA_CPPFLAGS
  Java libraries:                $JAVA_LIBS
  KLU CPPFLAGS:                  $KLU_CPPFLAGS
  KLU LDFLAGS:                   $KLU_LDFLAGS
  KLU libraries:                 $KLU_LIBS
  LAPACK libraries:              $LAPACK_LIBS
  LLVM CPPFLAGS:                 $LLVM_CPPFLAGS
  LLVM LDFLAGS:                  $LLVM_LDFLAGS
  LLVM libraries:                $LLVM_LIBS
  Magick++ CPPFLAGS:             $MAGICK_CPPFLAGS
  Magick++ LDFLAGS:              $MAGICK_LDFLAGS
  Magick++ libraries:            $MAGICK_LIBS
  OpenGL libraries:              $OPENGL_LIBS
  PCRE CPPFLAGS:                 $PCRE_CPPFLAGS
  PCRE LDFLAGS:                  $PCRE_LDFLAGS
  PCRE libraries:                $PCRE_LIBS
  PortAudio CPPFLAGS:            $PORTAUDIO_CPPFLAGS
  PortAudio LDFLAGS:             $PORTAUDIO_LDFLAGS
  PortAudio libraries:           $PORTAUDIO_LIBS
  PTHREAD flags:                 $PTHREAD_CFLAGS
  PTHREAD libraries:             $PTHREAD_LIBS
  QHULL CPPFLAGS:                $QHULL_CPPFLAGS
  QHULL LDFLAGS:                 $QHULL_LDFLAGS
  QHULL libraries:               $QHULL_LIBS
  QRUPDATE CPPFLAGS:             $QRUPDATE_CPPFLAGS
  QRUPDATE LDFLAGS:              $QRUPDATE_LDFLAGS
  QRUPDATE libraries:            $QRUPDATE_LIBS
  Qt CPPFLAGS:                   $QT_CPPFLAGS
  Qt LDFLAGS:                    $QT_LDFLAGS
  Qt libraries:                  $QT_LIBS
  Qt moc:                        $MOC $MOCFLAGS
  Qt uic:                        $UIC $UICFLAGS
  Qt rcc:                        $RCC $RCCFLAGS
  Qt lrelease:                   $LRELEASE $LRELEASEFLAGS
  Qt qcollectiongenerator:       $QCOLLECTIONGENERATOR $QCOLLECTIONGENERATORFLAGS
  Qt qhelpgenerator:             $QHELPGENERATOR $QHELPGENERATORFLAGS
  READLINE libraries:            $READLINE_LIBS
  Sndfile CPPFLAGS:              $SNDFILE_CPPFLAGS
  Sndfile LDFLAGS:               $SNDFILE_LDFLAGS
  Sndfile libraries:             $SNDFILE_LIBS
  SuiteSparse config libraries:  $SUITESPARSECONFIG_LIBS
  SUNDIALS IDA CPPFLAGS:         $SUNDIALS_IDA_CPPFLAGS
  SUNDIALS IDA LDFLAGS:          $SUNDIALS_IDA_LDFLAGS
  SUNDIALS IDA libraries:        $SUNDIALS_IDA_LIBS
  SUNDIALS NVECTOR CPPFLAGS:     $SUNDIALS_NVECSERIAL_CPPFLAGS
  SUNDIALS NVECTOR LDFLAGS:      $SUNDIALS_NVECSERIAL_LDFLAGS
  SUNDIALS NVECTOR libraries:    $SUNDIALS_NVECSERIAL_LIBS
  TERM libraries:                $TERM_LIBS
  UMFPACK CPPFLAGS:              $UMFPACK_CPPFLAGS
  UMFPACK LDFLAGS:               $UMFPACK_LDFLAGS
  UMFPACK libraries:             $UMFPACK_LIBS
  X11 include flags:             $X11_INCFLAGS
  X11 libraries:                 $X11_LIBS
  Z CPPFLAGS:                    $Z_CPPFLAGS
  Z LDFLAGS:                     $Z_LDFLAGS
  Z libraries:                   $Z_LIBS

  Default pager:                 $DEFAULT_PAGER
  gnuplot:                       $GNUPLOT

  Build Octave Qt GUI:                  $BUILD_QT_SUMMARY_MSG
  JIT compiler for loops:               $ENABLE_JIT
  Build Java interface:                 $build_java
  Build static libraries:               $STATIC_LIBS
  Build shared libraries:               $SHARED_LIBS
  Dynamic Linking:                      $ENABLE_DYNAMIC_LINKING $DL_API_MSG
  Include support for GNU readline:     $USE_READLINE
  64-bit array dims and indexing:       $ENABLE_64
  64-bit BLAS array dims and indexing:  $HAVE_64_BIT_BLAS
  OpenMP SMP multithreading:            $ENABLE_OPENMP
  Truncate intermediate FP results:     $ENABLE_FLOAT_TRUNCATE
  Build cross tools:                    $cross_tools
  Build docs:                           $ENABLE_DOCS
])

warn_msg_printed=false

OCTAVE_CONFIGURE_WARNING_SUMMARY

if test $ENABLE_DYNAMIC_LINKING = yes; then
  if test $SHARED_LIBS = no; then
    AC_MSG_WARN([])
    AC_MSG_WARN([You used --enable-dl but not --enable-shared.])
    AC_MSG_WARN([Are you sure that is what you want to do?])
    warn_msg_printed=true
  fi
fi

if test $opengl_graphics = no; then
  AC_MSG_WARN([])
  AC_MSG_WARN([The libraries needed for OpenGL graphics were not found.])
  AC_MSG_WARN([Creating plots is still possible if gnuplot is installed.])
  warn_msg_printed=true
fi

if test $ENABLE_ATOMIC_REFCOUNT = no; then
  AC_MSG_WARN([])
  AC_MSG_WARN([atomic reference counting disabled.])
  AC_MSG_WARN([This feature allows safe access to Octave data from another thread,])
  AC_MSG_WARN([and is required when using the GUI's Qt toolkit for plotting.])
fi

if $warn_msg_printed; then
  AC_MSG_NOTICE([])
  AC_MSG_NOTICE([NOTE: Libraries or auxiliary programs may be skipped if they are not found])
  AC_MSG_NOTICE([NOTE: OR if they are missing required features on your system.])
fi

### End of configure.<|MERGE_RESOLUTION|>--- conflicted
+++ resolved
@@ -20,11 +20,7 @@
 
 ### Initialize Autoconf
 AC_PREREQ([2.65])
-<<<<<<< HEAD
 AC_INIT([GNU Octave], [5.0.0], [https://octave.org/bugs.html], [octave],
-=======
-AC_INIT([GNU Octave], [4.4.1-rc2], [https://octave.org/bugs.html], [octave],
->>>>>>> f55758da
         [https://www.gnu.org/software/octave/])
 
 ### Declare version numbers
@@ -32,7 +28,6 @@
 dnl Note that the version number is duplicated here and in AC_INIT because
 dnl AC_INIT requires it to be static, not computed from shell variables.
 
-<<<<<<< HEAD
 ## The description of the Octave version number in the etc/HACKING.md
 ## explains how to update these numbers for release and development
 ## versions.
@@ -40,11 +35,6 @@
 OCTAVE_MAJOR_VERSION=5
 OCTAVE_MINOR_VERSION=0
 OCTAVE_PATCH_VERSION=0
-=======
-OCTAVE_MAJOR_VERSION=4
-OCTAVE_MINOR_VERSION=4
-OCTAVE_PATCH_VERSION=1-rc2
->>>>>>> f55758da
 
 dnl PACKAGE_VERSION is set by the AC_INIT VERSION argument.
 OCTAVE_VERSION="$PACKAGE_VERSION"
