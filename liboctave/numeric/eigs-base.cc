--- conflicted
+++ resolved
@@ -2564,13 +2564,8 @@
               ComplexMatrix mtmp (n,1);
               for (F77_INT i = 0; i < n; i++)
                 mtmp(i,0) = workd[i + iptr(0) - 1];
-<<<<<<< HEAD
-              mtmp = utsolve (bt, permB, m * ltsolve (b, permB, mtmp));
+              mtmp = ltsolve (b, permB, m * utsolve (bt, permB, mtmp));
               for (F77_INT i = 0; i < n; i++)
-=======
-              mtmp = ltsolve (b, permB, m * utsolve (bt, permB, mtmp));
-              for (octave_idx_type i = 0; i < n; i++)
->>>>>>> 778177b2
                 workd[i+iptr(1)-1] = mtmp(i,0);
 
             }
