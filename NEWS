--- conflicted
+++ resolved
@@ -2,230 +2,11 @@
 ----------------------------------------------------------------------
 
  ** New functions added in 6.0:
-
-
-<<<<<<< HEAD
-=======
- ** A new core function movfun will apply a function to a sliding
-    window of arbitrary size on a dataset and accumulate the results.
-    Many common cases have been implemented using the naming
-    scheme movXXX where "XXX" is the function that will be applied.
-    For example, the moving average over a dataset is movmean.
-    New moving window functions:
-   
-    movfun   movslice
-    movmad   movmax   movmean   movmedian   movmin   movprod
-    movstd   movsum   movvar
-
- ** The functions issymmetric and ishermitian accept an option "nonskew"
-    or "skew" to calculate the symmetric or skew-symmetric property
-    of a matrix.  Performance has also been increased.
-
- ** The function isdefinite now returns true or false rather than
-    -1, 0, 1.  To test for a positive semi-definite matrix (old output
-    of 0) check whether the following two conditions hold:
-
-      isdefinite (A) => 0
-      isdefinite (A + 5*TOL, TOL) => 1
-
- ** The issorted function now uses a direction option of "ascend" or
-    "descend" to make it compatible with both the sort function and
-    with Matlab.  Change all uses of "ascending" and "descending" in
-    existing code to the new options.
-
- ** The strncmp and strncmpi functions now return true if the two input
-    strings match, even though the number of characters specified by N
-    exceeds the string length.  This behavior more closely matches
-    common sense and is Matlab compatible.  Example:
-
-      Octave 5.0 : strncmp ("abc", "abc", 100) => true
-      Previously : strncmp ("abc", "abc", 100) => false
-
- ** The intmax, intmin, and flintmax functions now accept a variable
-    as input.  This supports a common programming usage which is to
-    query the range of an existing variable.  Existing code can be
-    simplified by removing the call to "class" that was previously
-    required.  Example:
-
-                   x = int8 (3);
-      Octave 5.0 : range = [ intmin(x), intmax(x) ]
-      Previously : range = [ intmin(class(x)), intmax(class(x)) ]
-
- ** The ranks function has been recoded for performance and is now 25X
-    faster.  In addition, it now supports a third argument that
-    specifies how to resolve the ranking of tie values.
-
- ** The fsolve function has been tweaked to use larger step sizes when
-    calculating the Jacobian of a function with finite differences.
-    This leads to faster convergence.  The default solver options have
-    also changed to be Matlab compatible.  This *may* result in existing
-    code producing different results.
-
-          Option     |  New Default   |  Old Default
-      ------------------------------------------------
-        FinDiffType  |   "forward"    |   "central"
-        MaxFunEvals  | 100*length(x0) |     Inf
-        TolFun       |     1e-6       |     1e-7
-        TolX         |     1e-6       |     1e-7
-        Updating     |     "off"      |     "on"
-
- ** The fminsearch function has changed default solver options for
-    Matlab compatibility.  The accuracy option TolFun is now 1e-4 rather
-    than 1e-7.  This *may* result in existing code producing different
-    results.
-
- ** The fminbnd function has changed defaults for Matlab compatibility.
-    This *may* result in existing code producing different results.
-
-          Option     |  New Default   |  Old Default
-      ------------------------------------------------
-        MaxFunEvals  |      500       |     Inf
-        MaxIter      |      500       |     Inf
-        TolX         |     1e-4       |     1e-8
-
- ** The fminunc function has changed defaults for Matlab compatibility.
-    This *may* result in existing code producing different results.
-
-          Option     |  New Default   |  Old Default
-      ------------------------------------------------
-        FinDiffType  |   "forward"    |   "central"
-        MaxFunEvals  | 100*length(x0) |     Inf
-        TolX         |     1e-6       |     1e-7
-        TolFun       |     1e-6       |     1e-7
-
- ** Using "clear" with no arguments now removes only local variables
-    from the current workspace.  Global variables will no longer be
-    visible, but they continue to exist in the global workspace and
-    possibly other workspaces such as the base workspace.
-    This change was made for Matlab compatibility.
-
- ** The Octave plotting system now supports high resolution screens,
-    i.e, those with greater than 96 DPI which are referred to as
-    HiDPI/Retina monitors.
-
- ** Figure graphic objects have a new property "Number" which is
-    read-only and will return the handle (number) of the figure.
-    However, if the property "IntegerHandle" has been set to "off" then
-    the property will return an empty matrix ([]).
-
- ** Patch and surface graphic objects now use the "FaceNormals" property
-    for flat lighting.
-
- ** "FaceNormals" and "VertexNormals" for patch and surface graphic
-    objects are now calculated only when necessary to improve graphics
-    performance.  In order for any normals to be calculated the
-    "FaceLighting" property must be set to "flat" (FaceNormals) or
-    "gouraud" (VertexNormals), AND a light object must be present in the
-    axes.
-
- ** The "Margin" property of text() objects has a new default of 3
-    rather than 2.  This change was made for Matlab compatibility.
-
- ** Printing to raster formats (bitmaps like PNG or JPEG) now uses an
-    OpenGL-based method by default.  The print options "-opengl"
-    (raster) and "-painters" (vector) have been added ("qt" toolkit
-    only).  The figure property "renderer" specifies which renderer to
-    use.  When the property "renderermode" is "auto" Octave will select
-    -opengl for a raster output format and -painters for a vector output
-    format.
-
- ** A new print option "-RGBImage" has been added which captures the
-    pixels of a figure as an image.  This is similar to screen capture
-    tools, except that print formatting options can be used to, for
-    example, change the resolution or display the image in black and
-    white.
-
- ** Two new print options for page-based formats (PDF, PostScript) have
-    been added.  The "-fillpage" option will stretch the plot to occupy
-    the entire page with 0.25 inch margins all around.  The "-bestfit"
-    option will expand the plot to take up as much room as possible on
-    the page without distorting the original aspect ratio of the plot.
-
- ** Printing using the -dtiff output device will now create compressed
-    images using LZW compression.  This change was made for Matlab
-    compatibility.  To produce uncompressed images use the -dtiffn
-    device.
-
- ** A new printing device is available, -ddumb, which produces ASCII art
-    for plots.  This device is only available with the gnuplot toolkit.
-
- ** Printing to EPS files now uses a tight bounding box ("-tight"
-    argument to print) by default.  This makes more sense for EPS
-    files which are normally embedded within other documents, and is
-    Matlab compatible.  If necessary use the "-loose" option to
-    reproduce figures as they appeared in previous versions of Octave.
-
  ** Specifying legend position with a numeric argument is deprecated and
     will be removed in Octave 7.0.  Use a string argument instead.
 
- ** It is now possible to use files and folders containing Unicode
-    characters in Windows.
 
- ** The GUI requires Qt libraries.  The minimum Qt4 version supported is
-    Qt4.8.  Qt5 of any version is preferred.
 
- ** The FFTW library is now required to perform FFT calculations.
-    The FFTPACK sources have been removed from Octave.
-
- ** The OSMesa library is no longer used.  To print invisible figures
-    when using OpenGL graphics, the Qt QOFFSCREENSURFACE feature must be
-    available and you must use the qt graphics toolkit.
-
- ** The str2func function no longer accepts a second "global" argument.
-    This argument was typically used to allow functions that accept
-    function names as arguments to avoid conflicts with subfunctions or
-    nested functions.  Instead, it's best to avoid this situation
-    entirely and require users to pass function handles rather than
-    function names.
-
- ** The path handling functions no longer perform variable or brace
-    expansion on path elements and Octave's load-path is no longer
-    subject to these expansions.
-
- ** New functions added in 5.0:
-
-      clearvars
-      isfile
-      isfolder
-      matlab.lang.makeUniqueStrings
-      matlab.lang.makeValidName
-      movegui
-      movfun
-      movie
-      movmad
-      movmax
-      movmean
-      movmedian
-      movmin
-      movprod
-      movslice
-      movstd
-      movsum
-      movvar
-      openfig
-      ordeig
-      savefig
-      uitable
-
- ** Legacy functions.
-
-    The following functions have been declared legacy functions which
-    means they are obsolete and should not be used in any new code.
-    Unlike deprecated functions, however, their removal from Octave has
-    not yet been scheduled.
-
-      Function             | Replacement
-      ---------------------|------------------
-      findstr              | strfind
-      flipdim              | flip
-      isdir                | isfolder or dir_in_loadpath
-      isequalwithequalnans | isequaln
-      isstr                | ischar
-      setstr               | char
-      strmatch             | strncmp or strcmp
-      strread              | textscan
-      textread             | textscan
->>>>>>> 2070fccb
 
  ** Deprecated functions.
 
