Summary of important user-visible changes for version 6.0 (yyyy-mm-dd):
----------------------------------------------------------------------

 ** New functions added in 6.0:
 ** Specifying legend position with a numeric argument is deprecated and
    will be removed in Octave 7.0.  Use a string argument instead.

<<<<<<< HEAD
=======
 ** It is now possible to use files and folders containing Unicode
    characters in Windows.

 ** The environment variable used by mkoctfile for linker flags is now
    LDFLAGS rather than LFLAGS.  LFLAGS is deprecated, and a warning
    is emitted if is used, but it will continue to work until eventual
    removal in Octave 7.0.

 ** The GUI requires Qt libraries.  The minimum Qt4 version supported is
    Qt4.8.  Qt5 of any version is preferred.

 ** The FFTW library is now required to perform FFT calculations.
    The FFTPACK sources have been removed from Octave.
>>>>>>> f92fc833



 ** Deprecated functions.

    The following functions have been deprecated in Octave 6.0 and will
    be removed from Octave 8 (or whatever version is the second major
    release after 6.0):

      Function               | Replacement
      -----------------------|------------------
      output_max_field_width | output_precision

 ** The following functions were deprecated in Octave 4.4 and have been
    removed from Octave 6.0.

      Function             | Replacement
      ---------------------|------------------
      chop                 | sprintf for visual results
      desktop              | isguirunning
      tmpnam               | tempname
      toascii              | double
      java2mat             | __java2mat__

 ** Deprecated graphics properties.

    The following properties or allowed corresponding values have been
    deprecated in Octave 6.0 and will be removed from Octave 8 (or
    whatever version is the second major release after 6.0):

      Object               | Property                | Value
      ---------------------|-------------------------|-------------------


 ** The following properties or allowed corresponding values were
    deprecated in Octave 4.4 and have been removed from Octave 6.0:

      Object               | Property                | Value
      ---------------------|-------------------------|-------------------
      figure               | doublebuffer            |
                           | mincolormap             |
                           | wvisual                 |
                           | wvisualmode             |
                           | xdisplay                |
                           | xvisual                 |
                           | xvisualmode             |
      axes                 | drawmode                |
      annotation           | edgecolor ("rectangle") |
      text                 | fontweight              | "demi" and "light"
      uicontrol            | fontweight              | "demi" and "light"
      uipanel              | fontweight              | "demi" and "light"
      uibuttongroup        | fontweight              | "demi" and "light"
      uitable              | fontweight              | "demi" and "light"

---------------------------------------------------------

See NEWS.5 for old news.<|MERGE_RESOLUTION|>--- conflicted
+++ resolved
@@ -5,22 +5,11 @@
  ** Specifying legend position with a numeric argument is deprecated and
     will be removed in Octave 7.0.  Use a string argument instead.
 
-<<<<<<< HEAD
-=======
- ** It is now possible to use files and folders containing Unicode
-    characters in Windows.
-
  ** The environment variable used by mkoctfile for linker flags is now
     LDFLAGS rather than LFLAGS.  LFLAGS is deprecated, and a warning
     is emitted if is used, but it will continue to work until eventual
     removal in Octave 7.0.
 
- ** The GUI requires Qt libraries.  The minimum Qt4 version supported is
-    Qt4.8.  Qt5 of any version is preferred.
-
- ** The FFTW library is now required to perform FFT calculations.
-    The FFTPACK sources have been removed from Octave.
->>>>>>> f92fc833
 
 
 
