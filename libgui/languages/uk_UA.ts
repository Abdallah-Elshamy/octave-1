--- conflicted
+++ resolved
@@ -62,11 +62,7 @@
         <translation type="unfinished"></translation>
     </message>
     <message>
-<<<<<<< HEAD
         <location filename="../src/main-window.cc" line="+1963"/>
-=======
-        <location filename="../src/main-window.cc" line="+1900"/>
->>>>>>> d88c81d9
         <source>&lt;p&gt;&lt;strong&gt;A Note about Octave&apos;s New GUI&lt;/strong&gt;&lt;/p&gt;&lt;p&gt;One of the biggest new features for Octave 3.8 is a graphical user interface.  It is the one thing that users have requested most often over the last few years and now it is almost ready.  But because it is not quite as polished as we would like, we have decided to wait until the 4.0.x release series before making the GUI the default interface.&lt;/p&gt;&lt;p&gt;Given the length of time and the number of bug fixes and improvements since the last major release, we also decided against delaying the release of all these new improvements any longer just to perfect the GUI.  So please enjoy the 3.8 release of Octave and the preview of the new GUI.  We believe it is working reasonably well, but we also know that there are some obvious rough spots and many things that could be improved.&lt;/p&gt;&lt;p&gt;&lt;strong&gt;We Need Your Help&lt;/strong&gt;&lt;/p&gt;&lt;p&gt;There are many ways that you can help us fix the remaining problems, complete the GUI, and improve the overall user experience for both novices and experts alike (links will open an external browser):&lt;/p&gt;&lt;p&gt;&lt;ul&gt;&lt;li&gt;If you are a skilled software developer, you can help by contributing your time to help &lt;a href=&quot;http://octave.org/get-involved.html&quot;&gt;develop Octave&lt;/a&gt;.&lt;/li&gt;&lt;li&gt;If Octave does not work properly, you are encouraged to &lt;a href=&quot;http://octave.org/bugs.html&quot;&gt;report problems &lt;/a&gt; that you find.&lt;/li&gt;&lt;li&gt;Whether you are a user or developer, you can &lt;a href=&quot;http://octave.org/donate.html&quot;&gt;help to fund the project&lt;/a&gt;.  Octave development takes a lot of time and expertise.  Your contributions help to ensure that Octave will continue to improve.&lt;/li&gt;&lt;/ul&gt;&lt;/p&gt;&lt;p&gt;We hope you find Octave to be useful.  Please help us make it even better for the future!&lt;/p&gt;</source>
         <translation type="unfinished"></translation>
     </message>
@@ -1172,18 +1168,13 @@
         <translation type="unfinished"></translation>
     </message>
     <message>
-<<<<<<< HEAD
         <location line="+15"/>
         <source>Set Browser Directory...</source>
         <translation type="unfinished"></translation>
     </message>
     <message>
         <location line="+379"/>
-        <source>Find Files ...</source>
-=======
-        <location line="+373"/>
         <source>Find Files...</source>
->>>>>>> d88c81d9
         <translation type="unfinished"></translation>
     </message>
     <message>
@@ -1203,11 +1194,7 @@
         <translation type="unfinished"></translation>
     </message>
     <message>
-<<<<<<< HEAD
         <location line="-100"/>
-=======
-        <location line="-79"/>
->>>>>>> d88c81d9
         <source>Show Octave directory</source>
         <translation type="unfinished"></translation>
     </message>
@@ -1232,16 +1219,12 @@
         <translation type="unfinished"></translation>
     </message>
     <message>
-<<<<<<< HEAD
         <location line="+16"/>
-=======
-        <location line="+12"/>
         <source>Search Directory...</source>
         <translation type="unfinished"></translation>
     </message>
     <message>
         <location line="+4"/>
->>>>>>> d88c81d9
         <source>Find Files...</source>
         <translation type="unfinished"></translation>
     </message>
@@ -1769,22 +1752,13 @@
 <context>
     <name>main_window</name>
     <message>
-<<<<<<< HEAD
         <location filename="../src/main-window.cc" line="-1758"/>
-=======
-        <location filename="../src/main-window.cc" line="-1696"/>
->>>>>>> d88c81d9
         <source>Load Workspace</source>
         <translation type="unfinished">Завантажити область змінних</translation>
     </message>
     <message>
-<<<<<<< HEAD
         <location line="+678"/>
         <location line="+905"/>
-=======
-        <location line="+645"/>
-        <location line="+876"/>
->>>>>>> d88c81d9
         <source>About Octave</source>
         <translation type="unfinished">Про Octave</translation>
     </message>
@@ -1839,11 +1813,7 @@
         <translation type="unfinished"></translation>
     </message>
     <message>
-<<<<<<< HEAD
         <location line="-1327"/>
-=======
-        <location line="-1265"/>
->>>>>>> d88c81d9
         <source>Save Workspace As</source>
         <translation type="unfinished"></translation>
     </message>
