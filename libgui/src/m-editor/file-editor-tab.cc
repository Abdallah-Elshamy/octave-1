/*

Copyright (C) 2011-2018 Jacob Dawid

This file is part of Octave.

Octave is free software: you can redistribute it and/or modify it
under the terms of the GNU General Public License as published by
the Free Software Foundation, either version 3 of the License, or
(at your option) any later version.

Octave is distributed in the hope that it will be useful, but
WITHOUT ANY WARRANTY; without even the implied warranty of
MERCHANTABILITY or FITNESS FOR A PARTICULAR PURPOSE.  See the
GNU General Public License for more details.

You should have received a copy of the GNU General Public License
along with Octave; see the file COPYING.  If not, see
<https://www.gnu.org/licenses/>.

*/

//! @file file-editor-tab.cc A single GUI file tab.
//!
//! This interfaces QsciScintilla with the rest of Octave.

#if defined (HAVE_CONFIG_H)
#  include "config.h"
#endif

#if defined (HAVE_QSCINTILLA)

#if defined (HAVE_QSCI_QSCILEXEROCTAVE_H)
#  define HAVE_LEXER_OCTAVE 1
#  include <Qsci/qscilexeroctave.h>
#elif defined (HAVE_QSCI_QSCILEXERMATLAB_H)
#  define HAVE_LEXER_MATLAB 1
#  include <Qsci/qscilexermatlab.h>
#endif
#include <Qsci/qscilexercpp.h>
#include <Qsci/qscilexerbash.h>
#include <Qsci/qscilexerperl.h>
#include <Qsci/qscilexerbatch.h>
#include <Qsci/qscilexerdiff.h>
#include <Qsci/qsciprinter.h>
#include <QApplication>
#include <QFileDialog>
#include <QMessageBox>
#include <QTextStream>
#include <QVBoxLayout>
#include <QInputDialog>
#include <QPrintDialog>
#include <QDateTime>
#include <QDesktopServices>
#include <QTextCodec>
#include <QStyle>
#include <QTextBlock>
#include <QLabel>
#include <QCheckBox>
#include <QDialogButtonBox>
#include <QPushButton>

#include "gui-preferences.h"
#include "resource-manager.h"

#include "file-editor-tab.h"
#include "file-editor.h"
#include "octave-txt-lexer.h"
#include "marker.h"

#include "file-ops.h"

#include "bp-table.h"
#include "call-stack.h"
#include "interpreter-private.h"
#include "interpreter.h"
#include "oct-map.h"
#include "octave-qt-link.h"
#include "ov-usr-fcn.h"
#include "symtab.h"
#include "unwind-prot.h"
#include "utils.h"
#include "version.h"

namespace octave
{
  bool file_editor_tab::_cancelled = false;

  //! A file_editor_tab object consists of a text area and three left margins.
  //! The first holds breakpoints, bookmarks, and the debug program counter.
  //! The second holds line numbers.  The third holds "fold" marks, to hide
  //! sections of text.

  // Make parent null for the file editor tab so that warning WindowModal
  // messages don't affect grandparents.
  file_editor_tab::file_editor_tab (const QString& directory_arg)
  {
    _lexer_apis = nullptr;
    _is_octave_file = true;
    _lines_changed = false;

    _ced = directory_arg;

    _file_name = "";
    _file_system_watcher.setObjectName ("_qt_autotest_force_engine_poller");

    _edit_area = new octave_qscintilla (this);
    _line = 0;
    _col  = 0;

    _bp_lines.clear ();      // start with empty lists of breakpoints
    _bp_conditions.clear ();
    m_bp_restore_count = 0;

<<<<<<< HEAD
    // Initialize last modification date to now
    m_last_modified = QDateTime::currentDateTimeUtc();

    // disable editor drag & drop so parent can handle
    _edit_area->setAcceptDrops (false);

=======
>>>>>>> 15832f11
    connect (_edit_area, SIGNAL (cursorPositionChanged (int, int)),
             this, SLOT (handle_cursor_moved (int,int)));

    connect (_edit_area, SIGNAL (SCN_CHARADDED (int)),
             this, SLOT (handle_char_added (int)));

    connect (_edit_area, SIGNAL (SCN_DOUBLECLICK (int, int, int)),
             this, SLOT (handle_double_click (int, int, int)));

    connect (_edit_area, SIGNAL (linesChanged ()),
             this, SLOT (handle_lines_changed ()));

    connect (_edit_area, SIGNAL (context_menu_edit_signal (const QString&)),
             this, SLOT (handle_context_menu_edit (const QString&)));

    // create statusbar for row/col indicator and eol mode
    _status_bar = new QStatusBar (this);

    // row- and col-indicator
    _row_indicator = new QLabel ("", this);
    QFontMetrics fm = _row_indicator->fontMetrics ();
    _row_indicator->setMinimumSize (4.5*fm.averageCharWidth (),0);
    QLabel *row_label = new QLabel (tr ("line:"), this);
    _col_indicator = new QLabel ("", this);
    _col_indicator->setMinimumSize (4*fm.averageCharWidth (),0);
    QLabel *col_label = new QLabel (tr ("col:"), this);
    _status_bar->addWidget (row_label, 0);
    _status_bar->addWidget (_row_indicator, 0);
    _status_bar->addWidget (col_label, 0);
    _status_bar->addWidget (_col_indicator, 0);

    // status bar: encoding
    QLabel *enc_label = new QLabel (tr ("encoding:"), this);
    _enc_indicator = new QLabel ("",this);
    _status_bar->addWidget (enc_label, 0);
    _status_bar->addWidget (_enc_indicator, 0);
    _status_bar->addWidget (new QLabel (" ", this), 0);

    // status bar: eol mode
    QLabel *eol_label = new QLabel (tr ("eol:"), this);
    _eol_indicator = new QLabel ("",this);
    _status_bar->addWidget (eol_label, 0);
    _status_bar->addWidget (_eol_indicator, 0);
    _status_bar->addWidget (new QLabel (" ", this), 0);

    // Leave the find dialog box out of memory until requested.
    _find_dialog = nullptr;
    _find_dialog_is_visible = false;

    // symbols
    _edit_area->setMarginType (1, QsciScintilla::SymbolMargin);
    _edit_area->setMarginSensitivity (1, true);
    _edit_area->markerDefine (QsciScintilla::RightTriangle, marker::bookmark);
    _edit_area->setMarkerBackgroundColor (QColor (0,0,232), marker::bookmark);
    _edit_area->markerDefine (QsciScintilla::Circle, marker::breakpoint);
    _edit_area->setMarkerBackgroundColor (QColor (192,0,0), marker::breakpoint);
    _edit_area->markerDefine (QsciScintilla::Circle, marker::cond_break);
    _edit_area->setMarkerBackgroundColor (QColor (255,127,0), marker::cond_break);
    _edit_area->markerDefine (QsciScintilla::RightArrow, marker::debugger_position);
    _edit_area->setMarkerBackgroundColor (QColor (255,255,0),
                                          marker::debugger_position);
    _edit_area->markerDefine (QsciScintilla::RightArrow,
                              marker::unsure_debugger_position);
    _edit_area->setMarkerBackgroundColor (QColor (192,192,192),
                                          marker::unsure_debugger_position);

    connect (_edit_area, SIGNAL (marginClicked (int, int,
                                                Qt::KeyboardModifiers)),
             this, SLOT (handle_margin_clicked (int, int,
                                                Qt::KeyboardModifiers)));

    connect (_edit_area, SIGNAL (context_menu_break_condition_signal (int)),
             this, SLOT (handle_context_menu_break_condition (int)));

    // line numbers
    _edit_area->setMarginsForegroundColor (QColor (96, 96, 96));
    _edit_area->setMarginsBackgroundColor (QColor (232, 232, 220));
    _edit_area->setMarginType (2, QsciScintilla::TextMargin);

    // other features
    _edit_area->setBraceMatching (QsciScintilla::StrictBraceMatch);
    _edit_area->setAutoIndent (true);
    _edit_area->setIndentationWidth (2);
    _edit_area->setIndentationsUseTabs (false);

    _edit_area->setUtf8 (true);

    // auto completion
    _edit_area->SendScintilla (QsciScintillaBase::SCI_AUTOCSETCANCELATSTART, false);

    QVBoxLayout *edit_area_layout = new QVBoxLayout ();
    edit_area_layout->addWidget (_edit_area);
    edit_area_layout->addWidget (_status_bar);
    edit_area_layout->setMargin (0);
    setLayout (edit_area_layout);

    // connect modified signal
    connect (_edit_area, SIGNAL (modificationChanged (bool)),
             this, SLOT (update_window_title (bool)));

    connect (_edit_area, SIGNAL (copyAvailable (bool)),
             this, SLOT (handle_copy_available (bool)));

    connect (&_file_system_watcher, SIGNAL (fileChanged (const QString&)),
             this, SLOT (file_has_changed (const QString&)));

    QSettings *settings = resource_manager::get_settings ();
    if (settings)
      notice_settings (settings, true);

    setFocusProxy (_edit_area);

    // encoding, not updated with the settings
#if defined (Q_OS_WIN32)
    _encoding = settings->value ("editor/default_encoding", "SYSTEM")
                .toString ();
#else
    _encoding = settings->value ("editor/default_encoding", "UTF-8")
                .toString ();
#endif
    _enc_indicator->setText (_encoding);
    // no changes in encoding yet
    _new_encoding = _encoding;
  }

  file_editor_tab::~file_editor_tab (void)
  {
    // Tell all connected markers to self-destruct.
    emit remove_all_breakpoints ();
    emit remove_all_positions ();

    // Destroy items attached to _edit_area.
    QsciLexer *lexer = _edit_area->lexer ();
    if (lexer)
      {
        delete lexer;
        _edit_area->setLexer (nullptr);
      }
    if (_find_dialog)
      {
        delete _find_dialog;
        _find_dialog = nullptr;
      }

    // Destroy _edit_area.
    delete _edit_area;
  }

  void file_editor_tab::set_encoding (const QString& new_encoding)
  {
    if (new_encoding.isEmpty ())
      return;

    _encoding = new_encoding;
    _enc_indicator->setText (_encoding);
    if (! _edit_area->text ().isEmpty ())
      set_modified (true);
  }

  void file_editor_tab::closeEvent (QCloseEvent *e)
  {
    _cancelled = false;  // prevent unwanted interaction of previous
    // exits of octave which were canceled by the user

    if (check_file_modified () == QMessageBox::Cancel)
      {
        // ignore close event if file is not saved and user cancels
        // closing this window
        e->ignore ();
      }
    else
      {
        e->accept ();
        emit tab_remove_request ();
      }
  }

  void file_editor_tab::set_current_directory (const QString& dir)
  {
    _ced = dir;
  }

  void file_editor_tab::handle_context_menu_edit (const QString& word_at_cursor)
  {
    // search for a subfunction in actual file (this is done at first because
    // octave finds this function before other with same name in the search path
    QRegExp rxfun1 ("^[\t ]*function[^=]+=[\t ]*"
                    + word_at_cursor + "[\t ]*\\([^\\)]*\\)[\t ]*$");
    QRegExp rxfun2 ("^[\t ]*function[\t ]+"
                    + word_at_cursor + "[\t ]*\\([^\\)]*\\)[\t ]*$");
    QRegExp rxfun3 ("^[\t ]*function[\t ]+"
                    + word_at_cursor + "[\t ]*$");
    QRegExp rxfun4 ("^[\t ]*function[^=]+=[\t ]*"
                    + word_at_cursor + "[\t ]*$");

    int pos_fct = -1;
    QStringList lines = _edit_area->text ().split ("\n");

    int line;
    for (line = 0; line < lines.count (); line++)
      {
        if ((pos_fct = rxfun1.indexIn (lines.at (line))) != -1)
          break;
        if ((pos_fct = rxfun2.indexIn (lines.at (line))) != -1)
          break;
        if ((pos_fct = rxfun3.indexIn (lines.at (line))) != -1)
          break;
        if ((pos_fct = rxfun4.indexIn (lines.at (line))) != -1)
          break;
      }

    if (pos_fct > -1)
      {
        // reg expr. found: it is an internal function
        _edit_area->setCursorPosition (line, pos_fct);
        _edit_area->SendScintilla (2232, line);     // SCI_ENSUREVISIBLE
        // SCI_VISIBLEFROMDOCLINE
        int vis_line = _edit_area->SendScintilla (2220, line);
        _edit_area->SendScintilla (2613, vis_line); // SCI_SETFIRSTVISIBLELINE
        return;
      }

    emit edit_mfile_request (word_at_cursor, _file_name, _ced, -1);
  }

  // If "dbstop if ..." selected from context menu, create a conditional
  // breakpoint.  The default condition is (a) the existing condition if there
  // is already a breakpoint (b) any selected text, or (c) empty
  void file_editor_tab::handle_context_menu_break_condition (int linenr)
  {
    // Ensure editor line numbers match Octave core's line numbers.
    // Give users the option to save modifications if necessary.
    if (! unchanged_or_saved ())
      return;

    QString cond;
    bp_info info (_file_name, linenr+1); // Get function name & dir from filename.

    // Search for previous condition.  FIXME: is there a more direct way?
    if (_edit_area->markersAtLine (linenr) & (1 << marker::cond_break))
      {
        emit report_marker_linenr (_bp_lines, _bp_conditions);
        for (int i = 0; i < _bp_lines.length (); i++)
          if (_bp_lines.value (i) == linenr)
            {
              cond = _bp_conditions.value (i);
              break;
            }
        _bp_lines.clear ();
        _bp_conditions.clear ();
      }

    // If text selected by the mouse, default to that instead
    // If both present, use the OR of them, to avoid accidental overwriting
    // FIXME: If both are present, show old condition unselected and
    //        the selection (in edit area) selected (in the dialog).
    if (_edit_area->hasSelectedText ())
      {
        if (cond == "")
          cond = _edit_area->selectedText ();
        else
          cond = '(' + cond + ") || (" + _edit_area->selectedText () + ')';
      }

    bool valid = false;
    std::string prompt = "dbstop if";
    bool ok;
    while (! valid)
      {
        QString new_condition
          = QInputDialog::getText (this, tr ("Breakpoint condition"),
                                   tr (prompt.c_str ()), QLineEdit::Normal, cond,
                                   &ok);
        if (ok)     // If cancel, don't change breakpoint condition.
          {
            try
              {
                // Suppress error messages on the console.
                unwind_protect frame;
                frame.protect_var (buffer_error_messages);
                buffer_error_messages++;

                bp_table& bptab
                  = __get_bp_table__ ("handle_context_menu_break_condition");

                bptab.condition_valid (new_condition.toStdString ());
                valid = true;
              }
            catch (const index_exception& e) { }
            catch (const execution_exception& e) { }
            catch (const interrupt_exception&)
              {
                ok = false;
                valid = true;
              }

            // In case we repeat, set new prompt.
            prompt = "ERROR: " + last_error_message () + "\n\ndbstop if";
            cond = new_condition;
          }
        else
          valid = true;
      }

    if (ok)       // If the user didn't cancel, actually set the breakpoint.
      {
        info.condition = cond.toStdString ();

        octave_link::post_event
          (this, &file_editor_tab::add_breakpoint_callback, info);
      }
  }

  void file_editor_tab::set_file_name (const QString& fileName)
  {
    // update tracked file if we really have a file on disk
    QStringList trackedFiles = _file_system_watcher.files ();
    if (! trackedFiles.isEmpty ())
      _file_system_watcher.removePath (_file_name);
    if (! fileName.isEmpty () && QFile::exists (fileName))
    {
      _file_system_watcher.addPath (fileName);
      m_last_modified =  QFileInfo (fileName).lastModified ().toUTC ();
    }

    // update lexer and file name variable if file name changes
    if (_file_name != fileName)
      {
        _file_name = fileName;
        update_lexer ();
      }

    // update the file editor with current editing directory
    emit editor_state_changed (_copy_available, _is_octave_file);

    // add the new file to the most-recently-used list
    emit mru_add_file (_file_name, _encoding);
  }

  // valid_file_name (file): checks whether "file" names a file.
  // By default, "file" is empty; then _file_name is checked
  bool file_editor_tab::valid_file_name (const QString& file)
  {
    if (file.isEmpty ())
      {
        if (_file_name.isEmpty ())
          return false;
        else
          return true;
      }

    return true;
  }

  // We cannot create a breakpoint when the file is modified
  // because the line number the editor is providing might
  // not match what Octave core is interpreting in the
  // file on disk.  This function gives the user the option
  // to save before creating the breakpoint.
  bool file_editor_tab::unchanged_or_saved (void)
  {
    bool retval = true;
    if (_edit_area->isModified () || ! valid_file_name ())
      {
        int ans = QMessageBox::question (nullptr, tr ("Octave Editor"),
                                         tr ("Cannot add breakpoint to modified or unnamed file.\n"
                                             "Save and add breakpoint, or cancel?"),
                                         QMessageBox::Save | QMessageBox::Cancel, QMessageBox::Save);

        if (ans == QMessageBox::Save)
          save_file (_file_name, false);
        else
          retval = false;
      }

    return retval;
  }

  // Toggle a breakpoint at the editor_linenr or, if this was called by
  // a click with CTRL pressed, toggle a bookmark at that point.
  void file_editor_tab::handle_margin_clicked (int margin, int editor_linenr,
                                               Qt::KeyboardModifiers state)
  {
    if (margin == 1)
      {
        unsigned int markers_mask = _edit_area->markersAtLine (editor_linenr);

        if (state & Qt::ControlModifier)
          {
            if (markers_mask & (1 << marker::bookmark))
              _edit_area->markerDelete (editor_linenr, marker::bookmark);
            else
              _edit_area->markerAdd (editor_linenr, marker::bookmark);
          }
        else
          {
            if (markers_mask & ((1 << marker::breakpoint)
                                | (1 << marker::cond_break)))
              handle_request_remove_breakpoint (editor_linenr + 1);
            else
              {
                if (unchanged_or_saved ())
                  handle_request_add_breakpoint (editor_linenr + 1, "");
              }
          }
      }
  }


  void file_editor_tab::update_lexer (void)
  {
    // Create a new lexer
    QsciLexer *lexer = nullptr;

    _is_octave_file = false;

    // Find the required lexer from file extensions
    if (_file_name.endsWith (".m")
        || _file_name.endsWith ("octaverc"))
      {
#if defined (HAVE_LEXER_OCTAVE)
        lexer = new QsciLexerOctave ();
#elif defined (HAVE_LEXER_MATLAB)
        lexer = new QsciLexerMatlab ();
#else
        lexer = new octave_txt_lexer ();
#endif
        _is_octave_file = true;
      }

    if (! lexer)
      {
        if (_file_name.endsWith (".c")
            || _file_name.endsWith (".cc")
            || _file_name.endsWith (".cpp")
            || _file_name.endsWith (".cxx")
            || _file_name.endsWith (".c++")
            || _file_name.endsWith (".h")
            || _file_name.endsWith (".hh")
            || _file_name.endsWith (".hpp")
            || _file_name.endsWith (".h++"))
          {
            lexer = new QsciLexerCPP ();
          }
        else if (_file_name.endsWith (".pl"))
          {
            lexer = new QsciLexerPerl ();
          }
        else if (_file_name.endsWith (".bat"))
          {
            lexer = new QsciLexerBatch ();
          }
        else if (_file_name.endsWith (".diff"))
          {
            lexer = new QsciLexerDiff ();
          }
        else if (_file_name.endsWith (".sh"))
          {
            lexer = new QsciLexerBash ();
          }
        else if (! valid_file_name ())
          {
            // new, no yet named file: let us assume it is octave
#if defined (HAVE_LEXER_OCTAVE)
            lexer = new QsciLexerOctave ();
            _is_octave_file = true;
#elif defined (HAVE_LEXER_MATLAB)
            lexer = new QsciLexerMatlab ();
            _is_octave_file = true;
#else
            lexer = new octave_txt_lexer ();
#endif
          }
        else
          {
            // other or no extension
            lexer = new octave_txt_lexer ();
          }
      }

    // Get any existing lexer
    QsciLexer *old_lexer = _edit_area->lexer ();

    // If new file, no lexer, or lexer has changed,
    // delete old one and set the newly created as current lexer
    if (! old_lexer || ! valid_file_name ()
        || QString(old_lexer->lexer ()) != QString(lexer->lexer ()))
      {
        // Delete and set new lexer
        if (old_lexer)
          delete old_lexer;
        _edit_area->setLexer (lexer);

        // build information for auto completion (APIs)
        _lexer_apis = new QsciAPIs (lexer);

        // Get the settings for this new lexer
        update_lexer_settings ();
      }
    else
      {
        // Otherwise, delete the newly created lexer and
        // use the old, exisiting one
        if (lexer)
          delete lexer;
      }
  }


  // Update settings, which are lexer related and have to be updated
  // when a) the lexer changes or b) the settings have changed.
  void file_editor_tab::update_lexer_settings (void)
  {
    QsciLexer *lexer = _edit_area->lexer ();

    QSettings *settings = resource_manager::get_settings ();

    if (_lexer_apis)
      {
        _lexer_apis->cancelPreparation ();  // stop preparing if apis exists

        bool update_apis = false;  // flag, whether update of apis files

        // get path to prepared api info
#if defined (HAVE_QSTANDARDPATHS)
        QString prep_apis_path
          = QStandardPaths::writableLocation (QStandardPaths::HomeLocation)
            + "/.config/octave/" + QString (OCTAVE_VERSION) + "/qsci/";
#else
        QString prep_apis_path
          = QDesktopServices::storageLocation (QDesktopServices::HomeLocation)
            + "/.config/octave/" + QString (OCTAVE_VERSION) + "/qsci/";
#endif

        // get settings which infos are used for octave
        bool octave_builtins = settings->value (
                                 "editor/codeCompletion_octave_builtins", true).toBool ();
        bool octave_functions = settings->value (
                                  "editor/codeCompletion_octave_functions", true).toBool ();

        if (_is_octave_file)
          {
            // Keywords and Builtins do not change, these informations can be
            // stored in prepared form in a file. Information on function are
            // changing frequently, then if functions should also be auto-
            // completed, the date of any existing file is checked.

            // Keywords are always used
            _prep_apis_file = prep_apis_path + lexer->lexer () + "_k";

            // Buitlins are only used if the user settings say so
            if (octave_builtins)
              _prep_apis_file += 'b';

            if (octave_functions)
              _prep_apis_file += 'f';

            _prep_apis_file += ".pap"; // final name of apis file

            // check whether the APIs info needs to be prepared and saved
            QFileInfo apis_file = QFileInfo (_prep_apis_file);
            // flag whether apis file needs update
            update_apis = ! apis_file.exists ();

            if (octave_functions)
              {
                // Functions may change frequently. Update the apis data
                // if the file is older than a few minutes preventing from
                // re-preparing data when the user opens several files.
                QDateTime apis_time = apis_file.lastModified ();
                if (QDateTime::currentDateTime () > apis_time.addSecs (180))
                  update_apis = true;
              }

          }
        else  // no octave file, just add extension
          {

            _prep_apis_file = prep_apis_path + lexer->lexer () + ".pap";

          }

        if (update_apis || ! _lexer_apis->loadPrepared (_prep_apis_file))
          {
            // either we have decided to update the apis file or
            // no prepared info was loaded, prepare and save if possible

            // create raw apis info
            QString keyword;
            QStringList keyword_list;
            int i,j;

            if (_is_octave_file)
              {
                // octave: get keywords from internal informations depending on
                //         user preferences

                // keywords are always used
                add_octave_apis (Fiskeyword ());            // add new entries

                interpreter& interp
                  = __get_interpreter__ ("file_editor_tab::update_lexer_settings");

                if (octave_builtins)
                  add_octave_apis (F__builtins__ (interp));       // add new entries

                if (octave_functions)
                  add_octave_apis (F__list_functions__ (interp)); // add new entries

              }
            else
              {

                _prep_apis_file = prep_apis_path + lexer->lexer () + ".pap";

                for (i=1; i<=3; i++) // test the first 5 keyword sets
                  {
                    keyword = QString (lexer->keywords (i));           // get list
                    keyword_list = keyword.split (QRegExp (R"(\s+)")); // split
                    for (j = 0; j < keyword_list.size (); j++)         // add to API
                      _lexer_apis->add (keyword_list.at (j));
                  }
              }

            // disconnect slot for saving prepared info if already connected
            disconnect (_lexer_apis, SIGNAL (apiPreparationFinished ()), nullptr, nullptr);
            // check whether path for prepared info exists or can be created
            if (QDir ("/").mkpath (prep_apis_path))
              {
                // path exists, apis info can be saved there
                connect (_lexer_apis, SIGNAL (apiPreparationFinished ()),
                         this, SLOT (save_apis_info ()));
              }

            _lexer_apis->prepare ();  // prepare apis info

          }
      }

    lexer->readSettings (*settings);

    _edit_area->setCaretForegroundColor (lexer->color (0));
    _edit_area->setIndentationGuidesForegroundColor (lexer->color (0));

    // set some colors depending on selected background color of the lexer
    QColor bg = lexer->paper (0);
    QColor fg = lexer->color (0);

    int bh, bs, bv, fh, fs, fv, h, s, v;
    bg.getHsv (&bh,&bs,&bv);
    fg.getHsv (&fh,&fs,&fv);

    // margin colors
    h = bh;
    s = bs/2;
    v = bv + (fv - bv)/5;

    bg.setHsv (h,s,v);
    _edit_area->setEdgeColor (bg);

    v = bv + (fv - bv)/8;
    bg.setHsv (h,s,v);
    v = bv + (fv - bv)/4;
    fg.setHsv (h,s,v);

    _edit_area->setMarkerForegroundColor (lexer->color (0));
    _edit_area->setMarginsForegroundColor (lexer->color (0));
    _edit_area->setMarginsBackgroundColor (bg);
    _edit_area->setFoldMarginColors (bg,fg);

    // color indicator for highlighting all occurrences:
    // applications highlight color with more transparency
    QColor hg = QApplication::palette ().color (QPalette::Highlight);
    _edit_area->set_selection_marker_color (hg);

    // fix line number width with respect to the font size of the lexer and
    // set the line numbers font depending on the lexers font
    if (settings->value ("editor/showLineNumbers", true).toBool ())
      {
        // Line numbers width
        auto_margin_width ();

        // Line numbers font
        QFont line_numbers_font = lexer->defaultFont ();
        int font_size = line_numbers_font.pointSize ();
        font_size = font_size
                    + settings->value ("editor/line_numbers_size", 0).toInt ();
        if (font_size < 4)
          font_size = 4;
        line_numbers_font.setPointSize (font_size);

        _edit_area->setMarginsFont (line_numbers_font);
      }
    else
      _edit_area->setMarginWidth (2,0);
  }


  // function for adding entries to the octave lexer's APIs
  void file_editor_tab::add_octave_apis (octave_value_list key_ovl)
  {
    octave_value keys = key_ovl(0);
    Cell key_list = keys.cell_value ();

    for (int idx = 0; idx < key_list.numel (); idx++)
      _lexer_apis->add (QString (key_list.elem (idx).string_value ().data ()));
  }

  void file_editor_tab::save_apis_info (void)
  {
    _lexer_apis->savePrepared (_prep_apis_file);
  }

  // slot for fetab_set_focus: sets the focus to the current edit area
  void file_editor_tab::set_focus (const QWidget *ID)
  {
    if (ID != this)
      return;
    _edit_area->setFocus ();
  }

  void file_editor_tab::context_help (const QWidget *ID, bool doc)
  {
    if (ID != this)
      return;

    _edit_area->context_help_doc (doc);
  }

  void file_editor_tab::context_edit (const QWidget *ID)
  {
    if (ID != this)
      return;

    _edit_area->context_edit ();
  }

  void file_editor_tab::check_modified_file (void)
  {
    if (_cancelled)
      return;

    if (check_file_modified () == QMessageBox::Cancel)
      _cancelled = true;
  }

  void file_editor_tab::save_file (const QWidget *ID)
  {
    if (ID != this)
      return;

    save_file (_file_name);
  }

  void file_editor_tab::save_file (const QWidget *ID, const QString& fileName,
                                   bool remove_on_success)
  {
    if (ID != this)
      return;

    save_file (fileName, remove_on_success);
  }

  void file_editor_tab::save_file_as (const QWidget *ID)
  {
    if (ID != this)
      return;

    save_file_as ();
  }

  void file_editor_tab::print_file (const QWidget *ID)
  {
    if (ID != this)
      return;

    QsciPrinter *printer = new QsciPrinter (QPrinter::HighResolution);

    QPrintDialog printDlg (printer, this);

    if (printDlg.exec () == QDialog::Accepted)
      printer->printRange (_edit_area);

    delete printer;
  }

  void file_editor_tab::run_file (const QWidget *ID)
  {
    if (ID != this)
      return;

    if (_edit_area->isModified () | ! valid_file_name ())
      {
        save_file (_file_name);  // save file dialog
        if (! valid_file_name ())
          return;   // still invalid filename: "save as" was cancelled
      }

    QFileInfo info (_file_name);
    emit run_file_signal (info);
  }

  void file_editor_tab::context_run (const QWidget *ID)
  {
    if (ID != this)
      return;

    _edit_area->context_run ();
  }

  void file_editor_tab::toggle_bookmark (const QWidget *ID)
  {
    if (ID != this)
      return;

    int line, cur;
    _edit_area->getCursorPosition (&line, &cur);

    if (_edit_area->markersAtLine (line) & (1 << marker::bookmark))
      _edit_area->markerDelete (line, marker::bookmark);
    else
      _edit_area->markerAdd (line, marker::bookmark);
  }

  // Move the text cursor to the closest bookmark
  // after the current line.
  void file_editor_tab::next_bookmark (const QWidget *ID)
  {
    if (ID != this)
      return;

    int line, cur;
    _edit_area->getCursorPosition (&line, &cur);

    line++; // Find bookmark strictly after the current line.

    int nextline = _edit_area->markerFindNext (line, (1 << marker::bookmark));

    // Wrap.
    if (nextline == -1)
      nextline = _edit_area->markerFindNext (1, (1 << marker::bookmark));

    _edit_area->setCursorPosition (nextline, 0);
  }

  // Move the text cursor to the closest bookmark
  // before the current line.
  void file_editor_tab::previous_bookmark (const QWidget *ID)
  {
    if (ID != this)
      return;

    int line, cur;
    _edit_area->getCursorPosition (&line, &cur);

    line--; // Find bookmark strictly before the current line.

    int prevline = _edit_area->markerFindPrevious (line, (1 << marker::bookmark));

    // Wrap.  Should use the last line of the file, not 1<<15
    if (prevline == -1)
      prevline = _edit_area->markerFindPrevious (_edit_area->lines (),
                                                 (1 << marker::bookmark));

    _edit_area->setCursorPosition (prevline, 0);
  }

  void file_editor_tab::remove_bookmark (const QWidget *ID)
  {
    if (ID != this)
      return;

    _edit_area->markerDeleteAll (marker::bookmark);
  }

  void file_editor_tab::add_breakpoint_callback (const bp_info& info)
  {
    bp_table::intmap line_info;
    line_info[0] = info.line;

    if (octave_qt_link::file_in_path (info.file, info.dir))
      {
        bp_table& bptab = __get_bp_table__ ("octave_qt_link::file_in_path");

        bptab.add_breakpoint (info.function_name, line_info, info.condition);
      }
  }

  void file_editor_tab::remove_breakpoint_callback (const bp_info& info)
  {
    bp_table::intmap line_info;
    line_info[0] = info.line;

    if (octave_qt_link::file_in_path (info.file, info.dir))
      {
        bp_table& bptab = __get_bp_table__ ("remove_breakpoint_callback");

        bptab.remove_breakpoint (info.function_name, line_info);
      }
  }

  void file_editor_tab::remove_all_breakpoints_callback (const bp_info& info)
  {
    if (octave_qt_link::file_in_path (info.file, info.dir))
      {
        bp_table& bptab = __get_bp_table__ ("remove_all_breakpoints_callback");

        bptab.remove_all_breakpoints_in_file (info.function_name, true);
      }
  }

  file_editor_tab::bp_info::bp_info (const QString& fname, int l,
                                     const QString& cond)
    : line (l), file (fname.toStdString ()), condition (cond.toStdString ())
  {
    QFileInfo file_info (fname);

    QString q_dir = file_info.absolutePath ();
    QString q_function_name = file_info.fileName ();

    // We have to cut off the suffix, because octave appends it.
    q_function_name.chop (file_info.suffix ().length () + 1);

    dir = q_dir.toStdString ();
    function_name = q_function_name.toStdString ();

    // Is the last component of DIR @foo?  If so, strip it and prepend it
    // to the name of the function.

    size_t pos = dir.rfind (sys::file_ops::dir_sep_chars ());

    if (pos != std::string::npos && pos < dir.length () - 1)
      {
        if (dir[pos+1] == '@')
          {
            function_name = sys::file_ops::concat (dir.substr (pos+1), function_name);

            dir = dir.substr (0, pos);
          }
      }
  }

  void file_editor_tab::handle_request_add_breakpoint (int line,
                                                       const QString& condition)
  {
    bp_info info (_file_name, line, condition);

    octave_link::post_event
      (this, &file_editor_tab::add_breakpoint_callback, info);
  }

  void file_editor_tab::handle_request_remove_breakpoint (int line)
  {
    bp_info info (_file_name, line);

    octave_link::post_event
      (this, &file_editor_tab::remove_breakpoint_callback, info);
  }

  void file_editor_tab::toggle_breakpoint (const QWidget *ID)
  {
    if (ID != this)
      return;

    int editor_linenr, cur;
    _edit_area->getCursorPosition (&editor_linenr, &cur);

    if (_edit_area->markersAtLine (editor_linenr) & (1 << marker::breakpoint))
      request_remove_breakpoint_via_editor_linenr (editor_linenr);
    else
      {
        if (unchanged_or_saved ())
          handle_request_add_breakpoint (editor_linenr + 1, "");
      }
  }

  // Move the text cursor to the closest breakpoint (conditional or unconditional)
  // after the current line.
  void file_editor_tab::next_breakpoint (const QWidget *ID)
  {
    if (ID != this)
      return;

    int line, cur;
    _edit_area->getCursorPosition (&line, &cur);

    line++; // Find breakpoint strictly after the current line.

    int nextline = _edit_area->markerFindNext (line, (1 << marker::breakpoint));
    int nextcond = _edit_area->markerFindNext (line, (1 << marker::cond_break));

    // Check if the next conditional breakpoint is before next unconditional one.
    if (nextcond != -1 && (nextcond < nextline || nextline == -1))
      nextline = nextcond;

    _edit_area->setCursorPosition (nextline, 0);
  }

  // Move the text cursor to the closest breakpoint (conditional or unconditional)
  // before the current line.
  void file_editor_tab::previous_breakpoint (const QWidget *ID)
  {
    if (ID != this)
      return;

    int line, cur, prevline, prevcond;
    _edit_area->getCursorPosition (&line, &cur);

    line--; // Find breakpoint strictly before the current line.

    prevline = _edit_area->markerFindPrevious (line, (1 << marker::breakpoint));
    prevcond = _edit_area->markerFindPrevious (line, (1 << marker::cond_break));

    // Check if the prev conditional breakpoint is closer than the unconditional.
    if (prevcond != -1 && prevcond > prevline)
      prevline = prevcond;

    _edit_area->setCursorPosition (prevline, 0);
  }

  void file_editor_tab::remove_all_breakpoints (const QWidget *ID)
  {
    if (ID != this)
      return;

    bp_info info (_file_name);

    octave_link::post_event
      (this, &file_editor_tab::remove_all_breakpoints_callback, info);
  }

  void file_editor_tab::scintilla_command (const QWidget *ID, unsigned int sci_msg)
  {
    if (ID != this)
      return;

    _edit_area->SendScintilla (sci_msg);
  }

  void file_editor_tab::comment_selected_text (const QWidget *ID, bool input_str)
  {
    if (ID != this)
      return;

    do_comment_selected_text (true, input_str);
  }

  void file_editor_tab::uncomment_selected_text (const QWidget *ID)
  {
    if (ID != this)
      return;

    do_comment_selected_text (false);
  }

  void file_editor_tab::indent_selected_text (const QWidget *ID)
  {
    if (ID != this)
      return;

    do_indent_selected_text (true);
  }

  void file_editor_tab::unindent_selected_text (const QWidget *ID)
  {
    if (ID != this)
      return;

    do_indent_selected_text (false);
  }

  void file_editor_tab::smart_indent_line_or_selected_text (const QWidget *ID)
  {
    if (ID != this)
      return;

    do_smart_indent_line_or_selected_text ();
  }

  void file_editor_tab::convert_eol (const QWidget *ID,
                                     QsciScintilla::EolMode eol_mode)
  {
    if (ID != this)
      return;

    _edit_area->convertEols (eol_mode);
    _edit_area->setEolMode (eol_mode);
    update_eol_indicator ();
  }

  void file_editor_tab::zoom_in (const QWidget *ID)
  {
    if (ID != this)
      return;

    _edit_area->zoomIn (1);
    auto_margin_width ();
  }

  void file_editor_tab::zoom_out (const QWidget *ID)
  {
    if (ID != this)
      return;

    _edit_area->zoomOut (1);
    auto_margin_width ();
  }

  void file_editor_tab::zoom_normal (const QWidget *ID)
  {
    if (ID != this)
      return;

    _edit_area->zoomTo (0);
    auto_margin_width ();
  }

  void file_editor_tab::handle_find_dialog_finished (int)
  {
    // Find dialog is going to hide.  Save location of window for
    // when it is reshown.
    _find_dialog_geometry = _find_dialog->geometry ();
    _find_dialog_is_visible = false;
  }

  void file_editor_tab::find (const QWidget *ID, QList<QAction *> fetab_actions)
  {
    if (ID != this)
      return;

    // The find_dialog feature doesn't need a slot for return info.
    // Rather than Qt::DeleteOnClose, let the find feature hang about
    // in case it contains useful information like previous searches
    // and so on.  Perhaps one find dialog for the whole editor is
    // better, but individual find dialogs has the nice feature of
    // retaining position per file editor tabs, which can be undocked.

    if (! _find_dialog)
      {
        _find_dialog = new find_dialog (_edit_area,
                                        fetab_actions.mid (0,2),
                                        qobject_cast<QWidget *> (sender ()));
        connect (_find_dialog, SIGNAL (finished (int)),
                 this, SLOT (handle_find_dialog_finished (int)));

        connect (this, SIGNAL (request_find_next ()),
                 _find_dialog, SLOT (find_next ()));

        connect (this, SIGNAL (request_find_previous ()),
                 _find_dialog, SLOT (find_prev ()));

        _find_dialog->setWindowModality (Qt::NonModal);
        _find_dialog_geometry = _find_dialog->geometry ();
      }
    else if (! _find_dialog->isVisible ())
      {
        _find_dialog->setGeometry (_find_dialog_geometry);
        QPoint p = _find_dialog->pos ();
        _find_dialog->move (p.x ()+10, p.y ()+10);
      }

    _find_dialog->show ();
    _find_dialog_is_visible = true;
    _find_dialog->activateWindow ();
    _find_dialog->init_search_text ();

  }

  void file_editor_tab::find_next (const QWidget *ID)
  {
    if (ID == this)
      emit request_find_next ();
  }

  void file_editor_tab::find_previous (const QWidget *ID)
  {
    if (ID == this)
      emit request_find_previous ();
  }

  void file_editor_tab::goto_line (const QWidget *ID, int line)
  {
    if (ID != this)
      return;

    if (m_bp_restore_count > 0)
      {
        // This goto-line request is invoked by restoring a breakpoint during
        // saving the file, thus, do not go to the related line
        m_bp_restore_count--;
        return;
      }

    if (line <= 0)  // ask for desired line
      {
        bool ok = false;
        int index;
        _edit_area->getCursorPosition (&line, &index);
        line = QInputDialog::getInt (_edit_area, tr ("Goto line"),
                                     tr ("Line number"), line+1, 1,
                                     _edit_area->lines (), 1, &ok);
        if (ok)
          _edit_area->setCursorPosition (line-1, 0);
      }
    else  // go to given line without dialog
      _edit_area->setCursorPosition (line-1, 0);

    center_current_line (false);  // only center line if at top or bottom
  }

  void file_editor_tab::move_match_brace (const QWidget *ID, bool select)
  {
    if (ID != this)
      return;

    if (select)
      _edit_area->selectToMatchingBrace ();
    else
      _edit_area->moveToMatchingBrace ();
  }

  void file_editor_tab::show_auto_completion (const QWidget *ID)
  {
    if (ID != this)
      return;

    QsciScintilla::AutoCompletionSource s = _edit_area->autoCompletionSource ();
    switch (s)
      {
      case QsciScintilla::AcsAll:
        _edit_area->autoCompleteFromAll ();
        break;

      case QsciScintilla::AcsAPIs:
        _edit_area->autoCompleteFromAPIs ();
        break;

      case QsciScintilla::AcsDocument:
        _edit_area->autoCompleteFromDocument ();
        break;

      case QsciScintilla::AcsNone:
        break;
      }
  }

  void file_editor_tab::do_indent_selected_text (bool indent)
  {
    // FIXME:
    _edit_area->beginUndoAction ();

    if (_edit_area->hasSelectedText ())
      {
        int lineFrom, lineTo, colFrom, colTo;
        _edit_area->getSelection (&lineFrom, &colFrom, &lineTo, &colTo);

        if (colTo == 0)  // the beginning of last line is not selected
          lineTo--;        // stop at line above

        for (int i = lineFrom; i <= lineTo; i++)
          {
            if (indent)
              _edit_area->indent (i);
            else
              _edit_area->unindent (i);
          }
        //set selection on (un)indented section
        _edit_area->setSelection (lineFrom, 0, lineTo,
                                  _edit_area->text (lineTo).length ()-1);
      }
    else
      {
        int cpline, col;
        _edit_area->getCursorPosition (&cpline, &col);
        if (indent)
          _edit_area->indent (cpline);
        else
          _edit_area->unindent (cpline);
      }

    _edit_area->endUndoAction ();
  }

  void file_editor_tab::do_smart_indent_line_or_selected_text (void)
  {
    _edit_area->beginUndoAction ();

    int lineFrom, lineTo;

    if (_edit_area->hasSelectedText ())
      {
        int colFrom, colTo;
        _edit_area->getSelection (&lineFrom, &colFrom, &lineTo, &colTo);

        if (colTo == 0)  // the beginning of last line is not selected
          lineTo--;        // stop at line above
      }
    else
      {
        int col;
        _edit_area->getCursorPosition (&lineFrom, &col);

        lineTo = lineFrom;
      }

    _edit_area->smart_indent_line_or_selected_text (lineFrom, lineTo);

    _edit_area->endUndoAction ();
  }

  void file_editor_tab::do_comment_selected_text (bool comment, bool input_str)
  {
    QRegExp rxc;
    QString ws = "^([ \\t]*)";
    QStringList comment_str = _edit_area->comment_string (comment);
    QString used_comment_str = comment_str.at (0);

    if (comment)
      {
        if (input_str)
          {
            bool ok;
            QSettings *settings = resource_manager::get_settings ();

            used_comment_str = QInputDialog::getText (
                                 this, tr ("Comment selected text"),
                                 tr ("Comment string to use:\n"), QLineEdit::Normal,
                                 settings->value (ed_last_comment_str, comment_str.at (0)).toString (),
                                 &ok);

            if ((! ok) || used_comment_str.isEmpty ())
              return;  // No input, do nothing
            else
              settings->setValue (ed_last_comment_str, used_comment_str);  // Store last
          }
      }
    else
      {
        // Uncommenting (several strings possible)

        // Sort strings according their length
        QStringList comment_str_sorted (comment_str.at (0));
        bool inserted;

        for (int i = 1; i < comment_str.length (); i++)
          {
            inserted = false;
            for (int j = 0; j < comment_str_sorted.length (); j++)
              {
                if (comment_str.at (i).length () > comment_str_sorted.at (j).length ())
                  {
                    comment_str_sorted.insert (j, comment_str.at (i));
                    inserted = true;
                    break;
                  }
              }
            if (! inserted)
              comment_str_sorted << comment_str.at (i);
          }

        // Create regular expression
        QString regexp;
        for (int i = 0; i < comment_str_sorted.length (); i++)
          {
            if (i > 0)
              regexp = regexp + QString ("|");
            regexp = regexp + comment_str_sorted.at (i);
          }
        rxc = QRegExp (ws + "(" + regexp + ")");
      }

    // Do the commenting/uncommenting
    int len = 0, lenc = 0;
    _edit_area->beginUndoAction ();

    if (_edit_area->hasSelectedText ())
      {
        int lineFrom, lineTo, colFrom, colTo;
        int change_col_from = 1;
        int change_col_to = 1;
        bool removed;

        _edit_area->getSelection (&lineFrom, &colFrom, &lineTo, &colTo);

        if (colTo == 0)  // the beginning of last line is not selected
          lineTo--;        // stop at line above

        for (int i = lineFrom; i <= lineTo; i++)
          {
            if (comment)
              {
                _edit_area->insertAt (used_comment_str, i, 0);
              }
            else
              {
                QString line (_edit_area->text (i));
                if ((removed = line.contains (rxc)))
                  {
                    len = rxc.matchedLength ();   // complete length
                    QString matched_text = rxc.capturedTexts ().at (0);
                    lenc = matched_text.remove (QRegExp (ws)).length ();  // only comment string
                    _edit_area->setSelection (i, len-lenc, i, len);
                    _edit_area->removeSelectedText ();
                  }

                // handle case, where the selection remains unchanged
                if (i == lineFrom && (colFrom < len-lenc || ! removed))
                  change_col_from = 0;  // do not change start of selection
                if (i == lineTo && (colTo < len-lenc || ! removed))
                  change_col_to = 0;    // do not change end of selection
              }
          }

        // update the selection area
        if (comment)
          {
            colFrom = colFrom + lenc;   // shift start position by comment length
            if (colTo > 0)
              colTo = colTo + lenc;     // shift end position by comment length
            else
              lineTo++;                 // colTo == 0 , fully select previous line
          }
        else
          {
            if (colTo == 0)
              lineTo++;                 // colTo == 0 , fully select previous line
            colFrom = colFrom - change_col_from*lenc;
            colTo = colTo - change_col_to*lenc;
          }

        // set updated selection area
        _edit_area->setSelection (lineFrom, colFrom, lineTo, colTo);
      }
    else
      {
        int cpline, col;
        _edit_area->getCursorPosition (&cpline, &col);
        if (comment)
          _edit_area->insertAt (used_comment_str, cpline, 0);
        else
          {
            QString line (_edit_area->text (cpline));
            if (line.contains (rxc))
              {
                len = rxc.matchedLength ();   // complete length
                QString matched_text = rxc.capturedTexts ().at (0);
                lenc = matched_text.remove (QRegExp (ws)).length ();  // only comment string
                _edit_area->setSelection (cpline, len-lenc, cpline, len);
                _edit_area->removeSelectedText ();
              }
          }
      }
    _edit_area->endUndoAction ();
  }

  void file_editor_tab::update_window_title (bool modified)
  {
    QString title ("");
    QString tooltip ("");

    if (! valid_file_name ())
      title = tr ("<unnamed>");
    else
      {
        if (_long_title)
          title = _file_name;
        else
          {
            QFileInfo file (_file_name);
            title = file.fileName ();
            tooltip = _file_name;
          }
      }

    if (modified)
      emit file_name_changed (title.prepend ("* "), tooltip);
    else
      emit file_name_changed (title, tooltip);
  }

  void file_editor_tab::handle_copy_available (bool enableCopy)
  {
    _copy_available = enableCopy;
    emit editor_state_changed (_copy_available, _is_octave_file);
  }

  // show_dialog: shows a modal or non modal dialog depending on input arg
  void file_editor_tab::show_dialog (QDialog *dlg, bool modal)
  {
    dlg->setAttribute (Qt::WA_DeleteOnClose);
    if (modal)
      dlg->exec ();
    else
      {
        dlg->setWindowModality (Qt::NonModal);
        dlg->show ();
      }
  }

  int file_editor_tab::check_file_modified (void)
  {
    int decision = QMessageBox::Yes;
    if (_edit_area->isModified ())
      {
        // File is modified but not saved, ask user what to do.  The file
        // editor tab can't be made parent because it may be deleted depending
        // upon the response.  Instead, change the _edit_area to read only.
        QMessageBox::StandardButtons buttons = QMessageBox::Save |
                                               QMessageBox::Discard |
                                               QMessageBox::Cancel;

        // For now, just a warning message about closing a tab that has been
        // modified seems sufficient.  Exit-condition-specific messages could
        // be achieved by making 'available_actions' a function input string.
        QString available_actions =
          tr ("Do you want to cancel closing, save or discard the changes?");

        QString file;
        if (valid_file_name ())
          file = _file_name;
        else
          file = tr ("<unnamed>");

        QMessageBox *msgBox
          = new QMessageBox (QMessageBox::Warning, tr ("Octave Editor"),
                             tr ("The file\n\n"
                                 "  %1\n\n"
                                 "is about to be closed but has been modified.  "
                                 "%2").
                             arg (file). arg (available_actions),
                             buttons, qobject_cast<QWidget *> (parent ()));

        msgBox->setDefaultButton (QMessageBox::Save);
        _edit_area->setReadOnly (true);
        connect (msgBox, SIGNAL (finished (int)),
                 this, SLOT (handle_file_modified_answer (int)));

        show_dialog (msgBox, true);

        if (_cancelled)
          return QMessageBox::Cancel;
        else
          return decision;
      }
    else
      {
        // Nothing was modified.  Leave tab present in case user
        // decides to cancel some point further along.
      }

    return decision;
  }

  void file_editor_tab::handle_file_modified_answer (int decision)
  {
    if (decision == QMessageBox::Save)
      {
        // Save file, but do not remove from editor.
        save_file (_file_name, false, false);
      }
    else if (decision == QMessageBox::Discard)
      {
        // User doesn't want to save, leave tab and remove subsequently.
      }
    else
      {
        // User canceled, allow editing again.
        _edit_area->setReadOnly (false);
        _cancelled = true;
      }
  }

  void file_editor_tab::set_modified (bool modified)
  {
    _edit_area->setModified (modified);
  }

  void file_editor_tab::recover_from_exit (void)
  {
    // reset the possibly still existing read only state
    _edit_area->setReadOnly (false);

    // if we are in this slot and the list of breakpoint is not empty,
    // then this tab was saved during an exit of the applications (not
    // restoring the breakpoints and not emptying the list) and the user
    // canceled this closing late on.
    check_restore_breakpoints ();
  }

  void file_editor_tab::check_restore_breakpoints (void)
  {
    if (! _bp_lines.isEmpty ())
      {
        // At least one breakpoint is present.
        // Get rid of breakpoints at old (now possibly invalid) linenumbers
        remove_all_breakpoints (this);

        // and set breakpoints at the new linenumbers
        m_bp_restore_count = _bp_lines.length ();
        for (int i = 0; i < _bp_lines.length (); i++)
          handle_request_add_breakpoint (_bp_lines.value (i) + 1,
                                         _bp_conditions.value (i));

        // Keep the list of breakpoints empty, except after explicit requests.
        _bp_lines.clear ();
        _bp_conditions.clear ();
      }
  }

  QString file_editor_tab::load_file (const QString& fileName)
  {
    // get the absolute path
    QFileInfo file_info = QFileInfo (fileName);
    QString file_to_load;
    if (file_info.exists ())
      file_to_load = file_info.canonicalFilePath ();
    else
      file_to_load = fileName;
    QFile file (file_to_load);
    if (! file.open (QFile::ReadOnly))
      return file.errorString ();

    // read the file
    QTextStream in (&file);
    // set the desired codec
    QTextCodec *codec = QTextCodec::codecForName (_encoding.toLatin1 ());
    in.setCodec (codec);

    QApplication::setOverrideCursor (Qt::WaitCursor);
    _edit_area->setText (in.readAll ());
    _edit_area->setEolMode (detect_eol_mode ());
    QApplication::restoreOverrideCursor ();

    _copy_available = false;     // no selection yet available
    set_file_name (file_to_load);
    update_window_title (false); // window title (no modification)
    _edit_area->setModified (false); // loaded file is not modified yet

    update_eol_indicator ();

    // FIXME: (BREAKPOINTS) At this point it would be nice to put any set
    // breakpoints on the margin.  In order to do this, somehow the
    // "dbstatus" command needs to be accessed.  All it would require is a
    // routine that does "res = feval ("dbstatus") and signals that result
    // to some slot.
    //
    // See patch #8016 for a general way to get Octave results from
    // commands processed in the background.

    /*
      connect (octave_link, SIGNAL (fileSelected (QObject *, const QString&, const octave_value_list&)),
      this, SLOT (handle_feval_result (QObject *, const QString&, const octave_value_list&)));
      connect (this, SIGNAL (evaluate_octave_command (const QString&)),
      octave_link, SLOT (queue_octave_command (const QString&)));

      emit evaluate_octave_command ("dbstatus");
    */

    return QString ();
  }

  QsciScintilla::EolMode file_editor_tab::detect_eol_mode (void)
  {
    QByteArray text = _edit_area->text ().toLatin1 ();

    QByteArray eol_lf = QByteArray (1,0x0a);
    QByteArray eol_cr = QByteArray (1,0x0d);
    QByteArray eol_crlf = eol_cr;
    eol_crlf.append (eol_lf);

    int count_crlf = text.count (eol_crlf);
    int count_lf = text.count (eol_lf) - count_crlf;  // isolated lf
    int count_cr = text.count (eol_cr) - count_crlf;  // isolated cr;

    // get default from OS or from settings
#if defined (Q_OS_WIN32)
    int os_eol_mode = QsciScintilla::EolWindows;
#elif defined (Q_OS_MAC)
    int os_eol_mode = QsciScintilla::EolMac;
#else
    int os_eol_mode = QsciScintilla::EolUnix;
#endif
    QSettings *settings = resource_manager::get_settings ();
    QsciScintilla::EolMode eol_mode = static_cast<QsciScintilla::EolMode> (
                                        settings->value ("editor/default_eol_mode",os_eol_mode).toInt ());

    int count_max = 0;

    if (count_crlf > count_max)
      {
        eol_mode = QsciScintilla::EolWindows;
        count_max = count_crlf;
      }
    if (count_lf > count_max)
      {
        eol_mode = QsciScintilla::EolUnix;
        count_max = count_lf;
      }
    if (count_cr > count_max)
      {
        eol_mode = QsciScintilla::EolMac;
        count_max = count_cr;
      }

    return eol_mode;
  }

  void file_editor_tab::update_eol_indicator (void)
  {
    switch (_edit_area->eolMode ())
      {
      case QsciScintilla::EolWindows:
        _eol_indicator->setText ("CRLF");
        break;
      case QsciScintilla::EolMac:
        _eol_indicator->setText ("CR");
        break;
      case QsciScintilla::EolUnix:
        _eol_indicator->setText ("LF");
        break;
      }
  }

  // FIXME: See patch #8016 for a general way to get Octave results from
  // commands processed in the background, e.g., dbstatus.
  void file_editor_tab::handle_octave_result (QObject *requester,
                                              QString& command,
                                              octave_value_list&)
  {
    // Check if this object initiated the command.
    if (requester == this)
      {
        if (command == "dbstatus")
          {
            // Should be installing breakpoints in this file
            /*
              octave:1> result = dbstatus
              result =

              0x1 struct array containing the fields:

              name
              file
              line
            */
            // Check for results that match "file".
          }
      }
  }

  void file_editor_tab::new_file (const QString& commands)
  {
    update_window_title (false); // window title (no modification)

    QSettings *settings = resource_manager::get_settings ();

    // set the eol mode from the settings or depending on the OS if the entry is
    // missing in the settings
#if defined (Q_OS_WIN32)
    int eol_mode = QsciScintilla::EolWindows;
#elif defined (Q_OS_MAC)
    int eol_mode = QsciScintilla::EolMac;
#else
    int eol_mode = QsciScintilla::EolUnix;
#endif
    _edit_area->setEolMode (
      static_cast<QsciScintilla::EolMode> (
        settings->value ("editor/default_eol_mode",eol_mode).toInt ()));

    update_eol_indicator ();

    update_lexer ();

    _edit_area->setText (commands);
    _edit_area->setModified (false); // new file is not modified yet
  }

  // Force reloading of a file after it is saved.
  // This is needed to get the right line numbers for breakpoints (bug #46632).
  bool file_editor_tab::exit_debug_and_clear (const QString& full_name_q,
                                              const QString& base_name_q)
  {
    symbol_table& symtab
      = __get_symbol_table__ ("file_editor_tab::exit_debug_and_clear");

    std::string base_name = base_name_q.toStdString ();
    octave_value sym;
    try
      {
        sym = symtab.find (base_name);
      }
    catch (const execution_exception& e)
      {
        // Ignore syntax error.
        // It was in the old file on disk; the user may have fixed it already.
      }

    // Return early if this file is not loaded in the symbol table
    if (! sym.is_defined () || ! sym.is_user_code ())
      return true;

    octave_user_code *fcn = sym.user_code_value ();

    std::string full_name = full_name_q.toStdString ();
    if (sys::canonicalize_file_name (full_name.c_str ())
        != sys::canonicalize_file_name (fcn->fcn_file_name ().c_str ()))
      return true;

    // If this file is loaded, check that we aren't currently running it
    bool retval = true;
    octave_idx_type curr_frame = -1;
    size_t nskip = 0;
    call_stack& cs
      = __get_call_stack__ ("file_editor_tab::exit_debug_and_clear");
    octave_map stk = cs.backtrace (nskip, curr_frame, false);
    Cell names = stk.contents ("name");
    for (octave_idx_type i = names.numel () - 1; i >= 0; i--)
      {
        if (names(i).string_value () == base_name)
          {
            int ans = QMessageBox::question (nullptr, tr ("Debug or Save"),
                                             tr ("This file is currently being executed.\n"
                                                 "Quit debugging and save?"),
                                             QMessageBox::Save | QMessageBox::Cancel);

            if (ans == QMessageBox::Save)
              {
                emit execute_command_in_terminal_signal ("dbquit");
                // Wait until dbquit has actually occurred
                while (names.numel () > i)
                  {
                    octave::sleep (0.01);
                    stk = cs.backtrace (nskip, curr_frame, false);
                    names = stk.contents ("name");
                  }
              }
            else
              retval = false;
            break;
          }
      }

    // If we aren't currently running it, or have quit above, force a reload.
    if (retval == true)
      symtab.clear_user_function (base_name);

    return retval;
  }

  void file_editor_tab::save_file (const QString& saveFileName,
                                   bool remove_on_success,
                                   bool restore_breakpoints)
  {
    // If it is a new file with no name, signal that saveFileAs
    // should be performed.
    if (! valid_file_name (saveFileName))
      {
        save_file_as (remove_on_success);
        return;
      }

    // Get a list of breakpoint line numbers, before  exit_debug_and_clear().
    emit report_marker_linenr (_bp_lines, _bp_conditions);

    // get the absolute path (if existing)
    QFileInfo file_info = QFileInfo (saveFileName);
    QString file_to_save;
    if (file_info.exists ())
      {
        file_to_save = file_info.canonicalFilePath ();
        // Force reparse of this function next time it is used (bug #46632)
        if ((Fisdebugmode ())(0).is_true ()
            && ! exit_debug_and_clear (file_to_save, file_info.baseName ()))
          return;
      }
    else
      file_to_save = saveFileName;
    QFile file (file_to_save);

    // stop watching file
    QStringList trackedFiles = _file_system_watcher.files ();
    if (trackedFiles.contains (file_to_save))
      _file_system_watcher.removePath (file_to_save);

    // open the file for writing
    if (! file.open (QIODevice::WriteOnly))
      {
        // Unsuccessful, begin watching file again if it was being
        // watched previously.
        if (trackedFiles.contains (file_to_save))
          _file_system_watcher.addPath (file_to_save);

        // Create a NonModal message about error.
        QMessageBox *msgBox
          = new QMessageBox (QMessageBox::Critical,
                             tr ("Octave Editor"),
                             tr ("Could not open file %1 for write:\n%2.").
                             arg (file_to_save).arg (file.errorString ()),
                             QMessageBox::Ok, nullptr);
        show_dialog (msgBox, false);

        return;
      }

    // save the contents into the file

    _encoding = _new_encoding;    // consider a possible new encoding

    // set the desired codec (if suitable for contents)
    QTextCodec *codec = QTextCodec::codecForName (_encoding.toLatin1 ());

    if (check_valid_codec (codec))
      {
        save_file_as (remove_on_success);
        return;
      }

    // write the file
    QTextStream out (&file);
    out.setCodec (codec);

    QApplication::setOverrideCursor (Qt::WaitCursor);
    out << _edit_area->text ();
    out.flush ();
    QApplication::restoreOverrideCursor ();
    file.flush ();
    file.close ();

    // file exists now
    file_info = QFileInfo (file);
    file_to_save = file_info.canonicalFilePath ();

    // save filename after closing file as set_file_name starts watching again
    set_file_name (file_to_save);   // make absolute

    // set the window title to actual filename (not modified)
    update_window_title (false);

    // files is save -> not modified, update encoding in statusbar
    _edit_area->setModified (false);
    _enc_indicator->setText (_encoding);

    if (remove_on_success)
      {
        emit tab_remove_request ();
        return;  // Don't touch member variables after removal
      }

    // Attempt to restore the breakpoints if that is desired.
    // This is only allowed if the tab is not closing since changing
    // breakpoints would reopen the tab in this case.
    if (restore_breakpoints)
      check_restore_breakpoints ();
  }

  void file_editor_tab::save_file_as (bool remove_on_success)
  {
    // Simply put up the file chooser dialog box with a slot connection
    // then return control to the system waiting for a file selection.

    // reset _new_encoding
    _new_encoding = _encoding;

    // If the tab is removed in response to a QFileDialog signal, the tab
    // can't be a parent.
    QFileDialog *fileDialog;
    if (remove_on_success)
      {
        // If tab is closed, "this" cannot be parent in which case modality
        // has no effect.  Disable editing instead.
        _edit_area->setReadOnly (true);
        fileDialog = new QFileDialog ();
      }
    else
      fileDialog = new QFileDialog (this);

    // Giving trouble under KDE (problem is related to Qt signal handling on unix,
    // see https://bugs.kde.org/show_bug.cgi?id=260719 ,
    // it had/has no effect on Windows, though)
    fileDialog->setOption (QFileDialog::DontUseNativeDialog, true);

    // define a new grid layout with the extra elements
    QGridLayout *extra = new QGridLayout (fileDialog);
    QFrame *separator = new QFrame (fileDialog);
    separator->setFrameShape (QFrame::HLine);   // horizontal line as separator
    separator->setFrameStyle (QFrame::Sunken);

    // combo box for choosing new line ending chars
    QLabel *label_eol = new QLabel (tr ("Line Endings:"));
    QComboBox *combo_eol = new QComboBox ();
    combo_eol->addItem ("Windows (CRLF)");  // ensure the same order as in
    combo_eol->addItem ("Mac (CR)");        // the settings dialog
    combo_eol->addItem ("Unix (LF)");
    _save_as_desired_eol = _edit_area->eolMode ();      // init with current eol
    combo_eol->setCurrentIndex (_save_as_desired_eol);

    // combo box for encoding
    QLabel *label_enc = new QLabel (tr ("File Encoding:"));
    QComboBox *combo_enc = new QComboBox ();
    resource_manager::combo_encoding (combo_enc, _encoding);

    // track changes in the combo boxes
    connect (combo_eol, SIGNAL (currentIndexChanged (int)),
             this, SLOT (handle_combo_eol_current_index (int)));
    connect (combo_enc, SIGNAL (currentIndexChanged (QString)),
             this, SLOT (handle_combo_enc_current_index (QString)));

    // build the extra grid layout
    extra->addWidget (separator,0,0,1,6);
    extra->addWidget (label_eol,1,0);
    extra->addWidget (combo_eol,1,1);
    extra->addItem   (new QSpacerItem (1,20,QSizePolicy::Fixed,
                                       QSizePolicy::Fixed), 1,2);
    extra->addWidget (label_enc,1,3);
    extra->addWidget (combo_enc,1,4);
    extra->addItem   (new QSpacerItem (1,20,QSizePolicy::Expanding,
                                       QSizePolicy::Fixed), 1,5);

    // and add the extra grid layout to the dialog's layout
    QGridLayout *dialog_layout = dynamic_cast<QGridLayout *> (fileDialog->layout ());
    dialog_layout->addLayout (extra,dialog_layout->rowCount (),0,
                              1,dialog_layout->columnCount ());

    // add the possible filters and the default suffix
    QStringList filters;
    filters << tr ("Octave Files (*.m)")
            << tr ("All Files (*)");
    fileDialog->setNameFilters (filters);
    fileDialog->setDefaultSuffix ("m");

    if (valid_file_name ())
      {
        fileDialog->selectFile (_file_name);
        QFileInfo file_info (_file_name);
        if (file_info.suffix () != "m")
          {
            // it is not an octave file
            fileDialog->selectNameFilter (filters.at (1));  // "All Files"
            fileDialog->setDefaultSuffix ("");              // no default suffix
          }
      }
    else
      {
        fileDialog->selectFile ("");
        fileDialog->setDirectory (_ced);

        // propose a name corresponding to the function name
        QString fname = get_function_name ();
        if (! fname.isEmpty ())
          fileDialog->selectFile (fname + ".m");
      }

    fileDialog->setAcceptMode (QFileDialog::AcceptSave);
    fileDialog->setViewMode (QFileDialog::Detail);

    connect (fileDialog, SIGNAL (filterSelected (const QString&)),
             this, SLOT (handle_save_as_filter_selected (const QString&)));

    if (remove_on_success)
      {
        connect (fileDialog, SIGNAL (fileSelected (const QString&)),
                 this, SLOT (handle_save_file_as_answer_close (const QString&)));

        connect (fileDialog, SIGNAL (rejected ()),
                 this, SLOT (handle_save_file_as_answer_cancel ()));
      }
    else
      {
        connect (fileDialog, SIGNAL (fileSelected (const QString&)),
                 this, SLOT (handle_save_file_as_answer (const QString&)));
      }

    show_dialog (fileDialog, ! valid_file_name ());
  }

  void file_editor_tab::handle_combo_eol_current_index (int index)
  {
    _save_as_desired_eol = static_cast<QsciScintilla::EolMode> (index);
  }

  void file_editor_tab::handle_combo_enc_current_index (QString text)
  {
    _new_encoding = text;
  }

  void file_editor_tab::handle_save_as_filter_selected (const QString& filter)
  {
    QFileDialog *file_dialog = qobject_cast<QFileDialog *> (sender ());

    QRegExp rx ("\\*\\.([^ ^\\)]*)[ \\)]");   // regexp for suffix in filter
    int index = rx.indexIn (filter,0);        // get first suffix in filter

    if (index > -1)
      file_dialog->setDefaultSuffix (rx.cap (1)); // found a suffix, set default
    else
      file_dialog->setDefaultSuffix ("");         // not found, clear default
  }

  bool file_editor_tab::check_valid_identifier (QString file_name)
  {
    QFileInfo file = QFileInfo (file_name);
    QString base_name = file.baseName ();

    if ((file.suffix () == "m")
        && (! valid_identifier (base_name.toStdString ())))
      {
        int ans = QMessageBox::question (nullptr, tr ("Octave Editor"),
                                         tr ("\"%1\"\n"
                                             "is not a valid identifier.\n\n"
                                             "If you keep this filename, you will not be able to\n"
                                             "call your script using its name as an Octave command.\n\n"
                                             "Do you want to choose another name?").arg (base_name),
                                         QMessageBox::Yes | QMessageBox::No, QMessageBox::Yes);

        if (ans == QMessageBox::Yes)
          return true;
      }

    return false;
  }

  bool file_editor_tab::check_valid_codec (QTextCodec *codec)
  {
    if (! codec)
      {
        QMessageBox::critical (nullptr,
                               tr ("Octave Editor"),
                               tr ("The current encoding %1\n"
                                   "can not be applied.\n\n"
                                   "Please select another one or cancel saving!").arg (_encoding));

        return true;
      }

    if (! codec->canEncode (_edit_area->text ()))
      {
        int ans = QMessageBox::warning (nullptr,
                                        tr ("Octave Editor"),
                                        tr ("The current editor contents can not be encoded\n"
                                            "with the selected encoding %1.\n"
                                            "Using it will result in data loss!\n\n"
                                            "Do you want to choose another encoding?").arg (_encoding),
                                        QMessageBox::Yes | QMessageBox::No, QMessageBox::Yes);

        if (ans == QMessageBox::Yes)
          return true;
      }

    return false;
  }

  void file_editor_tab::handle_save_file_as_answer (const QString& saveFileName)
  {
    if (_save_as_desired_eol != _edit_area->eolMode ())
      convert_eol (this,_save_as_desired_eol);

    if (saveFileName == _file_name)
      {
        save_file (saveFileName);
      }
    else
      {
        // Have editor check for conflict, do not delete tab after save.
        if (check_valid_identifier (saveFileName))
          save_file_as (false);
        else
          emit editor_check_conflict_save (saveFileName, false);
      }
  }

  void file_editor_tab::handle_save_file_as_answer_close (const QString& saveFileName)
  {
    if (_save_as_desired_eol != _edit_area->eolMode ())
      {
        _edit_area->setReadOnly (false);  // was set to read-only in save_file_as
        convert_eol (this,_save_as_desired_eol);
        _edit_area->setReadOnly (true);   // restore read-only mode
      }

    // saveFileName == _file_name can not happen, because we only can get here
    // when we close a tab and _file_name is not a valid filename yet

    // Have editor check for conflict, delete tab after save.
    if (check_valid_identifier (saveFileName))
      save_file_as (true);
    else
      emit editor_check_conflict_save (saveFileName, true);
  }

  void file_editor_tab::handle_save_file_as_answer_cancel (void)
  {
    // User canceled, allow editing again.
    _edit_area->setReadOnly (false);
  }

  void file_editor_tab::file_has_changed (const QString&, bool do_close)
  {
    bool file_exists = QFile::exists (_file_name);

    if (file_exists && ! do_close)
      {
        // Test if file is really modified or if just the timezone has
        // changed. In the latter, just return without doing anything
        QDateTime modified = QFileInfo (_file_name).lastModified ().toUTC ();

        if (modified <= m_last_modified)
          return;

        m_last_modified = modified;
      }

    // Prevent popping up multiple message boxes when the file has
    // been changed multiple times by temporarily removing from the
    // file watcher.
    QStringList trackedFiles = _file_system_watcher.files ();
    if (! trackedFiles.isEmpty ())
      _file_system_watcher.removePath (_file_name);

    if (file_exists && ! do_close)
      {

        // The file is modified
        if (_always_reload_changed_files)
          load_file (_file_name);

        else
          {
            // give editor and this tab the focus,
            // possibly making the editor visible if it is hidden
            emit set_focus_editor_signal (this);
            _edit_area->setFocus ();

            // Create a WindowModal message that blocks the edit area
            // by making _edit_area parent.
            QMessageBox *msgBox
              = new QMessageBox (QMessageBox::Warning,
                                 tr ("Octave Editor"),
                                 tr ("It seems that \'%1\' has been modified by another application. Do you want to reload it?").
                                 arg (_file_name),
                                 QMessageBox::Yes | QMessageBox::No, this);

            connect (msgBox, SIGNAL (finished (int)),
                     this, SLOT (handle_file_reload_answer (int)));

            msgBox->setWindowModality (Qt::WindowModal);
            msgBox->setAttribute (Qt::WA_DeleteOnClose);
            msgBox->show ();
          }
      }
    else
      {
        // If desired and if file is not modified,
        // close the file without any user interaction
        if (do_close && ! _edit_area->isModified ())
          {
            handle_file_resave_answer (QMessageBox::Cancel);
            return;
          }

        // give editor and this tab the focus,
        // possibly making the editor visible  if it is hidden
        emit set_focus_editor_signal (this);
        _edit_area->setFocus ();

        QString modified = "";
        if (_edit_area->isModified ())
          modified = tr ("\n\nWarning: The contents in the editor is modified!");

        // Create a WindowModal message. The file editor tab can't be made
        // parent because it may be deleted depending upon the response.
        // Instead, change the _edit_area to read only.
        QMessageBox *msgBox
          = new QMessageBox (QMessageBox::Warning, tr ("Octave Editor"),
                             tr ("It seems that the file\n"
                                 "%1\n"
                                 "has been deleted or renamed. Do you want to save it now?%2").
                             arg (_file_name).arg (modified),
                             QMessageBox::Save | QMessageBox::Close, nullptr);

        _edit_area->setReadOnly (true);

        connect (msgBox, SIGNAL (finished (int)),
                 this, SLOT (handle_file_resave_answer (int)));

        msgBox->setWindowModality (Qt::WindowModal);
        msgBox->setAttribute (Qt::WA_DeleteOnClose);
        msgBox->show ();
      }
  }

  void file_editor_tab::notice_settings (const QSettings *settings, bool init)
  {
    // QSettings pointer is checked before emitting.

    if (! init)
      update_lexer_settings ();

    // code folding
    if (settings->value ("editor/code_folding",true).toBool ())
      {
        _edit_area->setMarginType (3, QsciScintilla::SymbolMargin);
        _edit_area->setFolding (QsciScintilla::BoxedTreeFoldStyle , 3);
      }
    else
      {
        _edit_area->setFolding (QsciScintilla::NoFoldStyle, 3);
      }

    // status bar
    if (settings->value ("editor/show_edit_status_bar",true).toBool ())
      _status_bar->show ();
    else
      _status_bar->hide ();

    //highlight current line color
    QVariant default_var = QColor (240, 240, 240);
    QColor setting_color = settings->value ("editor/highlight_current_line_color",
                                            default_var).value<QColor> ();
    _edit_area->setCaretLineBackgroundColor (setting_color);
    _edit_area->setCaretLineVisible
      (settings->value ("editor/highlightCurrentLine", true).toBool ());

    bool match_keywords = settings->value
                          ("editor/codeCompletion_keywords",true).toBool ();
    bool match_document = settings->value
                          ("editor/codeCompletion_document",true).toBool ();

    QsciScintilla::AutoCompletionSource source = QsciScintilla::AcsNone;
    if (match_keywords)
      if (match_document)
        source = QsciScintilla::AcsAll;
      else
        source = QsciScintilla::AcsAPIs;
    else if (match_document)
      source = QsciScintilla::AcsDocument;
    _edit_area->setAutoCompletionSource (source);

    _edit_area->setAutoCompletionReplaceWord
      (settings->value ("editor/codeCompletion_replace",false).toBool ());
    _edit_area->setAutoCompletionCaseSensitivity
      (settings->value ("editor/codeCompletion_case",true).toBool ());

    if (settings->value ("editor/codeCompletion", true).toBool ())
      _edit_area->setAutoCompletionThreshold
        (settings->value ("editor/codeCompletion_threshold",2).toInt ());
    else
      _edit_area->setAutoCompletionThreshold (-1);

    if (settings->value ("editor/show_white_space",false).toBool ())
      if (settings->value ("editor/show_white_space_indent",false).toBool ())
        _edit_area->setWhitespaceVisibility (QsciScintilla::WsVisibleAfterIndent);
      else
        _edit_area->setWhitespaceVisibility (QsciScintilla::WsVisible);
    else
      _edit_area->setWhitespaceVisibility (QsciScintilla::WsInvisible);

    _edit_area->setEolVisibility (
                                  settings->value ("editor/show_eol_chars",false).toBool ());

    if (settings->value ("editor/showLineNumbers", true).toBool ())
      {
        _edit_area->setMarginLineNumbers (2, true);
        auto_margin_width ();
        connect (_edit_area, SIGNAL (linesChanged ()),
                 this, SLOT (auto_margin_width ()));
      }
    else
      {
        _edit_area->setMarginLineNumbers (2, false);
        disconnect (_edit_area, SIGNAL (linesChanged ()), nullptr, nullptr);
      }

    _smart_indent = settings->value ("editor/auto_indent",true).toBool ();
    _edit_area->setAutoIndent (_smart_indent);
    _edit_area->setTabIndents
      (settings->value ("editor/tab_indents_line",false).toBool ());
    _edit_area->setBackspaceUnindents
      (settings->value ("editor/backspace_unindents_line",false).toBool ());
    _edit_area->setIndentationGuides
      (settings->value ("editor/show_indent_guides",false).toBool ());
    _edit_area->setIndentationsUseTabs
      (settings->value ("editor/indent_uses_tabs",false).toBool ());
    _edit_area->setIndentationWidth
      (settings->value ("editor/indent_width",2).toInt ());

    _edit_area->setTabWidth
      (settings->value ("editor/tab_width",2).toInt ());

    _edit_area->SendScintilla (QsciScintillaBase::SCI_SETHSCROLLBAR,
                               settings->value ("editor/show_hscroll_bar",true).toBool ());
    _edit_area->SendScintilla (QsciScintillaBase::SCI_SETSCROLLWIDTH,-1);
    _edit_area->SendScintilla (QsciScintillaBase::SCI_SETSCROLLWIDTHTRACKING,true);

    _long_title = settings->value ("editor/longWindowTitle", false).toBool ();
    update_window_title (_edit_area->isModified ());

    _auto_endif = settings->value ("editor/auto_endif",1).toInt ();

    // long line marker
    int line_length = settings->value ("editor/long_line_column",80).toInt ();
    _edit_area->setEdgeColumn (line_length);

    if (settings->value ("editor/long_line_marker",true).toBool ())
      {
        if (settings->value ("editor/long_line_marker_line",true).toBool ())
          _edit_area->setEdgeMode (QsciScintilla::EdgeLine);
        else
          {
            if (settings->value ("editor/long_line_marker_background",false)
                .toBool ())
              _edit_area->setEdgeMode (QsciScintilla::EdgeBackground);
            else
              _edit_area->setEdgeMode (QsciScintilla::EdgeLine);
          }
      }
    else
      _edit_area->setEdgeMode (QsciScintilla::EdgeNone);

    // line wrapping and breaking
    _edit_area->setWrapVisualFlags (QsciScintilla::WrapFlagByBorder);
    _edit_area->setWrapIndentMode (QsciScintilla::WrapIndentSame);

    if (settings->value ("editor/wrap_lines",false).toBool ())
      _edit_area->setWrapMode (QsciScintilla::WrapWord);
    else
      _edit_area->setWrapMode (QsciScintilla::WrapNone);

    if (settings->value ("editor/break_lines",false).toBool ())
      _line_break = line_length;
    else
      _line_break = 0;

    _line_break_comments =
      settings->value ("editor/break_lines_comments",false).toBool ();

    // highlight all occurrences of a word selected by a double click
    _highlight_all_occurrences =
      settings->value ("editor/highlight_all_occurrences", true).toBool ();

    // reload changed files
    _always_reload_changed_files =
      settings->value ("editor/always_reload_changed_files",false).toBool ();

    // Set cursor blinking depending on the settings.
    // QScintilla ignores the application global settings, so some special
    // handling is required
    bool cursor_blinking;

    if (settings->contains ("cursor_blinking"))
      cursor_blinking = settings->value ("cursor_blinking",true).toBool ();
    else
      cursor_blinking = settings->value ("terminal/cursorBlinking",true).toBool ();

    if (cursor_blinking)
      _edit_area->SendScintilla (QsciScintillaBase::SCI_SETCARETPERIOD,500);
    else
      _edit_area->SendScintilla (QsciScintillaBase::SCI_SETCARETPERIOD,0);

  }


  void file_editor_tab::auto_margin_width (void)
  {
    _edit_area->setMarginWidth (2, "1" + QString::number (_edit_area->lines ()));
  }

  // the following close request was changed from a signal slot into a
  // normal function because we need the return value from close whether
  // the tab really was closed (for canceling exiting octave).
  // When emitting a signal, only the return value from the last slot
  // goes back to the sender
  bool file_editor_tab::conditional_close (void)
  {
    return close ();
  }

  void file_editor_tab::change_editor_state (const QWidget *ID)
  {
    if (ID != this)
      {
        // Widget may be going out of focus.  If so, record location.
        if (_find_dialog)
          {
            if (_find_dialog->isVisible ())
              {
                _find_dialog_geometry = _find_dialog->geometry ();
                _find_dialog->hide ();
              }
          }
        return;
      }

    if (_find_dialog && _find_dialog_is_visible)
      {
        _find_dialog->setGeometry (_find_dialog_geometry);
        QPoint p = _find_dialog->pos ();
        _find_dialog->move (p.x ()+10, p.y ()+10);
        _find_dialog->show ();
      }

    emit editor_state_changed (_copy_available, _is_octave_file);
  }

  void file_editor_tab::file_name_query (const QWidget *ID)
  {
    // A zero (null pointer) means that all file editor tabs
    // should respond, otherwise just the desired file editor tab.
    if (ID != this && ID != nullptr)
      return;

    // This list also includes windows with name ""
    emit add_filename_to_list (_file_name, _encoding, this);
  }

  void file_editor_tab::handle_file_reload_answer (int decision)
  {
    if (decision == QMessageBox::Yes)
      {
        // reload: file is readded to the file watcher in set_file_name ()
        load_file (_file_name);
      }
    else
      {
        // do not reload: readd to the file watche
        _file_system_watcher.addPath (_file_name);
      }
  }

  void file_editor_tab::handle_file_resave_answer (int decision)
  {
    // check decision of user in dialog
    if (decision == QMessageBox::Save)
      {
        save_file (_file_name);  // readds file to watcher in set_file_name ()
        _edit_area->setReadOnly (false);  // delete read only flag
      }
    else
      {
        // Definitely close the file.
        // Set modified to false to prevent the dialog box when the close event
        // is posted. If the user cancels the close in this dialog the tab is
        // left open with a non-existing file.
        _edit_area->setModified (false);
        close ();
      }
  }

  void file_editor_tab::insert_debugger_pointer (const QWidget *ID, int line)
  {
    if (ID != this || ID == nullptr)
      return;

    emit remove_all_positions ();  // debugger_position, unsure_debugger_position

    if (line > 0)
      {
        marker *dp;

        if (_edit_area->isModified ())
          {
            // The best that can be done if the editor contents has been
            // modified is to see if there is a match with the original
            // line number of any existing breakpoints.  We can put a normal
            // debugger pointer at that breakpoint position.  Otherwise, it
            // isn't certain whether the original line number and current line
            // number match.
            int editor_linenr = -1;
            marker *dummy;
            emit find_translated_line_number (line, editor_linenr, dummy);
            if (editor_linenr != -1)
              {
                // Match with an existing breakpoint.
                dp = new marker (_edit_area, line,
                                 marker::debugger_position, editor_linenr);
              }
            else
              {
                int original_linenr = -1;
                editor_linenr = -1;
                emit find_linenr_just_before (line, original_linenr, editor_linenr);
                if (original_linenr >= 0)
                  {
                    // Make a guess by using an offset from the breakpoint.
                    int linenr_guess = editor_linenr + line - original_linenr;
                    dp = new marker (_edit_area, line,
                                     marker::unsure_debugger_position,
                                     linenr_guess);
                  }
                else
                  {
                    // Can't make a very good guess, so just use the debugger
                    // line number.
                    dp = new marker (_edit_area, line,
                                     marker::unsure_debugger_position);
                  }
              }
          }
        else
          dp = new marker (_edit_area, line, marker::debugger_position);

        connect (this, SIGNAL (remove_position_via_debugger_linenr (int)),
                 dp,   SLOT (handle_remove_via_original_linenr (int)));
        connect (this, SIGNAL (remove_all_positions (void)),
                 dp,   SLOT (handle_remove (void)));

        center_current_line (false);
      }
  }

  void file_editor_tab::delete_debugger_pointer (const QWidget *ID, int line)
  {
    if (ID != this || ID == nullptr)
      return;

    if (line > 0)
      emit remove_position_via_debugger_linenr (line);
  }

  void file_editor_tab::do_breakpoint_marker (bool insert,
                                              const QWidget *ID, int line,
                                              const QString& cond)
  {
    if (ID != this || ID == nullptr)
      return;

    if (line > 0)
      {
        if (insert)
          {
            int editor_linenr = -1;
            marker *bp = nullptr;

            // If comes back indicating a non-zero breakpoint marker,
            // reuse it if possible
            emit find_translated_line_number (line, editor_linenr, bp);
            if (bp != nullptr)
              {
                if ((cond == "") != (bp->get_cond () == ""))
                  {
                    // can only reuse conditional bp as conditional
                    emit remove_breakpoint_via_debugger_linenr (line);
                    bp = nullptr;
                  }
                else
                  bp->set_cond (cond);
              }

            if (bp == nullptr)
              {
                bp = new marker (_edit_area, line,
                                 cond == "" ? marker::breakpoint
                                 : marker::cond_break, cond);

                connect (this, SIGNAL (remove_breakpoint_via_debugger_linenr
                                       (int)),
                         bp,   SLOT (handle_remove_via_original_linenr (int)));
                connect (this, SIGNAL (request_remove_breakpoint_via_editor_linenr
                                       (int)),
                         bp,   SLOT (handle_request_remove_via_editor_linenr
                                     (int)));
                connect (this, SIGNAL (remove_all_breakpoints (void)),
                         bp,   SLOT (handle_remove (void)));
                connect (this, SIGNAL (find_translated_line_number (int, int&,
                                                                    marker*&)),
                         bp,   SLOT (handle_find_translation (int, int&,
                                                              marker*&)));
                connect (this, SIGNAL (find_linenr_just_before (int, int&, int&)),
                         bp,   SLOT (handle_find_just_before (int, int&, int&)));
                connect (this, SIGNAL (report_marker_linenr (QIntList&,
                                                             QStringList&)),
                         bp,   SLOT (handle_report_editor_linenr (QIntList&,
                                                                  QStringList&)));
                connect (bp,   SIGNAL (request_remove (int)),
                         this, SLOT (handle_request_remove_breakpoint (int)));
              }
          }
        else
          emit remove_breakpoint_via_debugger_linenr (line);
      }
  }

  void file_editor_tab::center_current_line (bool always)
  {
    long int visible_lines
      = _edit_area->SendScintilla (QsciScintillaBase::SCI_LINESONSCREEN);

    if (visible_lines > 2)
      {
        int line, index;
        _edit_area->getCursorPosition (&line, &index);
        // compensate for "folding":
        // step 1: expand the current line, if it was folded
        _edit_area->SendScintilla (2232, line);   // SCI_ENSUREVISIBLE

        // step 2: map file line num to "visible" one // SCI_VISIBLEFROMDOCLINE
        int vis_line = _edit_area->SendScintilla (2220, line);

        int first_line = _edit_area->firstVisibleLine ();

        if (always || vis_line == first_line
            || vis_line > first_line + visible_lines - 2)
          {
            first_line += (vis_line - first_line - (visible_lines - 1) / 2);
            _edit_area->SendScintilla (2613, first_line); // SCI_SETFIRSTVISIBLELINE
          }
      }
  }

  void file_editor_tab::handle_lines_changed (void)
  {
    // the related signal is emitted before cursor-move-signal!
    _lines_changed = true;
  }

  void file_editor_tab::handle_cursor_moved (int line, int col)
  {
    if (_edit_area->SendScintilla (QsciScintillaBase::SCI_AUTOCACTIVE))
      show_auto_completion (this);

    if (_lines_changed)  // cursor moved and lines have changed
      {
        _lines_changed = false;
        if (_is_octave_file && line == _line+1 && col < _col)
          {
            // Obviously, we have a newline here
            if (_smart_indent || _auto_endif)
              _edit_area->smart_indent (_smart_indent, _auto_endif, _line);
          }
      }

    _line = line;
    _col  = col;

    _row_indicator->setNum (line+1);
    _col_indicator->setNum (col+1);
  }

  // Slot that is entered each time a new character was typed.
  // It is used for handling line breaking if this is desired.
  // The related signal is emitted after the signal for a moved cursor
  // such that _col and _line can not be used for current position.
  void file_editor_tab::handle_char_added (int)
  {
    if (_line_break)
      {
        // If line breaking is desired, get the current line and column.
        // For taking the tab width into consideration, use own function
        int line, col, pos;
        _edit_area->get_current_position (&pos, &line, &col);

        // immediately return if line has not reached the max. line length
        if (col <= _line_break)
          return;

        // If line breaking is only desired in comments,
        // return if not in a comment
        int style_comment = octave_qscintilla::ST_NONE;
        if (_line_break_comments)
          {
            // line breaking only in comments, check for comment style
            style_comment = _edit_area->is_style_comment ();
            if (! style_comment)
              return;       // no comment, return
          }

        // Here we go for breaking the current line by inserting a newline.
        // For determining the position of a specific column, we have to get
        // the column from the QScintila function without taking tab lengths
        // into account, since the calculation from line/col to position ignores
        // this, too
        _edit_area->getCursorPosition (&line, &col);
        int c = 0;
        int col_space = col;
        int indentation = _edit_area->indentation (line);

        // Search the first occurence of space or tab backwards starting from
        // the current column (col_space).
        while (c != ' ' && c != '\t' && col_space > indentation)
          {
            pos = _edit_area->positionFromLineIndex (line, col_space--);
            c = _edit_area->SendScintilla (QsciScintillaBase::SCI_GETCHARAT, pos);
          }

        // If a space or tab was found, break at this char,
        // otherwise break at cursor position
        int col_newline = col - 1;
        if (c == ' ' || c == '\t')
          col_newline = col_space + 1;

        // Insert a newline char for breaking the line possibly followed
        // by a line comment string
        QString newline = QString ("\n");
        style_comment = _edit_area->is_style_comment ();
        if (style_comment == octave_qscintilla::ST_LINE_COMMENT)
          newline = newline + _edit_area->comment_string ().at (0);
        _edit_area->insertAt (newline, line, col_newline);

        // Automatically indent the new line to the indentation of previous line
        // and set the cursor position to the end of the indentation.
        _edit_area->setIndentation (line + 1, indentation);
        _edit_area->SendScintilla (QsciScintillaBase::SCI_LINEEND);
      }
  }

  // Slot handling a double click into the text area
  void file_editor_tab::handle_double_click (int, int, int modifier)
  {
    if (! modifier)
      {
        // double clicks without modifier
        // clear any existing indicators of this type
        _edit_area->clear_selection_markers ();

        if (_highlight_all_occurrences)
          {
            // Clear any previous selection.
            _edit_area->set_word_selection ();

            // highlighting of all occurrences of the clicked word is enabled

            // get the resulting cursor position
            // (required if click was beyond a line ending)
            int line, col;
            _edit_area->getCursorPosition (&line, &col);

            // get the word at the cursor (if any)
            QString word = _edit_area->wordAtLineIndex (line, col);
            word = word.trimmed ();

            if (! word.isEmpty ())
              {
                // word is not empty, so find all occurrences of the word

                // remember first visible line for restoring the view afterwards
                int first_line = _edit_area->firstVisibleLine ();

                // search for first occurrence of the detected word
                bool find_result_available
                  = _edit_area->findFirst (word,
                                           false,   // no regexp
                                           true,    // case sensitive
                                           true,    // whole words only
                                           false,   // do not wrap
                                           true,    // forward
                                           0,0,     // from the beginning
                                           false
#if defined (HAVE_QSCI_VERSION_2_6_0)
                                           , true
#endif
                                          );

                // loop over all occurrences and set the related indicator
                int oline, ocol;
                int wlen = word.length ();

                while (find_result_available)
                  {
                    // get cursor position after having found an occurrence
                    _edit_area->getCursorPosition (&oline, &ocol);
                    // mark the selection
                    _edit_area->show_selection_markers (oline, ocol, wlen);

                    // find next occurrence
                    find_result_available = _edit_area->findNext ();
                  }

                // restore the visible area of the file, the cursor position,
                // and the selection
                _edit_area->setFirstVisibleLine (first_line);
                _edit_area->setCursorPosition (line, col);
                _edit_area->setSelection (line, col - wlen, line, col);
                _edit_area->set_word_selection (word);
              }
          }
      }
  }

  QString file_editor_tab::get_function_name (void)
  {
    QRegExp rxfun1 ("^[\t ]*function[^=]+=([^\\(]+)\\([^\\)]*\\)[\t ]*$");
    QRegExp rxfun2 ("^[\t ]*function[\t ]+([^\\(]+)\\([^\\)]*\\)[\t ]*$");
    QRegExp rxfun3 ("^[\t ]*function[^=]+=[\t ]*([^\\s]+)[\t ]*$");
    QRegExp rxfun4 ("^[\t ]*function[\t ]+([^\\s]+)[\t ]*$");

    QStringList lines = _edit_area->text ().split ("\n");

    for (int i = 0; i < lines.count (); i++)
      {
        if (rxfun1.indexIn (lines.at (i)) != -1)
          return rxfun1.cap (1).remove (QRegExp ("[ \t]*"));
        else if (rxfun2.indexIn (lines.at (i)) != -1)
          return rxfun2.cap (1).remove (QRegExp ("[ \t]*"));
        else if (rxfun3.indexIn (lines.at (i)) != -1)
          return rxfun3.cap (1).remove (QRegExp ("[ \t]*"));
        else if (rxfun4.indexIn (lines.at (i)) != -1)
          return rxfun4.cap (1).remove (QRegExp ("[ \t]*"));
      }

    return QString ();
  }
}

#endif<|MERGE_RESOLUTION|>--- conflicted
+++ resolved
@@ -112,15 +112,9 @@
     _bp_conditions.clear ();
     m_bp_restore_count = 0;
 
-<<<<<<< HEAD
     // Initialize last modification date to now
     m_last_modified = QDateTime::currentDateTimeUtc();
 
-    // disable editor drag & drop so parent can handle
-    _edit_area->setAcceptDrops (false);
-
-=======
->>>>>>> 15832f11
     connect (_edit_area, SIGNAL (cursorPositionChanged (int, int)),
              this, SLOT (handle_cursor_moved (int,int)));
 
