// Find dialog derived from an example from Qt Toolkit (license below (**))

////////////////////////////////////////////////////////////////////////
//
// Copyright (C) 2009-2020 The Octave Project Developers
//
// See the file COPYRIGHT.md in the top-level directory of this
// or <https://octave.org/copyright/>.
//
//  All rights reserved.
//  Contact: Nokia Corporation (qt-info@nokia.com)
//
// This file is part of Octave.
//
// Octave is free software: you can redistribute it and/or modify it
// under the terms of the GNU General Public License as published by
// the Free Software Foundation, either version 3 of the License, or
// (at your option) any later version.
//
// Octave is distributed in the hope that it will be useful, but
// WITHOUT ANY WARRANTY; without even the implied warranty of
// MERCHANTABILITY or FITNESS FOR A PARTICULAR PURPOSE.  See the
// GNU General Public License for more details.
//
// You should have received a copy of the GNU General Public License
// along with Octave; see the file COPYING.  If not, see
// <https://www.gnu.org/licenses/>.
//
// ** This file is part of the examples of the Qt Toolkit.
// **
// ** $QT_BEGIN_LICENSE:LGPL$
// ** Commercial Usage
// ** Licensees holding valid Qt Commercial licenses may use this file in
// ** accordance with the Qt Commercial License Agreement provided with the
// ** Software or, alternatively, in accordance with the terms contained in
// ** a written agreement between you and Nokia.
// **
// ** GNU Lesser General Public License Usage
// ** Alternatively, this file may be used under the terms of the GNU Lesser
// ** General Public License version 2.1 as published by the Free Software
// ** Foundation and appearing in the file LICENSE.LGPL included in the
// ** packaging of this file.  Please review the following information to
// ** ensure the GNU Lesser General Public License version 2.1 requirements
// ** will be met: https://www.gnu.org/licenses/old-licenses/lgpl-2.1.html.
// **
// ** In addition, as a special exception, Nokia gives you certain additional
// ** rights.  These rights are described in the Nokia Qt LGPL Exception
// ** version 1.1, included in the file LGPL_EXCEPTION.txt in this package.
// **
// ** GNU General Public License Usage
// ** Alternatively, this file may be used under the terms of the GNU
// ** General Public License version 3.0 as published by the Free Software
// ** Foundation and appearing in the file LICENSE.GPL included in the
// ** packaging of this file.  Please review the following information to
// ** ensure the GNU General Public License version 3.0 requirements will be
// ** met: https://www.gnu.org/copyleft/gpl.html.
// **
// ** If you have questions regarding the use of this file, please contact
// ** Nokia at qt-info@nokia.com.
// ** $QT_END_LICENSE$
//
////////////////////////////////////////////////////////////////////////

#if defined (HAVE_CONFIG_H)
#  include "config.h"
#endif

#if defined (HAVE_QSCINTILLA)

#include <QApplication>
#include <QCheckBox>
#include <QCheckBox>
#include <QCompleter>
#include <QDesktopWidget>
#include <QDialogButtonBox>
#include <QGridLayout>
#include <QIcon>
#include <QLabel>
#include <QLineEdit>
#include <QMessageBox>
#include <QPushButton>
#include <QVBoxLayout>

#include "find-dialog.h"
#include "gui-preferences-ed.h"
#include "resource-manager.h"
#include "octave-qobject.h"

namespace octave
{
  find_dialog::find_dialog (base_qobject& oct_qobj,
                            octave_dock_widget *ed, QWidget *p)
    : QDialog (p), m_octave_qobj (oct_qobj), m_editor (ed),
      m_in_sel (false), m_sel_beg (-1), m_sel_end (-1)
  {
    setWindowTitle (tr ("Editor: Find and Replace"));
    setWindowIcon (QIcon (":/actions/icons/find.png"));

    _search_label = new QLabel (tr ("Find &what:"));
    _search_line_edit = new QComboBox (this);
    _search_line_edit->setToolTip (tr ("Enter text to search for"));
    _search_line_edit->setEditable (true);
    _search_line_edit->setMaxCount (m_mru_length);
    _search_line_edit->completer ()->setCaseSensitivity (Qt::CaseSensitive);
    _search_label->setBuddy (_search_line_edit);

    _replace_label = new QLabel (tr ("Re&place with:"));
    _replace_line_edit = new QComboBox (this);
    _replace_line_edit->setToolTip (tr ("Enter new text replacing search hits"));
    _replace_line_edit->setEditable (true);
    _replace_line_edit->setMaxCount (m_mru_length);
    _replace_line_edit->completer ()->setCaseSensitivity (Qt::CaseSensitive);
    _replace_label->setBuddy (_replace_line_edit);

     int width = QFontMetrics (_search_line_edit->font ()).averageCharWidth();
     _search_line_edit->setFixedWidth (20*width);
     _replace_line_edit->setFixedWidth (20*width);

    _case_check_box = new QCheckBox (tr ("Match &case"));
    _from_start_check_box = new QCheckBox (tr ("Search from &start"));
    _wrap_check_box = new QCheckBox (tr ("&Wrap while searching"));
    _wrap_check_box->setChecked (true);
    _find_next_button = new QPushButton (tr ("&Find Next"));
    _find_prev_button = new QPushButton (tr ("Find &Previous"));
    _replace_button = new QPushButton (tr ("&Replace"));
    _replace_all_button = new QPushButton (tr ("Replace &All"));

    _more_button = new QPushButton (tr ("&More..."));
    _more_button->setCheckable (true);
    _more_button->setAutoDefault (false);

    _button_box = new QDialogButtonBox (Qt::Vertical);
    _button_box->addButton (_find_next_button, QDialogButtonBox::ActionRole);
    _button_box->addButton (_find_prev_button, QDialogButtonBox::ActionRole);
    _button_box->addButton (_replace_button, QDialogButtonBox::ActionRole);
    _button_box->addButton (_replace_all_button, QDialogButtonBox::ActionRole);
    _button_box->addButton (_more_button, QDialogButtonBox::ActionRole);
    _button_box->addButton (QDialogButtonBox::Close);

    _extension = new QWidget (this);
    _whole_words_check_box = new QCheckBox (tr ("&Whole words"));
    _regex_check_box = new QCheckBox (tr ("Regular E&xpressions"));
    _backward_check_box = new QCheckBox (tr ("Search &backward"));
    _search_selection_check_box = new QCheckBox (tr ("Search se&lection"));
    _search_selection_check_box->setCheckable (true);

    connect (_find_next_button,   SIGNAL (clicked ()),
             this,                SLOT (find_next ()));
    connect (_find_prev_button,   SIGNAL (clicked ()),
             this,                SLOT (find_prev ()));
    connect (_more_button,        SIGNAL (toggled (bool)),
             _extension,          SLOT (setVisible (bool)));
    connect (_replace_button,     SIGNAL (clicked ()),
             this,                SLOT (replace ()));
    connect (_replace_all_button, SIGNAL (clicked ()),
             this,                SLOT (replace_all ()));
    connect (_backward_check_box, SIGNAL (stateChanged (int)),
             this,                SLOT (handle_backward_search_changed (int)));
    connect (_button_box,         SIGNAL (rejected ()),
             this,                SLOT (close ()));

    connect (_search_selection_check_box, SIGNAL (stateChanged (int)),
             this,                        SLOT (handle_sel_search_changed (int)));

    QVBoxLayout *extension_layout = new QVBoxLayout ();
    extension_layout->setMargin (0);
    extension_layout->addWidget (_whole_words_check_box);
    extension_layout->addWidget (_backward_check_box);
    extension_layout->addWidget (_search_selection_check_box);
    _extension->setLayout (extension_layout);

    QGridLayout *top_left_layout = new QGridLayout;
    top_left_layout->addWidget (_search_label, 1, 1);
    top_left_layout->addWidget (_search_line_edit, 1, 2);
    top_left_layout->addWidget (_replace_label, 2, 1);
    top_left_layout->addWidget (_replace_line_edit, 2, 2);

    QVBoxLayout *left_layout = new QVBoxLayout;
    left_layout->addLayout (top_left_layout);
    left_layout->insertStretch (1, 5);
    left_layout->addWidget (_case_check_box);
    left_layout->addWidget (_from_start_check_box);
    left_layout->addWidget (_wrap_check_box);
    left_layout->addWidget (_regex_check_box);

    QGridLayout *main_layout = new QGridLayout;
    main_layout->setSizeConstraint (QLayout::SetFixedSize);
    main_layout->addLayout (left_layout, 0, 0);
    main_layout->addWidget (_button_box, 0, 1);
    main_layout->addWidget (_extension, 1, 0);
    setLayout (main_layout);

    _extension->hide ();
    _find_next_button->setDefault (true);
    _find_result_available = false;
    _rep_all = 0;
    _rep_active = false;

    // Connect required external signals
    connect (ed, SIGNAL (edit_area_changed (octave_qscintilla*)),
             this, SLOT (update_edit_area (octave_qscintilla*)));

    setWindowModality (Qt::NonModal);

    setAttribute(Qt::WA_ShowWithoutActivating);
    setAttribute(Qt::WA_DeleteOnClose);
  }

  // The edit_area has changed: update relevant data of the file dialog
  void find_dialog::update_edit_area (octave_qscintilla* edit_area)
  {
    _edit_area = edit_area;
    _search_selection_check_box->setEnabled (edit_area->hasSelectedText ());

    connect (_edit_area, SIGNAL (copyAvailable (bool)),
             this,       SLOT (handle_selection_changed (bool)),
             Qt::UniqueConnection);
  }

  void find_dialog::save_settings ()
  {
    resource_manager& rmgr = m_octave_qobj.get_resource_manager ();
    gui_settings *s = rmgr.get_settings ();

    // Save position
    QPoint dlg_pos = pos ();
<<<<<<< HEAD
    m_last_position = QPoint (dlg_pos.x (), dlg_pos.y ());
=======

#if defined (Q_OS_WIN32)
    int y = dlg_pos.y ();
#else
    int y = dlg_pos.y () - geometry ().height () + frameGeometry ().height ();
#endif

    m_last_position = QPoint (dlg_pos.x (), y);
>>>>>>> 8665921f

    s->setValue (ed_fdlg_pos.key, m_last_position);

    // Is current search/replace text in the mru list?
    mru_update (_search_line_edit);
    mru_update (_replace_line_edit);

    // Store mru lists
    QStringList mru;
    for (int i = 0; i < _search_line_edit->count (); i++)
      mru.append (_search_line_edit->itemText (i));
    s->setValue (ed_fdlg_search.key, mru);

    mru.clear ();
    for (int i = 0; i < _replace_line_edit->count (); i++)
      mru.append (_replace_line_edit->itemText (i));
    s->setValue (ed_fdlg_replace.key, mru);

    // Store dialog's options
    int opts = 0
               + _extension->isVisible () * FIND_DLG_MORE
               + _case_check_box->isChecked () * FIND_DLG_CASE
               + _from_start_check_box->isChecked () * FIND_DLG_START
               + _wrap_check_box->isChecked () * FIND_DLG_WRAP
               + _regex_check_box->isChecked () * FIND_DLG_REGX
               + _whole_words_check_box->isChecked () * FIND_DLG_WORDS
               + _backward_check_box->isChecked () * FIND_DLG_BACK
               + _search_selection_check_box->isChecked () * FIND_DLG_SEL;
    s->setValue (ed_fdlg_opts.key, opts);

    s->sync ();
  }

  void find_dialog::restore_settings (QPoint ed_bottom_right)
  {
    resource_manager& rmgr = m_octave_qobj.get_resource_manager ();
    gui_settings *s = rmgr.get_settings ();

    // Get mru lists for search and replace text
    QStringList mru = s->value (ed_fdlg_search.key).toStringList ();
    while (mru.length () > m_mru_length)
      mru.removeLast ();
    _search_line_edit->addItems (mru);

    mru = s->value (ed_fdlg_replace.key).toStringList ();
    while (mru.length () > m_mru_length)
      mru.removeLast ();
    _replace_line_edit->addItems (mru);

    // Get the dialog's options
    int opts = s->value (ed_fdlg_opts.key, ed_fdlg_opts.def).toInt ();

    _extension->setVisible (FIND_DLG_MORE & opts);
    _case_check_box->setChecked (FIND_DLG_CASE & opts);
    _from_start_check_box->setChecked (FIND_DLG_START & opts);
    _wrap_check_box->setChecked (FIND_DLG_WRAP & opts);
    _regex_check_box->setChecked (FIND_DLG_REGX & opts);
    _whole_words_check_box->setChecked (FIND_DLG_WORDS & opts);
    _backward_check_box->setChecked (FIND_DLG_BACK & opts);
    _search_selection_check_box->setChecked (FIND_DLG_SEL & opts);

    // Position:  lower right of editor's position
    int xp = ed_bottom_right.x () - sizeHint ().width ();
    int yp = ed_bottom_right.y () - sizeHint ().height ();

    m_last_position = s->value (ed_fdlg_pos.key, QPoint (xp,yp)).toPoint ();
    move (m_last_position);

    if (QApplication::desktop ()->screenNumber (this) == -1)
      {
        // Last used position is not on screen anymore, use default pos.
        m_last_position = QPoint (xp,yp);
        move (m_last_position);

        if (QApplication::desktop ()->screenNumber (this) == -1)
          {
            // Default position is not on screen, last resort
            m_last_position = QPoint (50,100);  // upper left
            move (m_last_position);
          }
      }

  }

  // set text of "search from start" depending on backward search
  void find_dialog::handle_backward_search_changed (int backward)
  {
    if (backward)
      _from_start_check_box->setText (tr ("Search from end"));
    else
      _from_start_check_box->setText (tr ("Search from start"));
  }

  // search text has changed: reset the search
  void find_dialog::handle_search_text_changed (void)
  {
    // Return if nothing has changed
    if (_search_line_edit->currentText () == _search_line_edit->itemText (0))
      return;

    if (_search_selection_check_box->isChecked ())
      _find_result_available = false;

    mru_update (_search_line_edit);
  }

  // replaced text has changed: reset the search
  void find_dialog::handle_replace_text_changed (void)
  {
    // Return if nothing has changed
    if (_replace_line_edit->currentText () == _replace_line_edit->itemText (0))
      return;

    mru_update (_replace_line_edit);
  }

  // Update the mru list
  void find_dialog::mru_update (QComboBox *mru)
  {
    // Remove possible empty entries from the mru list
    int index;
    while ((index = mru->findText (QString ())) >= 0)
      mru->removeItem (index);

    // Get current text and return if it is empty
    QString text = mru->currentText ();

    if (text.isEmpty ())
      return;

    // Remove occurrences of the current text in the mru list
    while ((index = mru->findText (text)) >= 0)
      mru->removeItem (index);

    // Remove the last entry from the end if the list is full
    if (mru->count () == m_mru_length)
      mru->removeItem (m_mru_length -1);

    // Insert new item at the beginning and set it as current item
    mru->insertItem (0, text);
    mru->setCurrentIndex (0);
  }

  void find_dialog::handle_sel_search_changed (int selected)
  {
    _from_start_check_box->setEnabled (! selected);
    _find_result_available = false;
  }

  void find_dialog::handle_selection_changed (bool has_selected)
  {
    if (_rep_active)
      return;

    _search_selection_check_box->setEnabled (has_selected);
    _find_result_available = false;
  }

  // initialize search text with selected text if this is in one single line
  void find_dialog::init_search_text (void)
  {
    if (_edit_area && _edit_area->hasSelectedText ())
      {
        int lbeg, lend, cbeg, cend;
        _edit_area->getSelection (&lbeg,&cbeg,&lend,&cend);
        if (lbeg == lend)
          _search_line_edit->setCurrentText (_edit_area->selectedText ());
      }

    // set focus to "Find what" and select all text
    _search_line_edit->setFocus ();
    _search_line_edit->lineEdit ()->selectAll ();

    // Default to "find" next time.
    // Otherwise, it defaults to the last action, which may be "replace all".
    _find_next_button->setDefault (true);
  }

  void find_dialog::find_next (void)
  {
    find (! _backward_check_box->isChecked ());
  }

  void find_dialog::find_prev (void)
  {
    find (_backward_check_box->isChecked ());
  }

  void find_dialog::find (bool forward)
  {
    if (! _edit_area)
      return;

    handle_search_text_changed ();

    // line adn col: -1 means search starts at current position
    int line = -1, col = -1;

    bool do_wrap = _wrap_check_box->isChecked ();
    bool do_forward = forward;

    // Initialize the selection begin and end if it is the first search
    if (! _find_result_available)
      {
        if (_search_selection_check_box->isChecked ()
            && _edit_area->hasSelectedText ())
          {
            int l1, c1, l2, c2;
            _edit_area->getSelection (&l1, &c1, &l2, &c2);

            // Store the position of the selection
            m_sel_beg = _edit_area->positionFromLineIndex (l1, c1);
            m_sel_end = _edit_area->positionFromLineIndex (l2, c2);
            m_in_sel = true;
          }
        else
          m_in_sel = false;
      }

    // Get the correct line/col for beginning the search
    if (_rep_all)
      {
        // Replace All
        if (_rep_all == 1)
          {
            // Start at the beginning of file/sel if it is the first try
            if (m_in_sel)
              _edit_area->lineIndexFromPosition (m_sel_beg, &line, &col);
            else
              {
                line = 0;
                col = 0;
              }
          }
        do_wrap = false;  // Never wrap when replacing all
      }
    else
      {
        // Normal search (not replace all): calculate start position of
        // search (in file or selection)
        if (_from_start_check_box->isChecked ()
            || (m_in_sel && (! _find_result_available)))
          {
            // From the beginning or the end of file/sel
            if (do_forward)
              {
                // From the beginning
                if (m_in_sel)
                  _edit_area->lineIndexFromPosition (m_sel_beg, &line, &col);
                else
                  {
                    line = 0;
                    col = 0;
                  }
              }
            else
              {
                // From the end
                if (m_in_sel)
                  _edit_area->lineIndexFromPosition (m_sel_end, &line, &col);
                else
                  {
                    line = _edit_area->lines () - 1;
                    col  = _edit_area->text (line).length () - 1;
                    if (col == -1)
                      col = 0;
                  }
              }
          }
        else if (! do_forward)
          {
            // Start from where the cursor is.  Fix QScintilla's cursor
            // positioning
            _edit_area->getCursorPosition (&line,&col);
            if (_find_result_available && _edit_area->hasSelectedText ())
              {
                int currpos = _edit_area->positionFromLineIndex (line,col);
                currpos -= (_search_line_edit->currentText ().length ());
                if (currpos < 0)
                  currpos = 0;
                _edit_area->lineIndexFromPosition (currpos, &line, &col);
              }
          }
      }

    // Do the search
    _find_result_available
      = _edit_area->findFirst (_search_line_edit->currentText (),
                               _regex_check_box->isChecked (),
                               _case_check_box->isChecked (),
                               _whole_words_check_box->isChecked (),
                               do_wrap,
                               do_forward,
                               line,col,
                               true
#if defined (HAVE_QSCI_VERSION_2_6_0)
                               , true
#endif
                              );

    if (_find_result_available)
      {
        // Search successful: reset search-from-start box and check for
        // the current selection
        _from_start_check_box->setChecked (0);

        if (m_in_sel)
          {
            _edit_area->getCursorPosition (&line,&col);
            int pos = _edit_area->positionFromLineIndex (line, col);

            int l1, c1, l2, c2;
            _edit_area->lineIndexFromPosition (m_sel_beg, &l1, &c1);
            _edit_area->lineIndexFromPosition (m_sel_end, &l2, &c2);
            _edit_area->show_selection_markers (l1, c1, l2, c2);

            // Check if new start position is still within the selection
            _find_result_available =  pos >= m_sel_beg && pos <= m_sel_end;
          }
      }

    // No more search hits
    if (! _find_result_available)
      {
        if (m_in_sel)
          {
            // Restore real selection and remove marker for selection
            int l1, c1, l2, c2;
            _edit_area->lineIndexFromPosition (m_sel_beg, &l1, &c1);
            _edit_area->lineIndexFromPosition (m_sel_end, &l2, &c2);
            _edit_area->setSelection (l1, c1, l2, c2);
            _edit_area->clear_selection_markers ();
          }

        // Display message if not replace all
        if (! _rep_all)
          no_matches_message ();
      }

  }

  void find_dialog::do_replace (void)
  {
    if (_edit_area)
      {
        _rep_active = true;  // changes in selection not made by the user

        _edit_area->replace (_replace_line_edit->currentText ());
        if (m_in_sel)
          {
            // Update the length of the selection
            m_sel_end = m_sel_end
                        - _search_line_edit->currentText ().toUtf8 ().size ()
                        + _replace_line_edit->currentText ().toUtf8 ().size ();
          }

        _rep_active = false;
      }
  }

  void find_dialog::replace (void)
  {
    if (_edit_area)
      {
        handle_replace_text_changed ();

        // Do the replace if we have selected text
        if (_find_result_available && _edit_area->hasSelectedText ())
          do_replace ();

        find_next ();
      }
  }

  void find_dialog::replace_all (void)
  {
    int line, col;

    if (_edit_area)
      {
        handle_replace_text_changed ();

        _edit_area->getCursorPosition (&line,&col);

        _rep_all = 1;
        find_next ();  // find first occurrence (forward)

        _edit_area->beginUndoAction ();
        while (_find_result_available)   // while search string is found
          {
            do_replace ();
            _rep_all++;                                          // inc counter
            find_next ();                                        // find next
          }
        _edit_area->endUndoAction ();

        QMessageBox msg_box (QMessageBox::Information, tr ("Replace Result"),
                             tr ("%1 items replaced").arg (_rep_all-1),
                             QMessageBox::Ok, this);
        msg_box.exec ();

        _rep_all = 0;
        _find_result_available = false;

        if (! _search_selection_check_box->isChecked ())
          _edit_area->setCursorPosition (line,col);
      }
  }

  void find_dialog::no_matches_message (void)
  {
    QMessageBox msg_box (QMessageBox::Information, tr ("Find Result"),
                         tr ("No more matches found"), QMessageBox::Ok, this);
    msg_box.exec ();
  }

  void find_dialog::reject ()
  {
    close ();
  }

  void find_dialog::closeEvent (QCloseEvent *e)
  {
    save_settings ();
    e->accept ();
  }

  // Show and hide with (re-)storing position, otherwise there is always
  // a small shift each time the dialog is shown again
  void find_dialog::set_visible (bool visible)
  {
    if (visible)
      {
        show ();
        move (m_last_position);
      }
    else
      {
        m_last_position = pos ();
        hide ();
      }
  }

}
#endif<|MERGE_RESOLUTION|>--- conflicted
+++ resolved
@@ -224,9 +224,6 @@
 
     // Save position
     QPoint dlg_pos = pos ();
-<<<<<<< HEAD
-    m_last_position = QPoint (dlg_pos.x (), dlg_pos.y ());
-=======
 
 #if defined (Q_OS_WIN32)
     int y = dlg_pos.y ();
@@ -235,7 +232,6 @@
 #endif
 
     m_last_position = QPoint (dlg_pos.x (), y);
->>>>>>> 8665921f
 
     s->setValue (ed_fdlg_pos.key, m_last_position);
 
