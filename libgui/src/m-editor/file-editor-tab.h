--- conflicted
+++ resolved
@@ -64,26 +64,16 @@
 
   void set_modified (bool modified = true);
 
-<<<<<<< HEAD
-  bool open_file (QString dir = QString ());
-  void load_file (QString fileName);
-=======
-  bool open_file ();
+  bool open_file (const QString& dir = QString ());
   void load_file (const QString& fileName);
->>>>>>> 42debc35
   void new_file ();
   bool save_file ();
   bool save_file (const QString& saveFileName);
   bool save_file_as();
   void run_file ();
 
-<<<<<<< HEAD
-  void file_has_changed (QString fileName);
-  
+  void file_has_changed (const QString& fileName);
   QString get_file_name () const {return _file_name;} 
-=======
-  void file_has_changed (const QString& fileName);
->>>>>>> 42debc35
 
 signals:
   void file_name_changed (const QString& fileName);
