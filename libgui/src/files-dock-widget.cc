--- conflicted
+++ resolved
@@ -517,12 +517,8 @@
                           tr ("Set Current Directory"),
                           this, SLOT (contextmenu_setcurrentdir (bool)));
           menu.addSeparator ();
-<<<<<<< HEAD
-          menu.addAction (tr ("Find Files..."), this,
-=======
           menu.addAction (QIcon (":/actions/icons/findf.png"),
                           tr ("Find Files..."), this,
->>>>>>> d88c81d9
                           SLOT (contextmenu_findfiles (bool)));
         }
 
