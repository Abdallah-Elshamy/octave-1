/*

Copyright (C) 2014 Torsten <ttl@justmail.de>

This file is part of Octave.

Octave is free software; you can redistribute it and/or modify it
under the terms of the GNU General Public License as published by the
Free Software Foundation; either version 3 of the License, or (at your
option) any later version.

Octave is distributed in the hope that it will be useful, but WITHOUT
ANY WARRANTY; without even the implied warranty of MERCHANTABILITY or
FITNESS FOR A PARTICULAR PURPOSE.  See the GNU General Public License
for more details.

You should have received a copy of the GNU General Public License
along with Octave; see the file COPYING.  If not, see
<http://www.gnu.org/licenses/>.

*/

#ifdef HAVE_CONFIG_H
#include <config.h>
#endif

#include <QMessageBox>
#include <QDebug>
#include <QGridLayout>
#include <QVBoxLayout>
#include <QDialogButtonBox>
#include <QPushButton>
#include <QLineEdit>
#include <QCheckBox>
#include <QHeaderView>
#include <QAction>

#include "error.h"
#include "resource-manager.h"
#include "shortcut-manager.h"
#include "singleton-cleanup.h"

shortcut_manager *shortcut_manager::instance = 0;

shortcut_manager::shortcut_manager ()
{
  setObjectName ("Shortcut_Manager");

  _settings = resource_manager::get_settings ();
}

shortcut_manager::~shortcut_manager ()
{
}

bool
shortcut_manager::instance_ok (void)
{
  bool retval = true;

  if (! instance)
    {
      instance = new shortcut_manager ();

      if (instance)
        singleton_cleanup_list::add (cleanup_instance);
    }

  if (! instance)
    {
      ::error ("unable to create shortcut_manager object!");

      retval = false;
    }

  return retval;
}

void
shortcut_manager::do_init_data ()
{
  // actions of the main window

  // file
  init (tr ("New File"), "main_file:new_file", QKeySequence::New);
  init (tr ("New Function"), "main_file:new_function",
        QKeySequence ("Ctrl+Shift+N"));
  init (tr ("New Figure"), "main_file:new_figure", QKeySequence ());
  init (tr ("Open File"), "main_file:open_file", QKeySequence::Open);
  init (tr ("Load Workspace"), "main_file:load_workspace", QKeySequence ());
  init (tr ("Save Workspace As"), "main_file:save_workspace", QKeySequence ());
  init (tr ("Preferences"), "main_file:preferences", QKeySequence ());
  init (tr ("Exit Octave"), "main_file:exit", QKeySequence::Quit);

  // edit
  init (tr ("Copy"), "main_edit:copy", QKeySequence::Copy);
  init (tr ("Paste"), "main_edit:paste", QKeySequence::Paste);
  init (tr ("Undo"), "main_edit:undo", QKeySequence::Undo);
  init (tr ("Select All"), "main_edit:select_all", QKeySequence ());
  init (tr ("Clear Clipboard"), "main_edit:clear_clipboard", QKeySequence ());
  init (tr ("Find in Files"), "main_edit:find_in_files",
        QKeySequence (Qt::ControlModifier + Qt::ShiftModifier + Qt::Key_F));
  init (tr ("Clear Command Window"), "main_edit:clear_command_window",
        QKeySequence ());
  init (tr ("Clear Command History"), "main_edit:clear_history",
        QKeySequence ());
  init (tr ("Clear Workspace"), "main_edit:clear_workspace", QKeySequence ());

  // actions of the editor

  // file
  init (tr ("Edit Function"), "editor_file:edit_function",
        QKeySequence (Qt::ControlModifier + Qt::Key_E));
  init (tr ("Save File"), "editor_file:save", QKeySequence::Save);
  init (tr ("Save File As"), "editor_file:save_as", QKeySequence::SaveAs);
  init (tr ("Close"), "editor_file:close", QKeySequence::Close);
  init (tr ("Close All"), "editor_file:close_all", QKeySequence ());
  init (tr ("Close Other"), "editor_file:close_other", QKeySequence ());
  init (tr ("Print"), "editor_file:print", QKeySequence::Print);

  // edit
  init (tr ("Undo"), "editor_edit:undo", QKeySequence::Undo);
  init (tr ("Redo"), "editor_edit:redo", QKeySequence::Redo);
  init (tr ("Copy"), "editor_edit:copy", QKeySequence::Copy);
  init (tr ("Cuy"), "editor_edit:cut", QKeySequence::Cut);
  init (tr ("Paste"), "editor_edit:paste", QKeySequence::Paste);
  init (tr ("Select All"), "editor_edit:select_all", QKeySequence::SelectAll);
  init (tr ("Find and Replace"), "editor_edit:find_replace",
        QKeySequence::Find);

  init (tr ("Delete to Start of Word"), "editor_edit:delete_start_word", 
        QKeySequence::DeleteStartOfWord);
  init (tr ("Delete to End of Word"), "editor_edit:delete_end_word", 
        QKeySequence::DeleteEndOfWord);
  init (tr ("Delete to Start of Line"), "editor_edit:delete_start_line",
        QKeySequence (Qt::ControlModifier + Qt::SHIFT + Qt::Key_Backspace));
  init (tr ("Delete to End of Line"), "editor_edit:delete_end_line",
        QKeySequence (Qt::ControlModifier + Qt::SHIFT + Qt::Key_Delete));
  init (tr ("Delete Line"), "editor_edit:delete_line", 
        QKeySequence (Qt::ControlModifier + Qt::SHIFT + Qt::Key_L));
  init (tr ("Copy Line"), "editor_edit:copy_line",
        QKeySequence (Qt::ControlModifier + Qt::SHIFT + Qt::Key_C));
  init (tr ("Cut Line"), "editor_edit:cut_line",
        QKeySequence (Qt::ControlModifier + Qt::SHIFT + Qt::Key_X));
  init (tr ("Duplicate Selection/Line"), "editor_edit:duplicate_selection", 
        QKeySequence (Qt::ControlModifier + Qt::Key_D));
  init (tr ("Transpose Line"), "editor_edit:transpose_line", 
        QKeySequence (Qt::ControlModifier + Qt::Key_T));
  init (tr ("Completion List"), "editor_edit:completion_list",
        QKeySequence (Qt::ControlModifier + Qt::Key_Space));

  init (tr ("Comment Selection"), "editor_edit:comment_selection",
        QKeySequence (Qt::ControlModifier + Qt::Key_R));
  init (tr ("Uncomment Selection"), "editor_edit:uncomment_selection", 
        QKeySequence (Qt::SHIFT + Qt::ControlModifier + Qt::Key_R));
  init (tr ("Uppercase Selection"), "editor_edit:upper_case",
        QKeySequence (Qt::ControlModifier + Qt::Key_U));
  init (tr ("Lowercase Selection"), "editor_edit:lower_case",
        QKeySequence (Qt::ControlModifier + Qt::AltModifier + Qt::Key_U));
  init (tr ("Indent Selection"), "editor_edit:indent_selection", 
        QKeySequence (Qt::ControlModifier + Qt::Key_Tab));
  init (tr ("Unindent Selection"), "editor_edit:unindent_selection",
        QKeySequence (Qt::SHIFT + Qt::ControlModifier + Qt::Key_Tab));

  init (tr ("Goto Line"), "editor_edit:goto_line",
        QKeySequence (Qt::ControlModifier+ Qt::Key_G));
  init (tr ("Toggle Bookmark"), "editor_edit:toggle_bookmark",
        QKeySequence (Qt::Key_F7));
  init (tr ("Next Bookmark"), "editor_edit:next_bookmark",
        QKeySequence (Qt::Key_F2));
  init (tr ("Previous Bookmark"), "editor_edit:previous_bookmark",
        QKeySequence (Qt::SHIFT + Qt::Key_F2));
  init (tr ("Remove All Bookmark"), "editor_edit:remove_bookmark",
        QKeySequence ());

  init (tr ("Preferences"), "editor_edit:preferences", QKeySequence ());
  init (tr ("Styles Preferences"), "editor_edit:styles_preferences",
        QKeySequence ());

  // view
<<<<<<< HEAD
  init (tr ("Zoom In"), "editor_view:zoom_in", QKeySequence::ZoomIn);
  init (tr ("Zoom Out"), "editor_view:zoom_out", QKeySequence::ZoomOut);
  init (tr ("Zoom Normal"), "editor_view:zoom_normal",
        QKeySequence (Qt::ControlModifier + Qt::Key_Slash));
=======
  init (tr ("Zoom In"), "editor_view:zoom_in",  QKeySequence::ZoomIn );
  init (tr ("Zoom Out"), "editor_view:zoom_out",  QKeySequence::ZoomOut );
  init (tr ("Zoom Normal"), "editor_view:zoom_normal",  QKeySequence (Qt::ControlModifier + Qt::AltModifier + Qt::Key_0));
>>>>>>> 10e91d44

  // debug
  init (tr ("Toggle Breakpoint"), "editor_debug:toggle_breakpoint",
        QKeySequence ());
  init (tr ("Next Breakpoint"), "editor_debug:next_breakpoint",
        QKeySequence ());
  init (tr ("Previous Breakpoint"), "editor_debug:previous_breakpoint",
        QKeySequence ());
  init (tr ("Remove All Breakpoints"), "editor_debug:remove_breakpoints",
        QKeySequence ());

  // run
  init (tr ("Run File"), "editor_run:run_file", QKeySequence (Qt::Key_F5));
  init (tr ("Run Selection"), "editor_run:run_selection", QKeySequence (Qt::Key_F9));

  // help
  init (tr ("Help on Keyword"), "editor_help:help_keyword", QKeySequence::HelpContents);
  init (tr ("Document on Keyword"), "editor_help:doc_keyword", QKeySequence (Qt::SHIFT + Qt::Key_F1));
}

void
shortcut_manager::init (QString description, QString key, QKeySequence def_sc)
{
  QKeySequence actual = QKeySequence (_settings->value ("shortcuts/"+key, def_sc).toString ());

  // append the new shortcut to the list
  shortcut_t shortcut_info;
  shortcut_info.description = description;
  shortcut_info.settings_key = key;
  shortcut_info.actual_sc = actual;
  shortcut_info.default_sc = def_sc;
  _sc << shortcut_info;

  // insert shortcut prepended by widget in order check for duplicates later
  QString widget = key.section ('_',0,0);  // get widget that uses the shortcut
  if (! actual.isEmpty ())
    _shortcut_hash[widget + ":" + actual.toString ()] = _sc.count ();  // offset of 1 to avoid 0
  _action_hash[key] = _sc.count ();  // offset of 1 to avoid 0
}

void
shortcut_manager::do_fill_treewidget (QTreeWidget *tree_view)
{
  _dialog = 0;
  _level_hash.clear ();

  tree_view->header ()->setResizeMode (QHeaderView::ResizeToContents);

  QTreeWidgetItem *main = new QTreeWidgetItem (tree_view);
  main->setText (0, tr ("Main"));
  main->setExpanded (true);
  QTreeWidgetItem *main_file = new QTreeWidgetItem (main);
  main_file->setText (0, tr ("File"));
  QTreeWidgetItem *main_edit = new QTreeWidgetItem (main);
  main_edit->setText (0, tr ("Edit"));
  QTreeWidgetItem *main_debug = new QTreeWidgetItem (main);
  main_debug->setText (0, tr ("Debug"));
  QTreeWidgetItem *main_window = new QTreeWidgetItem (main);
  main_window->setText (0, tr ("Window"));
  QTreeWidgetItem *main_help = new QTreeWidgetItem (main);
  main_help->setText (0, tr ("Help"));
  QTreeWidgetItem *main_news = new QTreeWidgetItem (main);
  main_news->setText (0, tr ("News"));

  _level_hash["main_file"]   = main_file;
  _level_hash["main_edit"]   = main_edit;
  _level_hash["main_debug"]   = main_debug;
  _level_hash["main_window"]   = main_window;
  _level_hash["main_help"]   = main_help;
  _level_hash["main_news"]   = main_news;

  QTreeWidgetItem *editor = new QTreeWidgetItem (tree_view);
  editor->setText (0, tr ("Editor"));
  editor->setExpanded (true);
  QTreeWidgetItem *editor_file = new QTreeWidgetItem (editor);
  editor_file->setText (0, tr ("File"));
  QTreeWidgetItem *editor_edit = new QTreeWidgetItem (editor);
  editor_edit->setText (0, tr ("Edit"));
  QTreeWidgetItem *editor_view = new QTreeWidgetItem (editor);
  editor_view->setText (0, tr ("View"));
  QTreeWidgetItem *editor_debug = new QTreeWidgetItem (editor);
  editor_debug->setText (0, tr ("Debug"));
  QTreeWidgetItem *editor_run = new QTreeWidgetItem (editor);
  editor_run->setText (0, tr ("Run"));
  QTreeWidgetItem *editor_help = new QTreeWidgetItem (editor);
  editor_help->setText (0, tr ("Help"));

  _level_hash["editor_file"] = editor_file;
  _level_hash["editor_edit"] = editor_edit;
  _level_hash["editor_view"] = editor_view;
  _level_hash["editor_debug"] = editor_debug;
  _level_hash["editor_run"] = editor_run;
  _level_hash["editor_help"] = editor_help;

  connect (tree_view, SIGNAL (itemDoubleClicked (QTreeWidgetItem*, int)),
           this, SLOT (handle_double_clicked (QTreeWidgetItem*, int)));

  for (int i = 0; i < _sc.count (); i++)
    {
      shortcut_t sc = _sc.at (i);

      QTreeWidgetItem* section = _level_hash[sc.settings_key.section(':',0,0)];
      QTreeWidgetItem* tree_item = new QTreeWidgetItem (section);

      tree_item->setText (0, sc.description);
      tree_item->setText (1, sc.default_sc);
      tree_item->setText (2, sc.actual_sc);

      _item_index_hash[tree_item] = i + 1; // index+1 to avoid 0
      _index_item_hash[i] = tree_item;
    }

}

void
shortcut_manager::do_write_shortcuts ()
{
  for (int i = 0; i < _sc.count (); i++)
    _settings->setValue("shortcuts/"+_sc.at (i).settings_key, _sc.at (i).actual_sc.toString ());

  _settings->sync ();

  delete _dialog;
}

void
shortcut_manager::do_set_shortcut (QAction* action, const QString& key)
{
  int index = _action_hash[key] - 1;

  if (index > -1 && index < _sc.count ())
    action->setShortcut (QKeySequence (
      _settings->value ("shortcuts/" + key, _sc.at (index).default_sc).toString ()));
  else
    qDebug () << "Key: " << key << " not found in _action_hash";
}

void
shortcut_manager::handle_double_clicked (QTreeWidgetItem* item, int)
{
  int i = _item_index_hash[item];
  if (i == 0)
    return;  // top-level-item clicked

  shortcut_dialog (i-1); // correct to index starting at 0
}

void
shortcut_manager::shortcut_dialog (int index)
{
  if (! _dialog)
    {
      _dialog = new QDialog (this);

      _dialog->setWindowTitle (tr ("Enter new Shortcut"));

      QVBoxLayout *box = new QVBoxLayout(_dialog);

      QLabel *help = new QLabel (tr ("Apply the desired shortcut or click "
                                     "on the right button to reset the "
                                     "shortcut to its default."));
      help->setWordWrap (true);
      box->addWidget (help);

      QCheckBox *direct = new QCheckBox (tr ("Enter shortcut directly by performing it"));
      direct->setCheckState (Qt::Checked);
      box->addWidget (direct);

      QGridLayout *grid = new QGridLayout();

      QLabel *actual = new QLabel (tr ("Actual shortcut"));
      _edit_actual = new enter_shortcut (_dialog);
      _edit_actual->setAlignment (Qt::AlignHCenter);
      grid->addWidget (actual, 0, 0);
      grid->addWidget (_edit_actual, 0, 1);

      QLabel *def = new QLabel (tr ("Default shortcut"));
      _label_default = new QLabel (_dialog);
      _label_default->setAlignment (Qt::AlignHCenter);
      grid->addWidget (def, 1, 0);
      grid->addWidget (_label_default, 1, 1);

      QPushButton *set_default = new QPushButton (tr ("Set to default"));
      grid->addWidget (set_default, 0, 2);
      connect (set_default, SIGNAL (clicked ()),
               this, SLOT (shortcut_dialog_set_default ()));

      box->addLayout (grid);

      QDialogButtonBox *button_box = new QDialogButtonBox (QDialogButtonBox::Ok
                                                   | QDialogButtonBox::Cancel);
      QList<QAbstractButton *> buttons = button_box->buttons ();
      for (int i = 0; i < buttons.count (); i++)
        buttons.at (i)->setShortcut (QKeySequence ());
      connect(button_box, SIGNAL (accepted ()), _dialog, SLOT (accept ()));
      connect(button_box, SIGNAL (rejected ()), _dialog, SLOT (reject ()));
      box->addWidget (button_box);

      _dialog->setLayout (box);

      connect (direct, SIGNAL (stateChanged (int)),
               _edit_actual, SLOT (handle_direct_shortcut (int)));
      connect (_dialog, SIGNAL (finished (int)),
               this, SLOT (shortcut_dialog_finished (int)));

    }

  _edit_actual->setText (_sc.at (index).actual_sc);
  _label_default->setText (_sc.at (index).default_sc);
  _handled_index = index;

  _edit_actual->setFocus ();
  _dialog->setFocusProxy (_edit_actual);
  _dialog->exec ();
}

void
shortcut_manager::shortcut_dialog_finished (int result)
{
  if (result == QDialog::Rejected)
    return;

  // check for duplicate

  // get the widget for which this shortcut is defined
  QString widget = _sc.at (_handled_index).settings_key.section ('_',0,0);
  // and look
  int double_index = _shortcut_hash[widget + ":" + _edit_actual->text()] - 1;

  if (double_index >= 0 && double_index != _handled_index)
    {
      int ret = QMessageBox::warning(this, tr("Double Shortcut"),
                  tr ("The chosen shortcut\n  \"%1\"\n"
                      "is already used for the action\n  \"%2\".\n"
                      "Do you want to use the shortcut anyhow removing it "
                      "from the previous action?")
                     .arg (_edit_actual->text())
                     .arg (_sc.at (double_index).description),
                  QMessageBox::Yes | QMessageBox::No, QMessageBox::Yes);

      if (ret == QMessageBox::Yes)
        {
          shortcut_t double_shortcut = _sc.at (double_index);
          double_shortcut.actual_sc = QKeySequence ();
          _sc.replace (double_index, double_shortcut);
          _index_item_hash[double_index]->setText (2, QKeySequence ());
        }
      else
        return;
    }

  shortcut_t shortcut = _sc.at (_handled_index);
  if (! shortcut.actual_sc.isEmpty ())
    _shortcut_hash.remove (widget + ":" + shortcut.actual_sc.toString ());
  shortcut.actual_sc = _edit_actual->text();
  _sc.replace (_handled_index, shortcut);

  _index_item_hash[_handled_index]->setText (2, shortcut.actual_sc);

  if (! shortcut.actual_sc.isEmpty ())
    _shortcut_hash[widget + ":" + shortcut.actual_sc.toString ()] = _handled_index + 1;
}

void
shortcut_manager::shortcut_dialog_set_default ()
{
  _edit_actual->setText (_label_default->text ());
}



enter_shortcut::enter_shortcut (QWidget *p) : QLineEdit (p)
{
  _direct_shortcut = true;
}

enter_shortcut::~enter_shortcut ()
{
}

void
enter_shortcut::handle_direct_shortcut (int state)
{
  if (state)
    _direct_shortcut = true;
  else
    _direct_shortcut = false;
}

void
enter_shortcut::keyPressEvent (QKeyEvent *e)
{
  if (! _direct_shortcut)
    {
      QLineEdit::keyPressEvent (e);
      return;
    }

  if (e->type () == QEvent::KeyPress)
    {
      int key = e->key ();

      if (key == Qt::Key_unknown || key == 0)
        return;

      Qt::KeyboardModifiers modifiers = e->modifiers ();

      if(modifiers & Qt::ShiftModifier)
        key += Qt::SHIFT;
      if(modifiers & Qt::ControlModifier)
        key += Qt::CTRL;
      if(modifiers & Qt::AltModifier)
        key += Qt::ALT;
      if(modifiers & Qt::MetaModifier)
        key += Qt::META;

      setText (QKeySequence(key));
    }
}
<|MERGE_RESOLUTION|>--- conflicted
+++ resolved
@@ -178,16 +178,9 @@
         QKeySequence ());
 
   // view
-<<<<<<< HEAD
   init (tr ("Zoom In"), "editor_view:zoom_in", QKeySequence::ZoomIn);
   init (tr ("Zoom Out"), "editor_view:zoom_out", QKeySequence::ZoomOut);
-  init (tr ("Zoom Normal"), "editor_view:zoom_normal",
-        QKeySequence (Qt::ControlModifier + Qt::Key_Slash));
-=======
-  init (tr ("Zoom In"), "editor_view:zoom_in",  QKeySequence::ZoomIn );
-  init (tr ("Zoom Out"), "editor_view:zoom_out",  QKeySequence::ZoomOut );
   init (tr ("Zoom Normal"), "editor_view:zoom_normal",  QKeySequence (Qt::ControlModifier + Qt::AltModifier + Qt::Key_0));
->>>>>>> 10e91d44
 
   // debug
   init (tr ("Toggle Breakpoint"), "editor_debug:toggle_breakpoint",
