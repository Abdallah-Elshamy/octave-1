--- conflicted
+++ resolved
@@ -86,28 +86,6 @@
     return false;
   }
 
-<<<<<<< HEAD
-=======
-  static bool
-  hasUiMenuChildren (const figure::properties& fp)
-  {
-    gh_manager::auto_lock lock;
-
-    Matrix kids = fp.get_all_children ();
-
-    for (int i = 0; i < kids.numel (); i++)
-      {
-        graphics_object go (gh_manager::get_object (kids(i)));
-
-        if (go && go.isa ("uimenu")
-            && go.get ("visible").string_value () == "on")
-          return true;
-      }
-
-    return false;
-  }
-
->>>>>>> 5f0e5ae3
   static QRect
   boundingBoxToRect (const Matrix& bb)
   {
