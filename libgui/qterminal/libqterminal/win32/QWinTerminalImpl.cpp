--- conflicted
+++ resolved
@@ -1202,13 +1202,8 @@
   r.Right = m_consoleRect.right ();
   r.Bottom = value + m_consoleRect.height () - 1;
 
-<<<<<<< HEAD
   log ("Scrolling window vertically: (%d, %d) -> (%d, %d) [%d x %d]\n",
        r.Left, r.Top, r.Right, r.Bottom, 
-=======
-  log ("Scrolling window: (%d, %d) -> (%d, %d) [%d x %d]\n",
-       r.Left, r.Top, r.Right, r.Bottom,
->>>>>>> 4e03c0c2
        r.Right - r.Left + 1, r.Bottom - r.Top + 1);
 
   if (SetConsoleWindowInfo (hStdOut, TRUE, &r))
