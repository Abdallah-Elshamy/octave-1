if AMCOND_BUILD_QT_GUI

%canon_reldir%_EXTRA_DIST =

%canon_reldir%_CLEANFILES =
%canon_reldir%_DISTCLEANFILES =
%canon_reldir%_MAINTAINERCLEANFILES =

MOC_CPPFLAGS =

## Fix for bug #42839 where -mieee CFLAG option is added to CPPFLAGS by gnulib.
## Users may also pass other options in CPPFLAGS that moc does not understand.
## Only keep moc-compatible options -Idir, -Dmacro, and -Umacro.
MOC_OCTAVE_CPPFLAGS = $(filter -I% -D% -U%, $(AM_CPPFLAGS) $(CPPFLAGS))

octlib_LTLIBRARIES += %reldir%/liboctgui.la

TRANSLATIONS = \
  %reldir%/languages/be_BY.ts \
  %reldir%/languages/ca_ES.ts \
  %reldir%/languages/de_DE.ts \
  %reldir%/languages/en_US.ts \
  %reldir%/languages/es_ES.ts \
  %reldir%/languages/eu_ES.ts \
  %reldir%/languages/fr_FR.ts \
  %reldir%/languages/it_IT.ts \
  %reldir%/languages/ja_JP.ts \
  %reldir%/languages/nl_NL.ts \
  %reldir%/languages/pt_BR.ts \
  %reldir%/languages/pt_PT.ts \
  %reldir%/languages/ru_RU.ts \
  %reldir%/languages/uk_UA.ts \
  %reldir%/languages/zh_CN.ts

LOCALES = $(patsubst %reldir%/languages/%.ts, %reldir%/languages/%.qm, $(TRANSLATIONS))

noinst_HEADERS += \
  %reldir%/liboctgui-build-info.h

include %reldir%/src/module.mk
include %reldir%/graphics/module.mk
include %reldir%/qterminal/module.mk

nodist_%canon_reldir%_liboctgui_la_SOURCES = \
  %reldir%/liboctgui-build-info.cc

%canon_reldir%_liboctgui_la_CPPFLAGS = \
  $(AM_CPPFLAGS) \
  @OCTGUI_DLL_DEFS@ \
  -Ilibgui \
  -I$(srcdir)/libgui

%canon_reldir%_liboctgui_la_LIBADD = \
  %reldir%/qterminal/libqterminal.la \
  %reldir%/src/libgui-src.la \
  %reldir%/graphics/libgui-graphics.la \
  libinterp/liboctinterp.la \
  liboctave/liboctave.la \
  $(LIBOCTGUI_LINK_DEPS)

<<<<<<< HEAD
## Increment the following version numbers as needed and according
## to the rules in the etc/HACKING.md file:

%canon_reldir%_liboctgui_current = 3
=======
# Increment these as needed and according to the rules in the libtool manual:
%canon_reldir%_liboctgui_current = 4
>>>>>>> cdd8ea44
%canon_reldir%_liboctgui_revision = 0
%canon_reldir%_liboctgui_age = 0

%canon_reldir%_liboctgui_version_info = $(%canon_reldir%_liboctgui_current):$(%canon_reldir%_liboctgui_revision):$(%canon_reldir%_liboctgui_age)

%canon_reldir%_liboctgui_la_LDFLAGS = \
  -version-info $(%canon_reldir%_liboctgui_version_info) \
  $(NO_UNDEFINED_LDFLAG) \
  -bindir $(bindir) \
  $(LIBOCTGUI_LINK_OPTS) \
  $(WARN_LDFLAGS)

octetc_DATA += %reldir%/default-qt-settings

octlocale_DATA += $(LOCALES)

%reldir%/default-qt-settings: %reldir%/default-qt-settings.in %reldir%/mk-default-qt-settings.sh | %reldir%/$(octave_dirstamp)
	$(AM_V_GEN)$(call simple-filter-rule,%reldir%/mk-default-qt-settings.sh)

DIRSTAMP_FILES += \
  %reldir%/$(octave_dirstamp)

define moc-command
  rm -f $@-t $@ && \
  ( echo "#if defined (HAVE_CONFIG_H)"; \
    echo '#  include "config.h"'; \
    echo "#endif"; \
    $(MOC) $(MOCFLAGS) $(DEFS) $(DEFAULT_INCLUDES) $(INCLUDES) $(MOC_OCTAVE_CPPFLAGS) $(MOC_CPPFLAGS) $(%canon_reldir%_liboctgui_la_CPPFLAGS) $< ) > $@-t && \
  mv $@-t $@
endef

define rcc-command
  rm -f $@-t $@ && \
  ( echo "#if defined (HAVE_CONFIG_H)"; \
    echo '#  include "config.h"'; \
    echo "#endif"; \
    echo "// Ignore unused variable warnings in generated code."; \
    echo "#if defined (HAVE_PRAGMA_GCC_DIAGNOSTIC)"; \
    echo "#pragma GCC diagnostic ignored \"-Wunused-variable\""; \
    echo "#endif"; \
    QT_HASH_SEED=0 $(RCC) $(RCCFLAGS) -name $(@D) $< ) > $@-t && \
  mv $@-t $@
endef

moc-%.cc: %.h
	$(AM_V_GEN)$(moc-command)

ui-%.h: %.ui
	$(AM_V_GEN)$(UIC) $(UICFLAGS) -o $@ $<

qrc-%.cc: %.qrc
	$(AM_V_GEN)$(rcc-command)

AM_V_lrelease = $(am__v_lrelease_$(V))
am__v_lrelease_ = $(am__v_lrelease_$(AM_DEFAULT_VERBOSITY))
am__v_lrelease_0 = -silent
am__v_lrelease_1 =

%.qm: %.ts | %reldir%/languages/$(octave_dirstamp)
	$(AM_V_GEN)$(LRELEASE) $(LRELEASEFLAGS) $(AM_V_lrelease) -qm $@ $<

DIRSTAMP_FILES += \
  %reldir%/languages/$(octave_dirstamp)

%canon_reldir%_EXTRA_DIST += \
  $(TRANSLATIONS) \
  %reldir%/default-qt-settings.in \
  %reldir%/liboctgui-build-info.in.cc \
  %reldir%/mk-default-qt-settings.in.sh

EXTRA_DIST += $(%canon_reldir%_EXTRA_DIST)

%canon_reldir%_CLEANFILES += \
  $(LOCALES) \
  %reldir%/default-qt-settings \
  %reldir%/liboctgui-build-info.cc

CLEANFILES += $(%canon_reldir%_CLEANFILES)
DISTCLEANFILES += $(%canon_reldir%_DISTCLEANFILES)
MAINTAINERCLEANFILES += $(%canon_reldir%_MAINTAINERCLEANFILES)

libgui-clean:
	rm -f $(%canon_reldir%_CLEANFILES)

libgui-distclean: libgui-clean
	rm -f $(%canon_reldir%_DISTCLEANFILES)

libgui-maintainer-clean: libgui-distclean
	rm -f $(%canon_reldir%_MAINTAINERCLEANFILES)

%reldir%/liboctgui-build-info.cc: %reldir%/liboctgui-build-info.in.cc HG-ID | %reldir%/$(octave_dirstamp)
	$(AM_V_GEN)$(build-info-commands)

GEN_CONFIG_SHELL += \
  %reldir%/mk-default-qt-settings.sh

endif<|MERGE_RESOLUTION|>--- conflicted
+++ resolved
@@ -58,15 +58,10 @@
   liboctave/liboctave.la \
   $(LIBOCTGUI_LINK_DEPS)
 
-<<<<<<< HEAD
 ## Increment the following version numbers as needed and according
 ## to the rules in the etc/HACKING.md file:
 
-%canon_reldir%_liboctgui_current = 3
-=======
-# Increment these as needed and according to the rules in the libtool manual:
 %canon_reldir%_liboctgui_current = 4
->>>>>>> cdd8ea44
 %canon_reldir%_liboctgui_revision = 0
 %canon_reldir%_liboctgui_age = 0
 
