# Makefile for Octave
#
# Copyright (C) 1993-2012 John W. Eaton
#
# This file is part of Octave.
# 
# Octave is free software; you can redistribute it and/or modify it
# under the terms of the GNU General Public License as published by the
# Free Software Foundation; either version 3 of the License, or (at
# your option) any later version.
# 
# Octave is distributed in the hope that it will be useful, but WITHOUT
# ANY WARRANTY; without even the implied warranty of MERCHANTABILITY or
# FITNESS FOR A PARTICULAR PURPOSE.  See the GNU General Public License
# for more details.
# 
# You should have received a copy of the GNU General Public License
# along with Octave; see the file COPYING.  If not, see
# <http://www.gnu.org/licenses/>.

include build-aux/common.mk

## Avoid making multiple subdirs in parallel which can lead 
## to a confusing error message stream
.NOTPARALLEL:

ACLOCAL_AMFLAGS = -I m4

BUILT_DISTFILES = AUTHORS BUGS ChangeLog INSTALL.OCTAVE

EXTRA_DIST = \
  AUTHORS \
  BUGS \
  COPYING \
  ChangeLog \
  INSTALL \
  INSTALL.OCTAVE \
  NEWS \
  README \
  CITATION \
  bootstrap \
  bootstrap.conf \
  build-aux/find-files-with-tests.sh \
  build-aux/mk-opts.pl \
  build-aux/mkinstalldirs \
  build-aux/move-if-change \
  build-aux/OctJavaQry.class \
  etc/NEWS.1 \
  etc/NEWS.2 \
  etc/NEWS.3 \
  etc/OLD-ChangeLogs/ChangeLog \
  etc/OLD-ChangeLogs/ChangeLog.1 \
  etc/OLD-ChangeLogs/doc-ChangeLog \
  etc/OLD-ChangeLogs/libcruft-ChangeLog \
  etc/OLD-ChangeLogs/liboctave-ChangeLog \
  etc/OLD-ChangeLogs/scripts-ChangeLog \
  etc/OLD-ChangeLogs/src-ChangeLog \
  etc/OLD-ChangeLogs/test-ChangeLog \
  etc/PROJECTS \
  etc/README.Cygwin \
  etc/README.Linux \
  etc/README.MacOS \
  etc/README.MinGW \
  etc/README.Windows \
  etc/README.gnuplot \
  etc/README.kpathsea \
  etc/gdbinit \
  run-octave.in

include m4/module.mk

# Subdirectories in which to run `make all'.  Including "." before
# @DOCDIR@ is an attempt to force all preceding directories in the list
# to be processed before the current directory so that the
# scripts/DOCSTRINGS libinterp/DOCSTRINGS files are built before
# attempting to build AUTHORS and BUGS.  Including "." again at the end
# of the list ensures that we display the "Octave sucessfully built..."
# message at the very end of the output from Make.  Another fix for
# these problems would be to continue eliminating the recursive make
# invocations so that we have better control over the dependencies and
# the order that things are built.
SUBDIRS = libgnu liboctave libinterp
if AMCOND_BUILD_GUI
SUBDIRS += libgui
endif
SUBDIRS += src scripts . @DOCDIR@ examples test .

if ! AMCOND_BUILD_DOCS
dist-hook:
	echo "Documentation disabled.  Cannot package distribution!" ; exit 1;
endif

BUILT_SOURCES = run-octave

noinst_SCRIPTS = run-octave

INFO_FILES = \
  AUTHORS \
  BUGS \
  INSTALL.OCTAVE

CLEANFILES = $(BUILT_SOURCES)

DISTCLEANFILES = \
  .gdbinit \
  ChangeLog

MAINTAINERCLEANFILES = $(BUILT_DISTFILES)

CONFIG_FILES = @ac_config_headers@ @ac_config_files@

nodist_octinclude_HEADERS = config.h
octinclude_HEADERS = oct-conf-post.h

all-local: $(noinst_SCRIPTS) $(INFO_FILES) .gdbinit
	@echo ""
	@echo "Octave successfully built.  Now choose from the following:"
	@echo ""
	@echo "   ./run-octave    - to run in place to test before installing"
	@echo "   make check      - to run the tests"
	@echo "   make install    - to install (PREFIX=$(prefix))"
	@echo ""

check: all
	$(MAKE) -C test check

run-octave: run-octave.in Makefile
	@$(do_subst_script_vals)
	chmod a+rx "$@"

.gdbinit: etc/gdbinit
	@$(gdbinit_install_rule)

if AMCOND_BUILD_DOCS
AUTHORS BUGS INSTALL.OCTAVE:
	$(MAKE) -C doc/interpreter ../../$@
endif
.PHONY: AUTHORS BUGS INSTALL.OCTAVE

ChangeLog:
	(cd $(srcdir); hg log --style=build-aux/changelog.tmpl --prune=b0e60ad4ae26 --only-branch=`hg branch`; echo ""; echo "See the files in the directory etc/OLD-ChangeLogs for changes before 2011-04-19") > $@.t
	mv $@.t $@
.PHONY: ChangeLog

<<<<<<< HEAD
octetc_DATA = \
  NEWS \
  CITATION
=======
doxyhtml:
	$(MAKE) -C doc/doxyhtml
.PHONY: doxyhtml

octetc_DATA = NEWS
>>>>>>> 913dd3d3

DIRS_TO_MAKE = \
  $(localfcnfiledir) \
  $(localapifcnfiledir) \
  $(localverfcnfiledir) \
  $(localoctfiledir) \
  $(localapioctfiledir) \
  $(localveroctfiledir) \
  $(localarchlibdir) \
  $(localapiarchlibdir) \
  $(localverarchlibdir)

installdirs-local:
	$(MKDIR_P) $(addprefix $(DESTDIR), $(DIRS_TO_MAKE))

install-data-local: installdirs-local<|MERGE_RESOLUTION|>--- conflicted
+++ resolved
@@ -142,17 +142,15 @@
 	mv $@.t $@
 .PHONY: ChangeLog
 
-<<<<<<< HEAD
 octetc_DATA = \
   NEWS \
   CITATION
-=======
+
 doxyhtml:
 	$(MAKE) -C doc/doxyhtml
 .PHONY: doxyhtml
 
 octetc_DATA = NEWS
->>>>>>> 913dd3d3
 
 DIRS_TO_MAKE = \
   $(localfcnfiledir) \
