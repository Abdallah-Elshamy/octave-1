--- conflicted
+++ resolved
@@ -107,7 +107,11 @@
   test/classes/@CPrecedenceTester3/CPrecedenceTester3.m \
   test/classes/@CPrecedenceTester3/tattack.m
 
-<<<<<<< HEAD
+class_SizeTester_TEST_FILES = \
+  test/classes/@SizeTester/SizeTester.m \
+  test/classes/@SizeTester/numel.m \
+  test/classes/@SizeTester/size.m
+
 classes_TEST_FILES = \
   $(class_Blork_TEST_FILES) \
   $(class_Cork_TEST_FILES) \
@@ -120,27 +124,7 @@
   $(class_CPrecedenceTester1_TEST_FILES) \
   $(class_CPrecedenceTester2_TEST_FILES) \
   $(class_CPrecedenceTester3_TEST_FILES) \
+  $(class_SizeTester_TEST_FILES) \
   test/classes/classes.tst
-=======
-class_SizeTester_FCN_FILES = \
-  classes/@SizeTester/SizeTester.m \
-  classes/@SizeTester/numel.m \
-  classes/@SizeTester/size.m
-
-classes_FCN_FILES = \
-  $(class_Blork_FCN_FILES) \
-  $(class_Cork_FCN_FILES) \
-  $(class_Dork_FCN_FILES) \
-  $(class_Gork_FCN_FILES) \
-  $(class_Pork_FCN_FILES) \
-  $(class_Sneetch_FCN_FILES) \
-  $(class_Snork_FCN_FILES) \
-  $(class_Spork_FCN_FILES) \
-  $(class_CPrecedenceTester1_FCN_FILES) \
-  $(class_CPrecedenceTester2_FCN_FILES) \
-  $(class_CPrecedenceTester3_FCN_FILES) \
-  $(class_SizeTester_FCN_FILES) \
-  classes/classes.tst
->>>>>>> 0d7cf0ea
 
 TEST_FILES += $(classes_TEST_FILES)